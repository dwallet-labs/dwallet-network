// Copyright (c) Mysten Labs, Inc.
// SPDX-License-Identifier: BSD-3-Clause-Clear

use self::{
    address::{AddressFromBytesCostParams, AddressFromU256CostParams, AddressToU256CostParams},
    crypto::{bls12381, ecdsa_k1, ecdsa_r1, ecvrf, ed25519, groth16, hash, hmac},
    crypto::{
        bls12381::{Bls12381Bls12381MinPkVerifyCostParams, Bls12381Bls12381MinSigVerifyCostParams},
        ecdsa_k1::{
            EcdsaK1DecompressPubkeyCostParams, EcdsaK1EcrecoverCostParams,
            EcdsaK1Secp256k1VerifyCostParams,
        },
        ecdsa_r1::{EcdsaR1EcrecoverCostParams, EcdsaR1Secp256R1VerifyCostParams},
        ecvrf::EcvrfEcvrfVerifyCostParams,
        ed25519::Ed25519VerifyCostParams,
        groth16::{
            Groth16PrepareVerifyingKeyCostParams, Groth16VerifyGroth16ProofInternalCostParams,
        },
        hash::{HashBlake2b256CostParams, HashKeccak256CostParams},
        hmac::HmacHmacSha3256CostParams,
    },
    dynamic_field::{
        DynamicFieldAddChildObjectCostParams, DynamicFieldBorrowChildObjectCostParams,
        DynamicFieldHasChildObjectCostParams, DynamicFieldHasChildObjectWithTyCostParams,
        DynamicFieldHashTypeAndKeyCostParams, DynamicFieldRemoveChildObjectCostParams,
    },
    event::EventEmitCostParams,
    object::{BorrowUidCostParams, DeleteImplCostParams, RecordNewIdCostParams},
    transfer::{
        TransferFreezeObjectCostParams, TransferInternalCostParams, TransferShareObjectCostParams,
    },
    tx_context::TxContextDeriveIdCostParams,
    types::TypesIsOneTimeWitnessCostParams,
    validator::ValidatorValidateMetadataBcsCostParams,
};
use crate::crypto::{twopc_mpc, zklogin};
use crate::crypto::zklogin::{CheckZkloginIdCostParams, CheckZkloginIssuerCostParams};
use better_any::{Tid, TidAble};
use move_binary_format::errors::{PartialVMError, PartialVMResult};
use move_core_types::{
    annotated_value as A,
    gas_algebra::InternalGas,
    identifier::Identifier,
    language_storage::{StructTag, TypeTag},
    runtime_value as R,
    vm_status::StatusCode,
};
use move_stdlib::natives::{GasParameters, NurseryGasParameters};
use move_vm_runtime::native_functions::{NativeContext, NativeFunction, NativeFunctionTable};
use move_vm_types::{
    loaded_data::runtime_types::Type,
    natives::function::NativeResult,
    values::{Struct, Value},
};
use std::sync::Arc;
use sui_protocol_config::ProtocolConfig;
use sui_types::{MOVE_STDLIB_ADDRESS, SUI_FRAMEWORK_ADDRESS, SUI_SYSTEM_ADDRESS};
use transfer::TransferReceiveObjectInternalCostParams;
use crate::crypto::twopc_mpc::TwoPCMPCDKGCostParams;

mod address;
mod crypto;
mod dynamic_field;
mod event;
mod object;
pub mod object_runtime;
mod test_scenario;
mod test_utils;
mod transfer;
mod tx_context;
mod types;
mod validator;

#[derive(Tid)]
pub struct NativesCostTable {
    // Address natives
    pub address_from_bytes_cost_params: AddressFromBytesCostParams,
    pub address_to_u256_cost_params: AddressToU256CostParams,
    pub address_from_u256_cost_params: AddressFromU256CostParams,

    // Dynamic field natives
    pub dynamic_field_hash_type_and_key_cost_params: DynamicFieldHashTypeAndKeyCostParams,
    pub dynamic_field_add_child_object_cost_params: DynamicFieldAddChildObjectCostParams,
    pub dynamic_field_borrow_child_object_cost_params: DynamicFieldBorrowChildObjectCostParams,
    pub dynamic_field_remove_child_object_cost_params: DynamicFieldRemoveChildObjectCostParams,
    pub dynamic_field_has_child_object_cost_params: DynamicFieldHasChildObjectCostParams,
    pub dynamic_field_has_child_object_with_ty_cost_params:
        DynamicFieldHasChildObjectWithTyCostParams,

    // Event natives
    pub event_emit_cost_params: EventEmitCostParams,

    // Object
    pub borrow_uid_cost_params: BorrowUidCostParams,
    pub delete_impl_cost_params: DeleteImplCostParams,
    pub record_new_id_cost_params: RecordNewIdCostParams,

    // Transfer
    pub transfer_transfer_internal_cost_params: TransferInternalCostParams,
    pub transfer_freeze_object_cost_params: TransferFreezeObjectCostParams,
    pub transfer_share_object_cost_params: TransferShareObjectCostParams,

    // TxContext
    pub tx_context_derive_id_cost_params: TxContextDeriveIdCostParams,

    // Type
    pub type_is_one_time_witness_cost_params: TypesIsOneTimeWitnessCostParams,

    // Validator
    pub validator_validate_metadata_bcs_cost_params: ValidatorValidateMetadataBcsCostParams,

    // Crypto natives
    pub crypto_invalid_arguments_cost: InternalGas,
    // bls12381
    pub bls12381_bls12381_min_sig_verify_cost_params: Bls12381Bls12381MinSigVerifyCostParams,
    pub bls12381_bls12381_min_pk_verify_cost_params: Bls12381Bls12381MinPkVerifyCostParams,

    // ecdsak1
    pub ecdsa_k1_ecrecover_cost_params: EcdsaK1EcrecoverCostParams,
    pub ecdsa_k1_decompress_pubkey_cost_params: EcdsaK1DecompressPubkeyCostParams,
    pub ecdsa_k1_secp256k1_verify_cost_params: EcdsaK1Secp256k1VerifyCostParams,

    // ecdsar1
    pub ecdsa_r1_ecrecover_cost_params: EcdsaR1EcrecoverCostParams,
    pub ecdsa_r1_secp256_r1_verify_cost_params: EcdsaR1Secp256R1VerifyCostParams,

    // ecvrf
    pub ecvrf_ecvrf_verify_cost_params: EcvrfEcvrfVerifyCostParams,

    // ed25519
    pub ed25519_verify_cost_params: Ed25519VerifyCostParams,

    // groth16
    pub groth16_prepare_verifying_key_cost_params: Groth16PrepareVerifyingKeyCostParams,
    pub groth16_verify_groth16_proof_internal_cost_params:
        Groth16VerifyGroth16ProofInternalCostParams,

    // hash
    pub hash_blake2b256_cost_params: HashBlake2b256CostParams,
    pub hash_keccak256_cost_params: HashKeccak256CostParams,

    // hmac
    pub hmac_hmac_sha3_256_cost_params: HmacHmacSha3256CostParams,

    // zklogin
    pub check_zklogin_id_cost_params: CheckZkloginIdCostParams,
    pub check_zklogin_issuer_cost_params: CheckZkloginIssuerCostParams,

    // Receive object
    pub transfer_receive_object_internal_cost_params: TransferReceiveObjectInternalCostParams,
<<<<<<< HEAD
    // twopc mpc
=======

    // TwoPC-MPC.
>>>>>>> 0750e3b5
    pub twopc_mpc_dkg_cost_params: TwoPCMPCDKGCostParams,
}

impl NativesCostTable {
    pub fn from_protocol_config(protocol_config: &ProtocolConfig) -> NativesCostTable {
        Self {
            address_from_bytes_cost_params: AddressFromBytesCostParams {
                address_from_bytes_cost_base: protocol_config.address_from_bytes_cost_base().into(),
            },
            address_to_u256_cost_params: AddressToU256CostParams {
                address_to_u256_cost_base: protocol_config.address_to_u256_cost_base().into(),
            },
            address_from_u256_cost_params: AddressFromU256CostParams {
                address_from_u256_cost_base: protocol_config.address_from_u256_cost_base().into(),
            },

            dynamic_field_hash_type_and_key_cost_params: DynamicFieldHashTypeAndKeyCostParams {
                dynamic_field_hash_type_and_key_cost_base: protocol_config
                    .dynamic_field_hash_type_and_key_cost_base()
                    .into(),
                dynamic_field_hash_type_and_key_type_cost_per_byte: protocol_config
                    .dynamic_field_hash_type_and_key_type_cost_per_byte()
                    .into(),
                dynamic_field_hash_type_and_key_value_cost_per_byte: protocol_config
                    .dynamic_field_hash_type_and_key_value_cost_per_byte()
                    .into(),
                dynamic_field_hash_type_and_key_type_tag_cost_per_byte: protocol_config
                    .dynamic_field_hash_type_and_key_type_tag_cost_per_byte()
                    .into(),
            },
            dynamic_field_add_child_object_cost_params: DynamicFieldAddChildObjectCostParams {
                dynamic_field_add_child_object_cost_base: protocol_config
                    .dynamic_field_add_child_object_cost_base()
                    .into(),
                dynamic_field_add_child_object_type_cost_per_byte: protocol_config
                    .dynamic_field_add_child_object_type_cost_per_byte()
                    .into(),
                dynamic_field_add_child_object_value_cost_per_byte: protocol_config
                    .dynamic_field_add_child_object_value_cost_per_byte()
                    .into(),
                dynamic_field_add_child_object_struct_tag_cost_per_byte: protocol_config
                    .dynamic_field_add_child_object_struct_tag_cost_per_byte()
                    .into(),
            },
            dynamic_field_borrow_child_object_cost_params:
            DynamicFieldBorrowChildObjectCostParams {
                dynamic_field_borrow_child_object_cost_base: protocol_config
                    .dynamic_field_borrow_child_object_cost_base()
                    .into(),
                dynamic_field_borrow_child_object_child_ref_cost_per_byte: protocol_config
                    .dynamic_field_borrow_child_object_child_ref_cost_per_byte()
                    .into(),
                dynamic_field_borrow_child_object_type_cost_per_byte: protocol_config
                    .dynamic_field_borrow_child_object_type_cost_per_byte()
                    .into(),
            },
            dynamic_field_remove_child_object_cost_params:
            DynamicFieldRemoveChildObjectCostParams {
                dynamic_field_remove_child_object_cost_base: protocol_config
                    .dynamic_field_remove_child_object_cost_base()
                    .into(),
                dynamic_field_remove_child_object_child_cost_per_byte: protocol_config
                    .dynamic_field_remove_child_object_child_cost_per_byte()
                    .into(),
                dynamic_field_remove_child_object_type_cost_per_byte: protocol_config
                    .dynamic_field_remove_child_object_type_cost_per_byte()
                    .into(),
            },
            dynamic_field_has_child_object_cost_params: DynamicFieldHasChildObjectCostParams {
                dynamic_field_has_child_object_cost_base: protocol_config
                    .dynamic_field_has_child_object_cost_base()
                    .into(),
            },
            dynamic_field_has_child_object_with_ty_cost_params:
            DynamicFieldHasChildObjectWithTyCostParams {
                dynamic_field_has_child_object_with_ty_cost_base: protocol_config
                    .dynamic_field_has_child_object_with_ty_cost_base()
                    .into(),
                dynamic_field_has_child_object_with_ty_type_cost_per_byte: protocol_config
                    .dynamic_field_has_child_object_with_ty_type_cost_per_byte()
                    .into(),
                dynamic_field_has_child_object_with_ty_type_tag_cost_per_byte: protocol_config
                    .dynamic_field_has_child_object_with_ty_type_tag_cost_per_byte()
                    .into(),
            },

            event_emit_cost_params: EventEmitCostParams {
                event_emit_value_size_derivation_cost_per_byte: protocol_config
                    .event_emit_value_size_derivation_cost_per_byte()
                    .into(),
                event_emit_tag_size_derivation_cost_per_byte: protocol_config
                    .event_emit_tag_size_derivation_cost_per_byte()
                    .into(),
                event_emit_output_cost_per_byte: protocol_config
                    .event_emit_output_cost_per_byte()
                    .into(),
                event_emit_cost_base: protocol_config.event_emit_cost_base().into(),
            },

            borrow_uid_cost_params: BorrowUidCostParams {
                object_borrow_uid_cost_base: protocol_config.object_borrow_uid_cost_base().into(),
            },
            delete_impl_cost_params: DeleteImplCostParams {
                object_delete_impl_cost_base: protocol_config.object_delete_impl_cost_base().into(),
            },
            record_new_id_cost_params: RecordNewIdCostParams {
                object_record_new_uid_cost_base: protocol_config
                    .object_record_new_uid_cost_base()
                    .into(),
            },

            // Crypto
            crypto_invalid_arguments_cost: protocol_config.crypto_invalid_arguments_cost().into(),
            // ed25519
            ed25519_verify_cost_params: Ed25519VerifyCostParams {
                ed25519_ed25519_verify_cost_base: protocol_config
                    .ed25519_ed25519_verify_cost_base()
                    .into(),
                ed25519_ed25519_verify_msg_cost_per_byte: protocol_config
                    .ed25519_ed25519_verify_msg_cost_per_byte()
                    .into(),
                ed25519_ed25519_verify_msg_cost_per_block: protocol_config
                    .ed25519_ed25519_verify_msg_cost_per_block()
                    .into(),
            },
            // hash
            hash_blake2b256_cost_params: HashBlake2b256CostParams {
                hash_blake2b256_cost_base: protocol_config.hash_blake2b256_cost_base().into(),
                hash_blake2b256_data_cost_per_byte: protocol_config
                    .hash_blake2b256_data_cost_per_byte()
                    .into(),
                hash_blake2b256_data_cost_per_block: protocol_config
                    .hash_blake2b256_data_cost_per_block()
                    .into(),
            },
            hash_keccak256_cost_params: HashKeccak256CostParams {
                hash_keccak256_cost_base: protocol_config.hash_keccak256_cost_base().into(),
                hash_keccak256_data_cost_per_byte: protocol_config
                    .hash_keccak256_data_cost_per_byte()
                    .into(),
                hash_keccak256_data_cost_per_block: protocol_config
                    .hash_keccak256_data_cost_per_block()
                    .into(),
            },
            transfer_transfer_internal_cost_params: TransferInternalCostParams {
                transfer_transfer_internal_cost_base: protocol_config
                    .transfer_transfer_internal_cost_base()
                    .into(),
            },
            transfer_freeze_object_cost_params: TransferFreezeObjectCostParams {
                transfer_freeze_object_cost_base: protocol_config
                    .transfer_freeze_object_cost_base()
                    .into(),
            },
            transfer_share_object_cost_params: TransferShareObjectCostParams {
                transfer_share_object_cost_base: protocol_config
                    .transfer_share_object_cost_base()
                    .into(),
            },
            tx_context_derive_id_cost_params: TxContextDeriveIdCostParams {
                tx_context_derive_id_cost_base: protocol_config
                    .tx_context_derive_id_cost_base()
                    .into(),
            },
            type_is_one_time_witness_cost_params: TypesIsOneTimeWitnessCostParams {
                types_is_one_time_witness_cost_base: protocol_config
                    .types_is_one_time_witness_cost_base()
                    .into(),
                types_is_one_time_witness_type_tag_cost_per_byte: protocol_config
                    .types_is_one_time_witness_type_tag_cost_per_byte()
                    .into(),
                types_is_one_time_witness_type_cost_per_byte: protocol_config
                    .types_is_one_time_witness_type_cost_per_byte()
                    .into(),
            },
            validator_validate_metadata_bcs_cost_params: ValidatorValidateMetadataBcsCostParams {
                validator_validate_metadata_cost_base: protocol_config
                    .validator_validate_metadata_cost_base()
                    .into(),
                validator_validate_metadata_data_cost_per_byte: protocol_config
                    .validator_validate_metadata_data_cost_per_byte()
                    .into(),
            },
            bls12381_bls12381_min_sig_verify_cost_params: Bls12381Bls12381MinSigVerifyCostParams {
                bls12381_bls12381_min_sig_verify_cost_base: protocol_config
                    .bls12381_bls12381_min_sig_verify_cost_base()
                    .into(),
                bls12381_bls12381_min_sig_verify_msg_cost_per_byte: protocol_config
                    .bls12381_bls12381_min_sig_verify_msg_cost_per_byte()
                    .into(),
                bls12381_bls12381_min_sig_verify_msg_cost_per_block: protocol_config
                    .bls12381_bls12381_min_sig_verify_msg_cost_per_block()
                    .into(),
            },
            bls12381_bls12381_min_pk_verify_cost_params: Bls12381Bls12381MinPkVerifyCostParams {
                bls12381_bls12381_min_pk_verify_cost_base: protocol_config
                    .bls12381_bls12381_min_pk_verify_cost_base()
                    .into(),
                bls12381_bls12381_min_pk_verify_msg_cost_per_byte: protocol_config
                    .bls12381_bls12381_min_pk_verify_msg_cost_per_byte()
                    .into(),
                bls12381_bls12381_min_pk_verify_msg_cost_per_block: protocol_config
                    .bls12381_bls12381_min_pk_verify_msg_cost_per_block()
                    .into(),
            },
            ecdsa_k1_ecrecover_cost_params: EcdsaK1EcrecoverCostParams {
                ecdsa_k1_ecrecover_keccak256_cost_base: protocol_config
                    .ecdsa_k1_ecrecover_keccak256_cost_base()
                    .into(),
                ecdsa_k1_ecrecover_keccak256_msg_cost_per_byte: protocol_config
                    .ecdsa_k1_ecrecover_keccak256_msg_cost_per_byte()
                    .into(),
                ecdsa_k1_ecrecover_keccak256_msg_cost_per_block: protocol_config
                    .ecdsa_k1_ecrecover_keccak256_msg_cost_per_block()
                    .into(),
                ecdsa_k1_ecrecover_sha256_cost_base: protocol_config
                    .ecdsa_k1_ecrecover_sha256_cost_base()
                    .into(),
                ecdsa_k1_ecrecover_sha256_msg_cost_per_byte: protocol_config
                    .ecdsa_k1_ecrecover_sha256_msg_cost_per_byte()
                    .into(),
                ecdsa_k1_ecrecover_sha256_msg_cost_per_block: protocol_config
                    .ecdsa_k1_ecrecover_sha256_msg_cost_per_block()
                    .into(),
            },
            ecdsa_k1_decompress_pubkey_cost_params: EcdsaK1DecompressPubkeyCostParams {
                ecdsa_k1_decompress_pubkey_cost_base: protocol_config
                    .ecdsa_k1_decompress_pubkey_cost_base()
                    .into(),
            },
            ecdsa_k1_secp256k1_verify_cost_params: EcdsaK1Secp256k1VerifyCostParams {
                ecdsa_k1_secp256k1_verify_keccak256_cost_base: protocol_config
                    .ecdsa_k1_secp256k1_verify_keccak256_cost_base()
                    .into(),
                ecdsa_k1_secp256k1_verify_keccak256_msg_cost_per_byte: protocol_config
                    .ecdsa_k1_secp256k1_verify_keccak256_msg_cost_per_byte()
                    .into(),
                ecdsa_k1_secp256k1_verify_keccak256_msg_cost_per_block: protocol_config
                    .ecdsa_k1_secp256k1_verify_keccak256_msg_cost_per_block()
                    .into(),
                ecdsa_k1_secp256k1_verify_sha256_cost_base: protocol_config
                    .ecdsa_k1_secp256k1_verify_sha256_cost_base()
                    .into(),
                ecdsa_k1_secp256k1_verify_sha256_msg_cost_per_byte: protocol_config
                    .ecdsa_k1_secp256k1_verify_sha256_msg_cost_per_byte()
                    .into(),
                ecdsa_k1_secp256k1_verify_sha256_msg_cost_per_block: protocol_config
                    .ecdsa_k1_secp256k1_verify_sha256_msg_cost_per_block()
                    .into(),
            },
            ecdsa_r1_ecrecover_cost_params: EcdsaR1EcrecoverCostParams {
                ecdsa_r1_ecrecover_keccak256_cost_base: protocol_config
                    .ecdsa_r1_ecrecover_keccak256_cost_base()
                    .into(),
                ecdsa_r1_ecrecover_keccak256_msg_cost_per_byte: protocol_config
                    .ecdsa_r1_ecrecover_keccak256_msg_cost_per_byte()
                    .into(),
                ecdsa_r1_ecrecover_keccak256_msg_cost_per_block: protocol_config
                    .ecdsa_r1_ecrecover_keccak256_msg_cost_per_block()
                    .into(),
                ecdsa_r1_ecrecover_sha256_cost_base: protocol_config
                    .ecdsa_r1_ecrecover_sha256_cost_base()
                    .into(),
                ecdsa_r1_ecrecover_sha256_msg_cost_per_byte: protocol_config
                    .ecdsa_r1_ecrecover_sha256_msg_cost_per_byte()
                    .into(),
                ecdsa_r1_ecrecover_sha256_msg_cost_per_block: protocol_config
                    .ecdsa_r1_ecrecover_sha256_msg_cost_per_block()
                    .into(),
            },
            ecdsa_r1_secp256_r1_verify_cost_params: EcdsaR1Secp256R1VerifyCostParams {
                ecdsa_r1_secp256r1_verify_keccak256_cost_base: protocol_config
                    .ecdsa_r1_secp256r1_verify_keccak256_cost_base()
                    .into(),
                ecdsa_r1_secp256r1_verify_keccak256_msg_cost_per_byte: protocol_config
                    .ecdsa_r1_secp256r1_verify_keccak256_msg_cost_per_byte()
                    .into(),
                ecdsa_r1_secp256r1_verify_keccak256_msg_cost_per_block: protocol_config
                    .ecdsa_r1_secp256r1_verify_keccak256_msg_cost_per_block()
                    .into(),
                ecdsa_r1_secp256r1_verify_sha256_cost_base: protocol_config
                    .ecdsa_r1_secp256r1_verify_sha256_cost_base()
                    .into(),
                ecdsa_r1_secp256r1_verify_sha256_msg_cost_per_byte: protocol_config
                    .ecdsa_r1_secp256r1_verify_sha256_msg_cost_per_byte()
                    .into(),
                ecdsa_r1_secp256r1_verify_sha256_msg_cost_per_block: protocol_config
                    .ecdsa_r1_secp256r1_verify_sha256_msg_cost_per_block()
                    .into(),
            },
            ecvrf_ecvrf_verify_cost_params: EcvrfEcvrfVerifyCostParams {
                ecvrf_ecvrf_verify_cost_base: protocol_config.ecvrf_ecvrf_verify_cost_base().into(),
                ecvrf_ecvrf_verify_alpha_string_cost_per_byte: protocol_config
                    .ecvrf_ecvrf_verify_alpha_string_cost_per_byte()
                    .into(),
                ecvrf_ecvrf_verify_alpha_string_cost_per_block: protocol_config
                    .ecvrf_ecvrf_verify_alpha_string_cost_per_block()
                    .into(),
            },
            groth16_prepare_verifying_key_cost_params: Groth16PrepareVerifyingKeyCostParams {
                groth16_prepare_verifying_key_bls12381_cost_base: protocol_config
                    .groth16_prepare_verifying_key_bls12381_cost_base()
                    .into(),
                groth16_prepare_verifying_key_bn254_cost_base: protocol_config
                    .groth16_prepare_verifying_key_bn254_cost_base()
                    .into(),
            },
            groth16_verify_groth16_proof_internal_cost_params:
            Groth16VerifyGroth16ProofInternalCostParams {
                groth16_verify_groth16_proof_internal_bls12381_cost_base: protocol_config
                    .groth16_verify_groth16_proof_internal_bls12381_cost_base()
                    .into(),
                groth16_verify_groth16_proof_internal_bls12381_cost_per_public_input:
                protocol_config
                    .groth16_verify_groth16_proof_internal_bls12381_cost_per_public_input()
                    .into(),
                groth16_verify_groth16_proof_internal_bn254_cost_base: protocol_config
                    .groth16_verify_groth16_proof_internal_bn254_cost_base()
                    .into(),
                groth16_verify_groth16_proof_internal_bn254_cost_per_public_input:
                protocol_config
                    .groth16_verify_groth16_proof_internal_bn254_cost_per_public_input()
                    .into(),
                groth16_verify_groth16_proof_internal_public_input_cost_per_byte:
                protocol_config
                    .groth16_verify_groth16_proof_internal_public_input_cost_per_byte()
                    .into(),
            },
            hmac_hmac_sha3_256_cost_params: HmacHmacSha3256CostParams {
                hmac_hmac_sha3_256_cost_base: protocol_config.hmac_hmac_sha3_256_cost_base().into(),
                hmac_hmac_sha3_256_input_cost_per_byte: protocol_config
                    .hmac_hmac_sha3_256_input_cost_per_byte()
                    .into(),
                hmac_hmac_sha3_256_input_cost_per_block: protocol_config
                    .hmac_hmac_sha3_256_input_cost_per_block()
                    .into(),
            },
            transfer_receive_object_internal_cost_params: TransferReceiveObjectInternalCostParams {
                transfer_receive_object_internal_cost_base: protocol_config
                    .transfer_receive_object_cost_base_as_option()
                    .unwrap_or(0)
                    .into(),
            },
            check_zklogin_id_cost_params: CheckZkloginIdCostParams {
                check_zklogin_id_cost_base: protocol_config
                    .check_zklogin_id_cost_base_as_option()
                    .map(Into::into),
            },
            check_zklogin_issuer_cost_params: CheckZkloginIssuerCostParams {
                check_zklogin_issuer_cost_base: protocol_config
                    .check_zklogin_issuer_cost_base_as_option()
                    .map(Into::into),
            },
            twopc_mpc_dkg_cost_params: TwoPCMPCDKGCostParams {
                dkg_verify_decommitment_and_proof_of_centralized_party_public_key_share_cost_base: protocol_config
                    .dkg_verify_decommitment_and_proof_of_centralized_party_public_key_share_cost_base()
                    .into(),
                sign_verify_encrypted_signature_parts_prehash_cost_base: protocol_config
                    .sign_verify_encrypted_signature_parts_prehash_cost_base()
                    .into(),
            },
        }
    }
}

pub fn all_natives(silent: bool) -> NativeFunctionTable {
    let sui_framework_natives: &[(&str, &str, NativeFunction)] = &[
        ("address", "from_bytes", make_native!(address::from_bytes)),
        ("address", "to_u256", make_native!(address::to_u256)),
        ("address", "from_u256", make_native!(address::from_u256)),
        ("hash", "blake2b256", make_native!(hash::blake2b256)),
        (
            "bls12381",
            "bls12381_min_sig_verify",
            make_native!(bls12381::bls12381_min_sig_verify),
        ),
        (
            "bls12381",
            "bls12381_min_pk_verify",
            make_native!(bls12381::bls12381_min_pk_verify),
        ),
        (
            "dynamic_field",
            "hash_type_and_key",
            make_native!(dynamic_field::hash_type_and_key),
        ),
        (
            "dynamic_field",
            "add_child_object",
            make_native!(dynamic_field::add_child_object),
        ),
        (
            "dynamic_field",
            "borrow_child_object",
            make_native!(dynamic_field::borrow_child_object),
        ),
        (
            "dynamic_field",
            "borrow_child_object_mut",
            make_native!(dynamic_field::borrow_child_object),
        ),
        (
            "dynamic_field",
            "remove_child_object",
            make_native!(dynamic_field::remove_child_object),
        ),
        (
            "dynamic_field",
            "has_child_object",
            make_native!(dynamic_field::has_child_object),
        ),
        (
            "dynamic_field",
            "has_child_object_with_ty",
            make_native!(dynamic_field::has_child_object_with_ty),
        ),
        (
            "ecdsa_k1",
            "secp256k1_ecrecover",
            make_native!(ecdsa_k1::ecrecover),
        ),
        (
            "ecdsa_k1",
            "decompress_pubkey",
            make_native!(ecdsa_k1::decompress_pubkey),
        ),
        (
            "ecdsa_k1",
            "secp256k1_verify",
            make_native!(ecdsa_k1::secp256k1_verify),
        ),
        ("ecvrf", "ecvrf_verify", make_native!(ecvrf::ecvrf_verify)),
        (
            "ecdsa_r1",
            "secp256r1_ecrecover",
            make_native!(ecdsa_r1::ecrecover),
        ),
        (
            "ecdsa_r1",
            "secp256r1_verify",
            make_native!(ecdsa_r1::secp256r1_verify),
        ),
        (
            "ed25519",
            "ed25519_verify",
            make_native!(ed25519::ed25519_verify),
        ),
        ("event", "emit", make_native!(event::emit)),
        (
            "groth16",
            "verify_groth16_proof_internal",
            make_native!(groth16::verify_groth16_proof_internal),
        ),
        (
            "groth16",
            "prepare_verifying_key_internal",
            make_native!(groth16::prepare_verifying_key_internal),
        ),
        ("hmac", "hmac_sha3_256", make_native!(hmac::hmac_sha3_256)),
        ("hash", "keccak256", make_native!(hash::keccak256)),
        ("object", "delete_impl", make_native!(object::delete_impl)),
        ("object", "borrow_uid", make_native!(object::borrow_uid)),
        (
            "object",
            "record_new_uid",
            make_native!(object::record_new_uid),
        ),
        (
            "test_scenario",
            "take_from_address_by_id",
            make_native!(test_scenario::take_from_address_by_id),
        ),
        (
            "test_scenario",
            "most_recent_id_for_address",
            make_native!(test_scenario::most_recent_id_for_address),
        ),
        (
            "test_scenario",
            "was_taken_from_address",
            make_native!(test_scenario::was_taken_from_address),
        ),
        (
            "test_scenario",
            "take_immutable_by_id",
            make_native!(test_scenario::take_immutable_by_id),
        ),
        (
            "test_scenario",
            "most_recent_immutable_id",
            make_native!(test_scenario::most_recent_immutable_id),
        ),
        (
            "test_scenario",
            "was_taken_immutable",
            make_native!(test_scenario::was_taken_immutable),
        ),
        (
            "test_scenario",
            "take_shared_by_id",
            make_native!(test_scenario::take_shared_by_id),
        ),
        (
            "test_scenario",
            "most_recent_id_shared",
            make_native!(test_scenario::most_recent_id_shared),
        ),
        (
            "test_scenario",
            "was_taken_shared",
            make_native!(test_scenario::was_taken_shared),
        ),
        (
            "test_scenario",
            "end_transaction",
            make_native!(test_scenario::end_transaction),
        ),
        (
            "test_scenario",
            "ids_for_address",
            make_native!(test_scenario::ids_for_address),
        ),
        (
            "transfer",
            "transfer_impl",
            make_native!(transfer::transfer_internal),
        ),
        (
            "transfer",
            "freeze_object_impl",
            make_native!(transfer::freeze_object),
        ),
        (
            "transfer",
            "share_object_impl",
            make_native!(transfer::share_object),
        ),
        (
            "transfer",
            "receive_impl",
            make_native!(transfer::receive_object_internal),
        ),
        (
            "tx_context",
            "derive_id",
            make_native!(tx_context::derive_id),
        ),
        (
            "types",
            "is_one_time_witness",
            make_native!(types::is_one_time_witness),
        ),
        ("test_utils", "destroy", make_native!(test_utils::destroy)),
        (
            "test_utils",
            "create_one_time_witness",
            make_native!(test_utils::create_one_time_witness),
        ),
        (
            "zklogin_verified_id",
            "check_zklogin_id_internal",
            make_native!(zklogin::check_zklogin_id_internal),
        ),
        (
            "zklogin_verified_issuer",
            "check_zklogin_issuer_internal",
            make_native!(zklogin::check_zklogin_issuer_internal),
        ),
    ];
    let sui_framework_natives_iter =
        sui_framework_natives
            .iter()
            .cloned()
            .map(|(module_name, func_name, func)| {
                (
                    SUI_FRAMEWORK_ADDRESS,
                    Identifier::new(module_name).unwrap(),
                    Identifier::new(func_name).unwrap(),
                    func,
                )
            });
    let sui_system_natives: &[(&str, &str, NativeFunction)] = &[(
<<<<<<< HEAD
            "validator",
            "validate_metadata_bcs",
            make_native!(validator::validate_metadata_bcs),
        ),
=======
        "validator",
        "validate_metadata_bcs",
        make_native!(validator::validate_metadata_bcs),
    ),
>>>>>>> 0750e3b5
        (
            "dwallet_2pc_mpc_ecdsa_k1",
            "dkg_verify_decommitment_and_proof_of_centralized_party_public_key_share",
            make_native!(twopc_mpc::dkg_verify_decommitment_and_proof_of_centralized_party_public_key_share),
        ),
<<<<<<< HEAD
        (        
=======
        (
>>>>>>> 0750e3b5
            "dwallet_2pc_mpc_ecdsa_k1",
            "sign_verify_encrypted_signature_parts_prehash",
            make_native!(twopc_mpc::sign_verify_encrypted_signature_parts_prehash),
        )];
    sui_system_natives
        .iter()
        .cloned()
        .map(|(module_name, func_name, func)| {
            (
                SUI_SYSTEM_ADDRESS,
                Identifier::new(module_name).unwrap(),
                Identifier::new(func_name).unwrap(),
                func,
            )
        })
        .chain(sui_framework_natives_iter)
        .chain(move_stdlib::natives::all_natives(
            MOVE_STDLIB_ADDRESS,
            // TODO: tune gas params
            GasParameters::zeros(),
        ))
        .chain(move_stdlib::natives::nursery_natives(
            silent,
            MOVE_STDLIB_ADDRESS,
            // TODO: tune gas params
            NurseryGasParameters::zeros(),
        ))
        .collect()
}

// ID { bytes: address }
// Extract the first field of the struct to get the address bytes.
pub fn get_receiver_object_id(object: Value) -> Result<Value, PartialVMError> {
    get_nested_struct_field(object, &[0])
}

// Object { id: UID { id: ID { bytes: address } } .. }
// Extract the first field of the struct 3 times to get the id bytes.
pub fn get_object_id(object: Value) -> Result<Value, PartialVMError> {
    get_nested_struct_field(object, &[0, 0, 0])
}

// Extract a field valye that's nested inside value `v`. The offset of each nesting
// is determined by `offsets`.
pub fn get_nested_struct_field(mut v: Value, offsets: &[usize]) -> Result<Value, PartialVMError> {
    for offset in offsets {
        v = get_nth_struct_field(v, *offset)?;
    }
    Ok(v)
}

pub fn get_nth_struct_field(v: Value, n: usize) -> Result<Value, PartialVMError> {
    let mut itr = v.value_as::<Struct>()?.unpack()?;
    Ok(itr.nth(n).unwrap())
}

/// Returns the struct tag, non-annotated type layout, and fully annotated type layout of `ty`.
pub(crate) fn get_tag_and_layouts(
    context: &NativeContext,
    ty: &Type,
) -> PartialVMResult<Option<(StructTag, R::MoveTypeLayout, A::MoveTypeLayout)>> {
    let tag = match context.type_to_type_tag(ty)? {
        TypeTag::Struct(s) => s,
        _ => {
            return Err(
                PartialVMError::new(StatusCode::UNKNOWN_INVARIANT_VIOLATION_ERROR)
                    .with_message("Sui verifier guarantees this is a struct".to_string()),
            )
        }
    };
    let Some(layout) = context.type_to_type_layout(ty)? else {
        return Ok(None);
    };
    let Some(annotated_layout) = context.type_to_fully_annotated_layout(ty)? else {
        return Ok(None);
    };
    Ok(Some((*tag, layout, annotated_layout)))
}

#[macro_export]
macro_rules! make_native {
    ($native: expr) => {
        Arc::new(
            move |context, ty_args, args| -> PartialVMResult<NativeResult> {
                $native(context, ty_args, args)
            },
        )
    };
}

pub(crate) fn legacy_test_cost() -> InternalGas {
    InternalGas::new(0)
}<|MERGE_RESOLUTION|>--- conflicted
+++ resolved
@@ -148,12 +148,8 @@
 
     // Receive object
     pub transfer_receive_object_internal_cost_params: TransferReceiveObjectInternalCostParams,
-<<<<<<< HEAD
-    // twopc mpc
-=======
 
     // TwoPC-MPC.
->>>>>>> 0750e3b5
     pub twopc_mpc_dkg_cost_params: TwoPCMPCDKGCostParams,
 }
 
@@ -736,27 +732,16 @@
                 )
             });
     let sui_system_natives: &[(&str, &str, NativeFunction)] = &[(
-<<<<<<< HEAD
             "validator",
             "validate_metadata_bcs",
             make_native!(validator::validate_metadata_bcs),
         ),
-=======
-        "validator",
-        "validate_metadata_bcs",
-        make_native!(validator::validate_metadata_bcs),
-    ),
->>>>>>> 0750e3b5
         (
             "dwallet_2pc_mpc_ecdsa_k1",
             "dkg_verify_decommitment_and_proof_of_centralized_party_public_key_share",
             make_native!(twopc_mpc::dkg_verify_decommitment_and_proof_of_centralized_party_public_key_share),
         ),
-<<<<<<< HEAD
-        (        
-=======
-        (
->>>>>>> 0750e3b5
+        (
             "dwallet_2pc_mpc_ecdsa_k1",
             "sign_verify_encrypted_signature_parts_prehash",
             make_native!(twopc_mpc::sign_verify_encrypted_signature_parts_prehash),
