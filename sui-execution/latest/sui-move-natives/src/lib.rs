// Copyright (c) Mysten Labs, Inc.
// SPDX-License-Identifier: BSD-3-Clause-Clear

use self::{
    address::{AddressFromBytesCostParams, AddressFromU256CostParams, AddressToU256CostParams},
    crypto::{bls12381, ecdsa_k1, ecdsa_r1, ecvrf, ed25519, groth16, hash, hmac},
    crypto::{
        bls12381::{Bls12381Bls12381MinPkVerifyCostParams, Bls12381Bls12381MinSigVerifyCostParams},
        ecdsa_k1::{
            EcdsaK1DecompressPubkeyCostParams, EcdsaK1EcrecoverCostParams,
            EcdsaK1Secp256k1VerifyCostParams,
        },
        ecdsa_r1::{EcdsaR1EcrecoverCostParams, EcdsaR1Secp256R1VerifyCostParams},
        ecvrf::EcvrfEcvrfVerifyCostParams,
        ed25519::Ed25519VerifyCostParams,
        groth16::{
            Groth16PrepareVerifyingKeyCostParams, Groth16VerifyGroth16ProofInternalCostParams,
        },
        hash::{HashBlake2b256CostParams, HashKeccak256CostParams},
        hmac::HmacHmacSha3256CostParams,
    },
    dynamic_field::{
        DynamicFieldAddChildObjectCostParams, DynamicFieldBorrowChildObjectCostParams,
        DynamicFieldHasChildObjectCostParams, DynamicFieldHasChildObjectWithTyCostParams,
        DynamicFieldHashTypeAndKeyCostParams, DynamicFieldRemoveChildObjectCostParams,
    },
    event::EventEmitCostParams,
    object::{BorrowUidCostParams, DeleteImplCostParams, RecordNewIdCostParams},
    transfer::{
        TransferFreezeObjectCostParams, TransferInternalCostParams, TransferShareObjectCostParams,
    },
    tx_context::TxContextDeriveIdCostParams,
    types::TypesIsOneTimeWitnessCostParams,
    validator::ValidatorValidateMetadataBcsCostParams,
};
<<<<<<< HEAD
=======
use crate::authority_binder::AuthorityBinderCostParams;
>>>>>>> b7f73879
use crate::crypto::sui_state_proof::SuiStateProofCostParams;
use crate::crypto::twopc_mpc::TwoPCMPCDKGCostParams;
use crate::crypto::zklogin::{CheckZkloginIdCostParams, CheckZkloginIssuerCostParams};
use crate::crypto::{sui_state_proof, twopc_mpc, zklogin};
use crate::eth_state_proof::EthDWalletCostParams;
use better_any::{Tid, TidAble};
use light_client::tendermint_lc::TendermintLightClientCostParams;
use move_binary_format::errors::{PartialVMError, PartialVMResult};
use move_core_types::{
    annotated_value as A,
    gas_algebra::InternalGas,
    identifier::Identifier,
    language_storage::{StructTag, TypeTag},
    runtime_value as R,
    vm_status::StatusCode,
};
use move_stdlib::natives::{GasParameters, NurseryGasParameters};
use move_vm_runtime::native_functions::{NativeContext, NativeFunction, NativeFunctionTable};
use move_vm_types::{
    loaded_data::runtime_types::Type,
    natives::function::NativeResult,
    values::{Struct, Value},
};
use std::sync::Arc;
use sui_protocol_config::ProtocolConfig;
use sui_types::{MOVE_STDLIB_ADDRESS, SUI_FRAMEWORK_ADDRESS, SUI_SYSTEM_ADDRESS};
use transfer::TransferReceiveObjectInternalCostParams;

mod address;
mod authority_binder;
mod crypto;
mod dynamic_field;
mod eth_state_proof;
mod event;
mod light_client;
mod object;
pub mod object_runtime;
mod test_scenario;
mod test_utils;
mod transfer;
mod tx_context;
mod types;
mod validator;

#[derive(Tid)]
pub struct NativesCostTable {
    // Address natives
    pub address_from_bytes_cost_params: AddressFromBytesCostParams,
    pub address_to_u256_cost_params: AddressToU256CostParams,
    pub address_from_u256_cost_params: AddressFromU256CostParams,

    // Dynamic field natives
    pub dynamic_field_hash_type_and_key_cost_params: DynamicFieldHashTypeAndKeyCostParams,
    pub dynamic_field_add_child_object_cost_params: DynamicFieldAddChildObjectCostParams,
    pub dynamic_field_borrow_child_object_cost_params: DynamicFieldBorrowChildObjectCostParams,
    pub dynamic_field_remove_child_object_cost_params: DynamicFieldRemoveChildObjectCostParams,
    pub dynamic_field_has_child_object_cost_params: DynamicFieldHasChildObjectCostParams,
    pub dynamic_field_has_child_object_with_ty_cost_params:
        DynamicFieldHasChildObjectWithTyCostParams,

    // Event natives
    pub event_emit_cost_params: EventEmitCostParams,

    // Object
    pub borrow_uid_cost_params: BorrowUidCostParams,
    pub delete_impl_cost_params: DeleteImplCostParams,
    pub record_new_id_cost_params: RecordNewIdCostParams,

    // Transfer
    pub transfer_transfer_internal_cost_params: TransferInternalCostParams,
    pub transfer_freeze_object_cost_params: TransferFreezeObjectCostParams,
    pub transfer_share_object_cost_params: TransferShareObjectCostParams,

    // TxContext
    pub tx_context_derive_id_cost_params: TxContextDeriveIdCostParams,

    // Type
    pub type_is_one_time_witness_cost_params: TypesIsOneTimeWitnessCostParams,

    // Validator
    pub validator_validate_metadata_bcs_cost_params: ValidatorValidateMetadataBcsCostParams,

    // Crypto natives
    pub crypto_invalid_arguments_cost: InternalGas,
    // bls12381
    pub bls12381_bls12381_min_sig_verify_cost_params: Bls12381Bls12381MinSigVerifyCostParams,
    pub bls12381_bls12381_min_pk_verify_cost_params: Bls12381Bls12381MinPkVerifyCostParams,

    // ecdsak1
    pub ecdsa_k1_ecrecover_cost_params: EcdsaK1EcrecoverCostParams,
    pub ecdsa_k1_decompress_pubkey_cost_params: EcdsaK1DecompressPubkeyCostParams,
    pub ecdsa_k1_secp256k1_verify_cost_params: EcdsaK1Secp256k1VerifyCostParams,

    // ecdsar1
    pub ecdsa_r1_ecrecover_cost_params: EcdsaR1EcrecoverCostParams,
    pub ecdsa_r1_secp256_r1_verify_cost_params: EcdsaR1Secp256R1VerifyCostParams,

    // ecvrf
    pub ecvrf_ecvrf_verify_cost_params: EcvrfEcvrfVerifyCostParams,

    // ed25519
    pub ed25519_verify_cost_params: Ed25519VerifyCostParams,

    // groth16
    pub groth16_prepare_verifying_key_cost_params: Groth16PrepareVerifyingKeyCostParams,
    pub groth16_verify_groth16_proof_internal_cost_params:
        Groth16VerifyGroth16ProofInternalCostParams,

    // hash
    pub hash_blake2b256_cost_params: HashBlake2b256CostParams,
    pub hash_keccak256_cost_params: HashKeccak256CostParams,

    // hmac
    pub hmac_hmac_sha3_256_cost_params: HmacHmacSha3256CostParams,

    // zklogin
    pub check_zklogin_id_cost_params: CheckZkloginIdCostParams,
    pub check_zklogin_issuer_cost_params: CheckZkloginIssuerCostParams,

    // Receive object
    pub transfer_receive_object_internal_cost_params: TransferReceiveObjectInternalCostParams,

    // TwoPC-MPC.
    pub twopc_mpc_dkg_cost_params: TwoPCMPCDKGCostParams,

<<<<<<< HEAD
=======
    // Sui State Proof
    pub sui_state_proof_cost_params: SuiStateProofCostParams,

    // eth state proof
    pub eth_state_proof: EthDWalletCostParams,

    // Authority Binder
    pub authority_binder: AuthorityBinderCostParams,
>>>>>>> b7f73879
    // tendermint light client
    pub tendermint_light_client_cost_params: TendermintLightClientCostParams,
    // Sui State Proof
    pub sui_state_proof_cost_params: SuiStateProofCostParams,

    // eth state proof
    pub eth_state_proof: EthDWalletCostParams,
}

impl NativesCostTable {
    pub fn from_protocol_config(protocol_config: &ProtocolConfig) -> NativesCostTable {
        Self {
            address_from_bytes_cost_params: AddressFromBytesCostParams {
                address_from_bytes_cost_base: protocol_config.address_from_bytes_cost_base().into(),
            },
            address_to_u256_cost_params: AddressToU256CostParams {
                address_to_u256_cost_base: protocol_config.address_to_u256_cost_base().into(),
            },
            address_from_u256_cost_params: AddressFromU256CostParams {
                address_from_u256_cost_base: protocol_config.address_from_u256_cost_base().into(),
            },

            dynamic_field_hash_type_and_key_cost_params: DynamicFieldHashTypeAndKeyCostParams {
                dynamic_field_hash_type_and_key_cost_base: protocol_config
                    .dynamic_field_hash_type_and_key_cost_base()
                    .into(),
                dynamic_field_hash_type_and_key_type_cost_per_byte: protocol_config
                    .dynamic_field_hash_type_and_key_type_cost_per_byte()
                    .into(),
                dynamic_field_hash_type_and_key_value_cost_per_byte: protocol_config
                    .dynamic_field_hash_type_and_key_value_cost_per_byte()
                    .into(),
                dynamic_field_hash_type_and_key_type_tag_cost_per_byte: protocol_config
                    .dynamic_field_hash_type_and_key_type_tag_cost_per_byte()
                    .into(),
            },
            dynamic_field_add_child_object_cost_params: DynamicFieldAddChildObjectCostParams {
                dynamic_field_add_child_object_cost_base: protocol_config
                    .dynamic_field_add_child_object_cost_base()
                    .into(),
                dynamic_field_add_child_object_type_cost_per_byte: protocol_config
                    .dynamic_field_add_child_object_type_cost_per_byte()
                    .into(),
                dynamic_field_add_child_object_value_cost_per_byte: protocol_config
                    .dynamic_field_add_child_object_value_cost_per_byte()
                    .into(),
                dynamic_field_add_child_object_struct_tag_cost_per_byte: protocol_config
                    .dynamic_field_add_child_object_struct_tag_cost_per_byte()
                    .into(),
            },
            dynamic_field_borrow_child_object_cost_params:
                DynamicFieldBorrowChildObjectCostParams {
                    dynamic_field_borrow_child_object_cost_base: protocol_config
                        .dynamic_field_borrow_child_object_cost_base()
                        .into(),
                    dynamic_field_borrow_child_object_child_ref_cost_per_byte: protocol_config
                        .dynamic_field_borrow_child_object_child_ref_cost_per_byte()
                        .into(),
                    dynamic_field_borrow_child_object_type_cost_per_byte: protocol_config
                        .dynamic_field_borrow_child_object_type_cost_per_byte()
                        .into(),
                },
            dynamic_field_remove_child_object_cost_params:
                DynamicFieldRemoveChildObjectCostParams {
                    dynamic_field_remove_child_object_cost_base: protocol_config
                        .dynamic_field_remove_child_object_cost_base()
                        .into(),
                    dynamic_field_remove_child_object_child_cost_per_byte: protocol_config
                        .dynamic_field_remove_child_object_child_cost_per_byte()
                        .into(),
                    dynamic_field_remove_child_object_type_cost_per_byte: protocol_config
                        .dynamic_field_remove_child_object_type_cost_per_byte()
                        .into(),
                },
            dynamic_field_has_child_object_cost_params: DynamicFieldHasChildObjectCostParams {
                dynamic_field_has_child_object_cost_base: protocol_config
                    .dynamic_field_has_child_object_cost_base()
                    .into(),
            },
            dynamic_field_has_child_object_with_ty_cost_params:
                DynamicFieldHasChildObjectWithTyCostParams {
                    dynamic_field_has_child_object_with_ty_cost_base: protocol_config
                        .dynamic_field_has_child_object_with_ty_cost_base()
                        .into(),
                    dynamic_field_has_child_object_with_ty_type_cost_per_byte: protocol_config
                        .dynamic_field_has_child_object_with_ty_type_cost_per_byte()
                        .into(),
                    dynamic_field_has_child_object_with_ty_type_tag_cost_per_byte: protocol_config
                        .dynamic_field_has_child_object_with_ty_type_tag_cost_per_byte()
                        .into(),
                },

            event_emit_cost_params: EventEmitCostParams {
                event_emit_value_size_derivation_cost_per_byte: protocol_config
                    .event_emit_value_size_derivation_cost_per_byte()
                    .into(),
                event_emit_tag_size_derivation_cost_per_byte: protocol_config
                    .event_emit_tag_size_derivation_cost_per_byte()
                    .into(),
                event_emit_output_cost_per_byte: protocol_config
                    .event_emit_output_cost_per_byte()
                    .into(),
                event_emit_cost_base: protocol_config.event_emit_cost_base().into(),
            },

            borrow_uid_cost_params: BorrowUidCostParams {
                object_borrow_uid_cost_base: protocol_config.object_borrow_uid_cost_base().into(),
            },
            delete_impl_cost_params: DeleteImplCostParams {
                object_delete_impl_cost_base: protocol_config.object_delete_impl_cost_base().into(),
            },
            record_new_id_cost_params: RecordNewIdCostParams {
                object_record_new_uid_cost_base: protocol_config
                    .object_record_new_uid_cost_base()
                    .into(),
            },

            // Crypto
            crypto_invalid_arguments_cost: protocol_config.crypto_invalid_arguments_cost().into(),
            // ed25519
            ed25519_verify_cost_params: Ed25519VerifyCostParams {
                ed25519_ed25519_verify_cost_base: protocol_config
                    .ed25519_ed25519_verify_cost_base()
                    .into(),
                ed25519_ed25519_verify_msg_cost_per_byte: protocol_config
                    .ed25519_ed25519_verify_msg_cost_per_byte()
                    .into(),
                ed25519_ed25519_verify_msg_cost_per_block: protocol_config
                    .ed25519_ed25519_verify_msg_cost_per_block()
                    .into(),
            },
            // hash
            hash_blake2b256_cost_params: HashBlake2b256CostParams {
                hash_blake2b256_cost_base: protocol_config.hash_blake2b256_cost_base().into(),
                hash_blake2b256_data_cost_per_byte: protocol_config
                    .hash_blake2b256_data_cost_per_byte()
                    .into(),
                hash_blake2b256_data_cost_per_block: protocol_config
                    .hash_blake2b256_data_cost_per_block()
                    .into(),
            },
            hash_keccak256_cost_params: HashKeccak256CostParams {
                hash_keccak256_cost_base: protocol_config.hash_keccak256_cost_base().into(),
                hash_keccak256_data_cost_per_byte: protocol_config
                    .hash_keccak256_data_cost_per_byte()
                    .into(),
                hash_keccak256_data_cost_per_block: protocol_config
                    .hash_keccak256_data_cost_per_block()
                    .into(),
            },
            transfer_transfer_internal_cost_params: TransferInternalCostParams {
                transfer_transfer_internal_cost_base: protocol_config
                    .transfer_transfer_internal_cost_base()
                    .into(),
            },
            transfer_freeze_object_cost_params: TransferFreezeObjectCostParams {
                transfer_freeze_object_cost_base: protocol_config
                    .transfer_freeze_object_cost_base()
                    .into(),
            },
            transfer_share_object_cost_params: TransferShareObjectCostParams {
                transfer_share_object_cost_base: protocol_config
                    .transfer_share_object_cost_base()
                    .into(),
            },
            tx_context_derive_id_cost_params: TxContextDeriveIdCostParams {
                tx_context_derive_id_cost_base: protocol_config
                    .tx_context_derive_id_cost_base()
                    .into(),
            },
            type_is_one_time_witness_cost_params: TypesIsOneTimeWitnessCostParams {
                types_is_one_time_witness_cost_base: protocol_config
                    .types_is_one_time_witness_cost_base()
                    .into(),
                types_is_one_time_witness_type_tag_cost_per_byte: protocol_config
                    .types_is_one_time_witness_type_tag_cost_per_byte()
                    .into(),
                types_is_one_time_witness_type_cost_per_byte: protocol_config
                    .types_is_one_time_witness_type_cost_per_byte()
                    .into(),
            },
            validator_validate_metadata_bcs_cost_params: ValidatorValidateMetadataBcsCostParams {
                validator_validate_metadata_cost_base: protocol_config
                    .validator_validate_metadata_cost_base()
                    .into(),
                validator_validate_metadata_data_cost_per_byte: protocol_config
                    .validator_validate_metadata_data_cost_per_byte()
                    .into(),
            },
            bls12381_bls12381_min_sig_verify_cost_params: Bls12381Bls12381MinSigVerifyCostParams {
                bls12381_bls12381_min_sig_verify_cost_base: protocol_config
                    .bls12381_bls12381_min_sig_verify_cost_base()
                    .into(),
                bls12381_bls12381_min_sig_verify_msg_cost_per_byte: protocol_config
                    .bls12381_bls12381_min_sig_verify_msg_cost_per_byte()
                    .into(),
                bls12381_bls12381_min_sig_verify_msg_cost_per_block: protocol_config
                    .bls12381_bls12381_min_sig_verify_msg_cost_per_block()
                    .into(),
            },
            bls12381_bls12381_min_pk_verify_cost_params: Bls12381Bls12381MinPkVerifyCostParams {
                bls12381_bls12381_min_pk_verify_cost_base: protocol_config
                    .bls12381_bls12381_min_pk_verify_cost_base()
                    .into(),
                bls12381_bls12381_min_pk_verify_msg_cost_per_byte: protocol_config
                    .bls12381_bls12381_min_pk_verify_msg_cost_per_byte()
                    .into(),
                bls12381_bls12381_min_pk_verify_msg_cost_per_block: protocol_config
                    .bls12381_bls12381_min_pk_verify_msg_cost_per_block()
                    .into(),
            },
            ecdsa_k1_ecrecover_cost_params: EcdsaK1EcrecoverCostParams {
                ecdsa_k1_ecrecover_keccak256_cost_base: protocol_config
                    .ecdsa_k1_ecrecover_keccak256_cost_base()
                    .into(),
                ecdsa_k1_ecrecover_keccak256_msg_cost_per_byte: protocol_config
                    .ecdsa_k1_ecrecover_keccak256_msg_cost_per_byte()
                    .into(),
                ecdsa_k1_ecrecover_keccak256_msg_cost_per_block: protocol_config
                    .ecdsa_k1_ecrecover_keccak256_msg_cost_per_block()
                    .into(),
                ecdsa_k1_ecrecover_sha256_cost_base: protocol_config
                    .ecdsa_k1_ecrecover_sha256_cost_base()
                    .into(),
                ecdsa_k1_ecrecover_sha256_msg_cost_per_byte: protocol_config
                    .ecdsa_k1_ecrecover_sha256_msg_cost_per_byte()
                    .into(),
                ecdsa_k1_ecrecover_sha256_msg_cost_per_block: protocol_config
                    .ecdsa_k1_ecrecover_sha256_msg_cost_per_block()
                    .into(),
            },
            ecdsa_k1_decompress_pubkey_cost_params: EcdsaK1DecompressPubkeyCostParams {
                ecdsa_k1_decompress_pubkey_cost_base: protocol_config
                    .ecdsa_k1_decompress_pubkey_cost_base()
                    .into(),
            },
            ecdsa_k1_secp256k1_verify_cost_params: EcdsaK1Secp256k1VerifyCostParams {
                ecdsa_k1_secp256k1_verify_keccak256_cost_base: protocol_config
                    .ecdsa_k1_secp256k1_verify_keccak256_cost_base()
                    .into(),
                ecdsa_k1_secp256k1_verify_keccak256_msg_cost_per_byte: protocol_config
                    .ecdsa_k1_secp256k1_verify_keccak256_msg_cost_per_byte()
                    .into(),
                ecdsa_k1_secp256k1_verify_keccak256_msg_cost_per_block: protocol_config
                    .ecdsa_k1_secp256k1_verify_keccak256_msg_cost_per_block()
                    .into(),
                ecdsa_k1_secp256k1_verify_sha256_cost_base: protocol_config
                    .ecdsa_k1_secp256k1_verify_sha256_cost_base()
                    .into(),
                ecdsa_k1_secp256k1_verify_sha256_msg_cost_per_byte: protocol_config
                    .ecdsa_k1_secp256k1_verify_sha256_msg_cost_per_byte()
                    .into(),
                ecdsa_k1_secp256k1_verify_sha256_msg_cost_per_block: protocol_config
                    .ecdsa_k1_secp256k1_verify_sha256_msg_cost_per_block()
                    .into(),
            },
            ecdsa_r1_ecrecover_cost_params: EcdsaR1EcrecoverCostParams {
                ecdsa_r1_ecrecover_keccak256_cost_base: protocol_config
                    .ecdsa_r1_ecrecover_keccak256_cost_base()
                    .into(),
                ecdsa_r1_ecrecover_keccak256_msg_cost_per_byte: protocol_config
                    .ecdsa_r1_ecrecover_keccak256_msg_cost_per_byte()
                    .into(),
                ecdsa_r1_ecrecover_keccak256_msg_cost_per_block: protocol_config
                    .ecdsa_r1_ecrecover_keccak256_msg_cost_per_block()
                    .into(),
                ecdsa_r1_ecrecover_sha256_cost_base: protocol_config
                    .ecdsa_r1_ecrecover_sha256_cost_base()
                    .into(),
                ecdsa_r1_ecrecover_sha256_msg_cost_per_byte: protocol_config
                    .ecdsa_r1_ecrecover_sha256_msg_cost_per_byte()
                    .into(),
                ecdsa_r1_ecrecover_sha256_msg_cost_per_block: protocol_config
                    .ecdsa_r1_ecrecover_sha256_msg_cost_per_block()
                    .into(),
            },
            ecdsa_r1_secp256_r1_verify_cost_params: EcdsaR1Secp256R1VerifyCostParams {
                ecdsa_r1_secp256r1_verify_keccak256_cost_base: protocol_config
                    .ecdsa_r1_secp256r1_verify_keccak256_cost_base()
                    .into(),
                ecdsa_r1_secp256r1_verify_keccak256_msg_cost_per_byte: protocol_config
                    .ecdsa_r1_secp256r1_verify_keccak256_msg_cost_per_byte()
                    .into(),
                ecdsa_r1_secp256r1_verify_keccak256_msg_cost_per_block: protocol_config
                    .ecdsa_r1_secp256r1_verify_keccak256_msg_cost_per_block()
                    .into(),
                ecdsa_r1_secp256r1_verify_sha256_cost_base: protocol_config
                    .ecdsa_r1_secp256r1_verify_sha256_cost_base()
                    .into(),
                ecdsa_r1_secp256r1_verify_sha256_msg_cost_per_byte: protocol_config
                    .ecdsa_r1_secp256r1_verify_sha256_msg_cost_per_byte()
                    .into(),
                ecdsa_r1_secp256r1_verify_sha256_msg_cost_per_block: protocol_config
                    .ecdsa_r1_secp256r1_verify_sha256_msg_cost_per_block()
                    .into(),
            },
            ecvrf_ecvrf_verify_cost_params: EcvrfEcvrfVerifyCostParams {
                ecvrf_ecvrf_verify_cost_base: protocol_config.ecvrf_ecvrf_verify_cost_base().into(),
                ecvrf_ecvrf_verify_alpha_string_cost_per_byte: protocol_config
                    .ecvrf_ecvrf_verify_alpha_string_cost_per_byte()
                    .into(),
                ecvrf_ecvrf_verify_alpha_string_cost_per_block: protocol_config
                    .ecvrf_ecvrf_verify_alpha_string_cost_per_block()
                    .into(),
            },
            groth16_prepare_verifying_key_cost_params: Groth16PrepareVerifyingKeyCostParams {
                groth16_prepare_verifying_key_bls12381_cost_base: protocol_config
                    .groth16_prepare_verifying_key_bls12381_cost_base()
                    .into(),
                groth16_prepare_verifying_key_bn254_cost_base: protocol_config
                    .groth16_prepare_verifying_key_bn254_cost_base()
                    .into(),
            },
            groth16_verify_groth16_proof_internal_cost_params:
                Groth16VerifyGroth16ProofInternalCostParams {
                    groth16_verify_groth16_proof_internal_bls12381_cost_base: protocol_config
                        .groth16_verify_groth16_proof_internal_bls12381_cost_base()
                        .into(),
                    groth16_verify_groth16_proof_internal_bls12381_cost_per_public_input:
                        protocol_config
                            .groth16_verify_groth16_proof_internal_bls12381_cost_per_public_input()
                            .into(),
                    groth16_verify_groth16_proof_internal_bn254_cost_base: protocol_config
                        .groth16_verify_groth16_proof_internal_bn254_cost_base()
                        .into(),
                    groth16_verify_groth16_proof_internal_bn254_cost_per_public_input:
                        protocol_config
                            .groth16_verify_groth16_proof_internal_bn254_cost_per_public_input()
                            .into(),
                    groth16_verify_groth16_proof_internal_public_input_cost_per_byte:
                        protocol_config
                            .groth16_verify_groth16_proof_internal_public_input_cost_per_byte()
                            .into(),
                },
            hmac_hmac_sha3_256_cost_params: HmacHmacSha3256CostParams {
                hmac_hmac_sha3_256_cost_base: protocol_config.hmac_hmac_sha3_256_cost_base().into(),
                hmac_hmac_sha3_256_input_cost_per_byte: protocol_config
                    .hmac_hmac_sha3_256_input_cost_per_byte()
                    .into(),
                hmac_hmac_sha3_256_input_cost_per_block: protocol_config
                    .hmac_hmac_sha3_256_input_cost_per_block()
                    .into(),
            },
            transfer_receive_object_internal_cost_params: TransferReceiveObjectInternalCostParams {
                transfer_receive_object_internal_cost_base: protocol_config
                    .transfer_receive_object_cost_base_as_option()
                    .unwrap_or(0)
                    .into(),
            },
            check_zklogin_id_cost_params: CheckZkloginIdCostParams {
                check_zklogin_id_cost_base: protocol_config
                    .check_zklogin_id_cost_base_as_option()
                    .map(Into::into),
            },
            check_zklogin_issuer_cost_params: CheckZkloginIssuerCostParams {
                check_zklogin_issuer_cost_base: protocol_config
                    .check_zklogin_issuer_cost_base_as_option()
                    .map(Into::into),
            },
            twopc_mpc_dkg_cost_params: TwoPCMPCDKGCostParams {
                dkg_verify_decommitment_and_proof_of_centralized_party_public_key_share_cost_base: protocol_config
                    .dkg_verify_decommitment_and_proof_of_centralized_party_public_key_share_cost_base()
                    .into(),
                sign_verify_encrypted_signature_parts_prehash_cost_base: protocol_config
                    .sign_verify_encrypted_signature_parts_prehash_cost_base()
                    .into(),
            },
<<<<<<< HEAD
=======
            eth_state_proof: EthDWalletCostParams {
                verify_eth_state_cost_base: protocol_config
                    .verify_eth_state_cost_base()
                    .into(),
                verify_message_proof_cost_base: protocol_config
                    .verify_message_proof_cost_base()
                    .into(),
                create_initial_eth_state_data_cost_base: protocol_config
                    .create_initial_eth_state_data_cost_base()
                    .into(),
            },
            sui_state_proof_cost_params: SuiStateProofCostParams {
                sui_state_proof_verify_committee_cost_base: protocol_config.sui_state_proof_verify_committee_cost_base().into(),
                sui_state_proof_verify_link_cap_base: protocol_config.sui_state_proof_verify_link_cap_base().into(),
                sui_state_proof_verify_transaction_base: protocol_config.sui_state_proof_verify_transaction_base().into(),
            },
            authority_binder: AuthorityBinderCostParams {
                create_authority_ack_transaction_cost_base: protocol_config
                    .create_authority_ack_transaction_cost_base()
                    .into(),
            },
>>>>>>> b7f73879
            tendermint_light_client_cost_params: TendermintLightClientCostParams {
                tendermint_state_proof_cost_base: protocol_config.tendermint_state_proof_cost_base().into(),
                tendermint_verify_lc_cost_base: protocol_config.tendermint_verify_lc_cost_base().into(),
                tendermint_extract_consensus_state_base: protocol_config.tendermint_extract_consensus_state_base().into()
            },
            eth_state_proof: EthDWalletCostParams {
                verify_eth_state_cost_base: protocol_config
                    .verify_eth_state_cost_base()
                    .into(),
                verify_message_proof_cost_base: protocol_config
                    .verify_message_proof_cost_base()
                    .into(),
                create_initial_eth_state_data_cost_base: protocol_config
                    .create_initial_eth_state_data_cost_base()
                    .into(),
            },
            sui_state_proof_cost_params: SuiStateProofCostParams {
                sui_state_proof_verify_committee_cost_base: protocol_config.sui_state_proof_verify_committee_cost_base().into(),
                sui_state_proof_verify_link_cap_base: protocol_config.sui_state_proof_verify_link_cap_base().into(),
                sui_state_proof_verify_transaction_base: protocol_config.sui_state_proof_verify_transaction_base().into(),
            },
        }
    }
}

pub fn all_natives(silent: bool) -> NativeFunctionTable {
    let sui_framework_natives: &[(&str, &str, NativeFunction)] = &[
        ("address", "from_bytes", make_native!(address::from_bytes)),
        ("address", "to_u256", make_native!(address::to_u256)),
        ("address", "from_u256", make_native!(address::from_u256)),
        ("hash", "blake2b256", make_native!(hash::blake2b256)),
        (
            "bls12381",
            "bls12381_min_sig_verify",
            make_native!(bls12381::bls12381_min_sig_verify),
        ),
        (
            "bls12381",
            "bls12381_min_pk_verify",
            make_native!(bls12381::bls12381_min_pk_verify),
        ),
        (
            "dynamic_field",
            "hash_type_and_key",
            make_native!(dynamic_field::hash_type_and_key),
        ),
        (
            "dynamic_field",
            "add_child_object",
            make_native!(dynamic_field::add_child_object),
        ),
        (
            "dynamic_field",
            "borrow_child_object",
            make_native!(dynamic_field::borrow_child_object),
        ),
        (
            "dynamic_field",
            "borrow_child_object_mut",
            make_native!(dynamic_field::borrow_child_object),
        ),
        (
            "dynamic_field",
            "remove_child_object",
            make_native!(dynamic_field::remove_child_object),
        ),
        (
            "dynamic_field",
            "has_child_object",
            make_native!(dynamic_field::has_child_object),
        ),
        (
            "dynamic_field",
            "has_child_object_with_ty",
            make_native!(dynamic_field::has_child_object_with_ty),
        ),
        (
            "ecdsa_k1",
            "secp256k1_ecrecover",
            make_native!(ecdsa_k1::ecrecover),
        ),
        (
            "ecdsa_k1",
            "decompress_pubkey",
            make_native!(ecdsa_k1::decompress_pubkey),
        ),
        (
            "ecdsa_k1",
            "secp256k1_verify",
            make_native!(ecdsa_k1::secp256k1_verify),
        ),
        ("ecvrf", "ecvrf_verify", make_native!(ecvrf::ecvrf_verify)),
        (
            "ecdsa_r1",
            "secp256r1_ecrecover",
            make_native!(ecdsa_r1::ecrecover),
        ),
        (
            "ecdsa_r1",
            "secp256r1_verify",
            make_native!(ecdsa_r1::secp256r1_verify),
        ),
        (
            "ed25519",
            "ed25519_verify",
            make_native!(ed25519::ed25519_verify),
        ),
        ("event", "emit", make_native!(event::emit)),
        (
            "groth16",
            "verify_groth16_proof_internal",
            make_native!(groth16::verify_groth16_proof_internal),
        ),
        (
            "groth16",
            "prepare_verifying_key_internal",
            make_native!(groth16::prepare_verifying_key_internal),
        ),
        ("hmac", "hmac_sha3_256", make_native!(hmac::hmac_sha3_256)),
        ("hash", "keccak256", make_native!(hash::keccak256)),
        ("object", "delete_impl", make_native!(object::delete_impl)),
        ("object", "borrow_uid", make_native!(object::borrow_uid)),
        (
            "object",
            "record_new_uid",
            make_native!(object::record_new_uid),
        ),
        (
            "test_scenario",
            "take_from_address_by_id",
            make_native!(test_scenario::take_from_address_by_id),
        ),
        (
            "test_scenario",
            "most_recent_id_for_address",
            make_native!(test_scenario::most_recent_id_for_address),
        ),
        (
            "test_scenario",
            "was_taken_from_address",
            make_native!(test_scenario::was_taken_from_address),
        ),
        (
            "test_scenario",
            "take_immutable_by_id",
            make_native!(test_scenario::take_immutable_by_id),
        ),
        (
            "test_scenario",
            "most_recent_immutable_id",
            make_native!(test_scenario::most_recent_immutable_id),
        ),
        (
            "test_scenario",
            "was_taken_immutable",
            make_native!(test_scenario::was_taken_immutable),
        ),
        (
            "test_scenario",
            "take_shared_by_id",
            make_native!(test_scenario::take_shared_by_id),
        ),
        (
            "test_scenario",
            "most_recent_id_shared",
            make_native!(test_scenario::most_recent_id_shared),
        ),
        (
            "test_scenario",
            "was_taken_shared",
            make_native!(test_scenario::was_taken_shared),
        ),
        (
            "test_scenario",
            "end_transaction",
            make_native!(test_scenario::end_transaction),
        ),
        (
            "test_scenario",
            "ids_for_address",
            make_native!(test_scenario::ids_for_address),
        ),
        (
            "transfer",
            "transfer_impl",
            make_native!(transfer::transfer_internal),
        ),
        (
            "transfer",
            "freeze_object_impl",
            make_native!(transfer::freeze_object),
        ),
        (
            "transfer",
            "share_object_impl",
            make_native!(transfer::share_object),
        ),
        (
            "transfer",
            "receive_impl",
            make_native!(transfer::receive_object_internal),
        ),
        (
            "tx_context",
            "derive_id",
            make_native!(tx_context::derive_id),
        ),
        (
            "types",
            "is_one_time_witness",
            make_native!(types::is_one_time_witness),
        ),
        ("test_utils", "destroy", make_native!(test_utils::destroy)),
        (
            "test_utils",
            "create_one_time_witness",
            make_native!(test_utils::create_one_time_witness),
        ),
        (
            "zklogin_verified_id",
            "check_zklogin_id_internal",
            make_native!(zklogin::check_zklogin_id_internal),
        ),
        (
            "zklogin_verified_issuer",
            "check_zklogin_issuer_internal",
            make_native!(zklogin::check_zklogin_issuer_internal),
        ),
    ];
    let sui_framework_natives_iter =
        sui_framework_natives
            .iter()
            .cloned()
            .map(|(module_name, func_name, func)| {
                (
                    SUI_FRAMEWORK_ADDRESS,
                    Identifier::new(module_name).unwrap(),
                    Identifier::new(func_name).unwrap(),
                    func,
                )
            });

    let sui_system_natives: &[(&str, &str, NativeFunction)] = &[
        (
            "validator",
            "validate_metadata_bcs",
            make_native!(validator::validate_metadata_bcs),
        ),
        (
            "dwallet_2pc_mpc_ecdsa_k1",
            "dkg_verify_decommitment_and_proof_of_centralized_party_public_key_share",
            make_native!(
                twopc_mpc::dkg_verify_decommitment_and_proof_of_centralized_party_public_key_share
            ),
        ),
        (
            "sui_state_proof",
            "sui_state_proof_verify_committee",
            make_native!(sui_state_proof::sui_state_proof_verify_committee),
        ),
        (
            "sui_state_proof",
            "sui_state_proof_verify_link_cap",
            make_native!(sui_state_proof::sui_state_proof_verify_link_cap),
        ),
        (
            "sui_state_proof",
            "sui_state_proof_verify_transaction",
            make_native!(sui_state_proof::sui_state_proof_verify_transaction),
        ),
        (
            "dwallet_2pc_mpc_ecdsa_k1",
            "sign_verify_encrypted_signature_parts_prehash",
            make_native!(twopc_mpc::sign_verify_encrypted_signature_parts_prehash),
        ),
        (
<<<<<<< HEAD
=======
            "ethereum_state",
            "verify_eth_state",
            make_native!(eth_state_proof::verify_eth_state),
        ),
        (
            "eth_dwallet",
            "verify_message_proof",
            make_native!(eth_state_proof::verify_message_proof),
        ),
        (
            "ethereum_state",
            "create_initial_eth_state_data",
            make_native!(eth_state_proof::create_initial_eth_state_data),
        ),
        (
            "authority_binder",
            "create_authority_ack_transaction",
            make_native!(authority_binder::create_authority_ack_transaction),
        ),
        (
>>>>>>> b7f73879
            "tendermint_lc",
            "tendermint_state_proof",
            make_native!(light_client::tendermint_lc::tendermint_state_proof),
        ),
        (
            "tendermint_lc",
            "tendermint_verify_lc",
            make_native!(light_client::tendermint_lc::tendermint_verify_lc),
        ),
        (
            "tendermint_lc",
            "extract_consensus_state",
            make_native!(light_client::tendermint_lc::extract_consensus_state),
        ),
        (
            "ethereum_state",
            "verify_eth_state",
            make_native!(eth_state_proof::verify_eth_state),
        ),
        (
            "eth_dwallet",
            "verify_message_proof",
            make_native!(eth_state_proof::verify_message_proof),
        ),
        (
            "ethereum_state",
            "create_initial_eth_state_data",
            make_native!(eth_state_proof::create_initial_eth_state_data),
        ),
    ];
    sui_system_natives
        .iter()
        .cloned()
        .map(|(module_name, func_name, func)| {
            (
                SUI_SYSTEM_ADDRESS,
                Identifier::new(module_name).unwrap(),
                Identifier::new(func_name).unwrap(),
                func,
            )
        })
        .chain(sui_framework_natives_iter)
        .chain(move_stdlib::natives::all_natives(
            MOVE_STDLIB_ADDRESS,
            // TODO: tune gas params
            GasParameters::zeros(),
        ))
        .chain(move_stdlib::natives::nursery_natives(
            silent,
            MOVE_STDLIB_ADDRESS,
            // TODO: tune gas params
            NurseryGasParameters::zeros(),
        ))
        .collect()
}

// ID { bytes: address }
// Extract the first field of the struct to get the address bytes.
pub fn get_receiver_object_id(object: Value) -> Result<Value, PartialVMError> {
    get_nested_struct_field(object, &[0])
}

// Object { id: UID { id: ID { bytes: address } } .. }
// Extract the first field of the struct 3 times to get the id bytes.
pub fn get_object_id(object: Value) -> Result<Value, PartialVMError> {
    get_nested_struct_field(object, &[0, 0, 0])
}

// Extract a field valye that's nested inside value `v`. The offset of each nesting
// is determined by `offsets`.
pub fn get_nested_struct_field(mut v: Value, offsets: &[usize]) -> Result<Value, PartialVMError> {
    for offset in offsets {
        v = get_nth_struct_field(v, *offset)?;
    }
    Ok(v)
}

pub fn get_nth_struct_field(v: Value, n: usize) -> Result<Value, PartialVMError> {
    let mut itr = v.value_as::<Struct>()?.unpack()?;
    Ok(itr.nth(n).unwrap())
}

/// Returns the struct tag, non-annotated type layout, and fully annotated type layout of `ty`.
pub(crate) fn get_tag_and_layouts(
    context: &NativeContext,
    ty: &Type,
) -> PartialVMResult<Option<(StructTag, R::MoveTypeLayout, A::MoveTypeLayout)>> {
    let tag = match context.type_to_type_tag(ty)? {
        TypeTag::Struct(s) => s,
        _ => {
            return Err(
                PartialVMError::new(StatusCode::UNKNOWN_INVARIANT_VIOLATION_ERROR)
                    .with_message("Sui verifier guarantees this is a struct".to_string()),
            )
        }
    };
    let Some(layout) = context.type_to_type_layout(ty)? else {
        return Ok(None);
    };
    let Some(annotated_layout) = context.type_to_fully_annotated_layout(ty)? else {
        return Ok(None);
    };
    Ok(Some((*tag, layout, annotated_layout)))
}

#[macro_export]
macro_rules! make_native {
    ($native: expr) => {
        Arc::new(
            move |context, ty_args, args| -> PartialVMResult<NativeResult> {
                $native(context, ty_args, args)
            },
        )
    };
}

pub(crate) fn legacy_test_cost() -> InternalGas {
    InternalGas::new(0)
}<|MERGE_RESOLUTION|>--- conflicted
+++ resolved
@@ -33,10 +33,7 @@
     types::TypesIsOneTimeWitnessCostParams,
     validator::ValidatorValidateMetadataBcsCostParams,
 };
-<<<<<<< HEAD
-=======
 use crate::authority_binder::AuthorityBinderCostParams;
->>>>>>> b7f73879
 use crate::crypto::sui_state_proof::SuiStateProofCostParams;
 use crate::crypto::twopc_mpc::TwoPCMPCDKGCostParams;
 use crate::crypto::zklogin::{CheckZkloginIdCostParams, CheckZkloginIssuerCostParams};
@@ -162,8 +159,6 @@
     // TwoPC-MPC.
     pub twopc_mpc_dkg_cost_params: TwoPCMPCDKGCostParams,
 
-<<<<<<< HEAD
-=======
     // Sui State Proof
     pub sui_state_proof_cost_params: SuiStateProofCostParams,
 
@@ -172,7 +167,6 @@
 
     // Authority Binder
     pub authority_binder: AuthorityBinderCostParams,
->>>>>>> b7f73879
     // tendermint light client
     pub tendermint_light_client_cost_params: TendermintLightClientCostParams,
     // Sui State Proof
@@ -540,8 +534,6 @@
                     .sign_verify_encrypted_signature_parts_prehash_cost_base()
                     .into(),
             },
-<<<<<<< HEAD
-=======
             eth_state_proof: EthDWalletCostParams {
                 verify_eth_state_cost_base: protocol_config
                     .verify_eth_state_cost_base()
@@ -563,7 +555,6 @@
                     .create_authority_ack_transaction_cost_base()
                     .into(),
             },
->>>>>>> b7f73879
             tendermint_light_client_cost_params: TendermintLightClientCostParams {
                 tendermint_state_proof_cost_base: protocol_config.tendermint_state_proof_cost_base().into(),
                 tendermint_verify_lc_cost_base: protocol_config.tendermint_verify_lc_cost_base().into(),
@@ -840,8 +831,6 @@
             make_native!(twopc_mpc::sign_verify_encrypted_signature_parts_prehash),
         ),
         (
-<<<<<<< HEAD
-=======
             "ethereum_state",
             "verify_eth_state",
             make_native!(eth_state_proof::verify_eth_state),
@@ -862,7 +851,6 @@
             make_native!(authority_binder::create_authority_ack_transaction),
         ),
         (
->>>>>>> b7f73879
             "tendermint_lc",
             "tendermint_state_proof",
             make_native!(light_client::tendermint_lc::tendermint_state_proof),
