[package]
name = "sui-move-natives-latest"
version = "0.1.0"
edition = "2021"
authors = ["Mysten Labs <eng@mystenlabs.com>"]
description = "Move framework for sui platform"
license = "BSD-3-Clause-Clear"
publish = false

[dependencies]
better_any.workspace = true
bcs.workspace = true
indexmap.workspace = true
smallvec.workspace = true
serde_json.workspace = true

fastcrypto-zkp.workspace = true
fastcrypto.workspace = true
move-binary-format.workspace = true
move-core-types.workspace = true
move-vm-types.workspace = true

move-stdlib = { path = "../../../external-crates/move/crates/move-stdlib" }
move-vm-runtime = { path = "../../../external-crates/move/crates/move-vm-runtime" }

sui-protocol-config.workspace = true
sui-types.workspace = true
workspace-hack.workspace = true
tracing.workspace = true
<<<<<<< HEAD
ethers.workspace = true
sha3.workspace = true
serde.workspace = true
serde_json.workspace = true
helios.workspace = true
=======
sui-json.workspace = true
signature-mpc.workspace = true
>>>>>>> f05d65a0
<|MERGE_RESOLUTION|>--- conflicted
+++ resolved
@@ -12,7 +12,6 @@
 bcs.workspace = true
 indexmap.workspace = true
 smallvec.workspace = true
-serde_json.workspace = true
 
 fastcrypto-zkp.workspace = true
 fastcrypto.workspace = true
@@ -27,13 +26,10 @@
 sui-types.workspace = true
 workspace-hack.workspace = true
 tracing.workspace = true
-<<<<<<< HEAD
 ethers.workspace = true
 sha3.workspace = true
 serde.workspace = true
 serde_json.workspace = true
 helios.workspace = true
-=======
 sui-json.workspace = true
-signature-mpc.workspace = true
->>>>>>> f05d65a0
+signature-mpc.workspace = true