---
sidebar_position: 1
slug: /
---

# Overview

## Welcome to dWallet Network

dWallet Network, a composable modular signature network is the home of dWallets. A dWallet is a noncollusive and massively decentralized signing mechanism, used as a building block by builders on other networks to add native multi-chain interoperability to any smart contract.

## Unique Value of dWallets

The [dWallet](core-concepts/dwallets) is an innovative Web3 building block that has the following attributes:

<<<<<<< HEAD
* [Noncollusive](core-concepts/noncollusive-and-decentralized.md): The user is always required to generate a signature.
* [Massively decentralized](core-concepts/noncollusive-and-decentralized.md): Beside the user, a 2/3 threshold of a network that can include hundreds or thousands of nodes, is also required to generate a signature.
* [Multi-Chain](core-concepts/multi-chain-vs-cross-chain.md): Using the default authentication method of blockchains - the signature - dWallets can offer universal and native multi-chain interoperability, without the cross-chain risks of wrapping, bridging or messaging.
* [Cryptographically secure](core-concepts/cryptography/2pc-mpc.md): The security of dWallets is based on cryptography, instead of hardware or trust assumptions.
=======
 * [Noncollusive](core-concepts/noncollusive-and-decentralized.md): The user is always required to generate a signature.
 * [Massively decentralized](core-concepts/noncollusive-and-decentralized.md): Beside the user, a 2/3 threshold of a network that can include hundreds or thousands of nodes, is also required to generate a signature.
 * [Multi-Chain](core-concepts/multi-chain-vs-cross-chain.md): Using the default authentication method of blockchains - the signature - dWallets can offer universal and native multi-chain interoperability, without the cross-chain risks of wrapping, bridging or messaging.
 * [Cryptographically secure](core-concepts/cryptography/2pc-mpc.md): The security of dWallets is based on cryptography, instead of hardware or trust assumptions.
>>>>>>> f05d65a0

dWallets are the only way that exists today for Web3 builders to achieve secure, multi-chain interoperability, without the risks of cross-chain and without compromising on the core Web3 values of user ownership and decentralization.
As dWallet Network moves closer to its Mainnet launch, it will add support to many L1s and L2s, so builders across Web3 can use it as a composable modular signature network, adding powerful access control capabilities to any smart contract.

## Cryptography of dWallets - 2PC-MPC

dWallets utilize the [2PC-MPC protocol](https://github.com/dwallet-labs/2pc-mpc), a two-party ECDSA protocol we designed specifically for dWallets, where the second party is fully emulated by a network of n parties.

Besides its novel structure, enabling the noncollusivity of dWallets, and the autonomy and flexibility of a permissionless dWallet Network, the 2PC-MPC protocol also dramatically improves upon the state of the art, allowing the dWallet Network to be scalable & massively-decentralized.

The 2PC-MPC protocol achieves linear-scaling in communication - O(n) - and due to novel aggregation & amortization techniques, an amortized cost per-party that remains constant up to thousands of parties - practically O(1) in computation for the network, allowing it to scale and achieve decentralization, whilst being asymptotically O(1) for the user: meaning the size of the network doesn't have any impact on the user as its computation and communication is constant.

## dWallet Network Overview

dWallet Network is a [composable modular signature network](core-concepts/composable-modular-networks.md), that was forked from [Sui](https://github.com/MystenLabs/sui), and similarly to Sui it is maintained by a permissionless set of authorities that play a role similar to validators or miners in other blockchain systems. Changes that were made to Sui include disabling smart contracts, implementing 2PC-MPC, and using the communication in [Sui's consensus](https://github.com/MystenLabs/sui/tree/main/narwhal) for the MPC protocol between the nodes.

As a composable modular signature network, dWallets on the dWallet Network are controlled by smart contracts on other L1s and L2s. To allow a smart contract on a certain chain to control a dWallet, state proofs for that chain must be available on the dWallet Network in the form of light clients. An [Ethereum light client](https://github.com/a16z/helios) and [Sui state proofs](https://github.com/MystenLabs/sui/tree/main/crates/sui-light-client) are the first to be implemented, so builders on Ethereum and Sui will be able to use dWallets as building blocks in their smart contracts, followed by many more network integrations to be announced.

The dWallet Network has a native token called DWLT that is used (much like Sui) to pay for gas, and is also used as [delegated stake on authorities](https://learn.bybit.com/blockchain/delegated-proof-of-stake-dpos/) within an epoch. The voting power of authorities within this epoch is a function of this delegated stake. Authorities are periodically reconfigured according to the stake delegated to them. In any epoch, the set of authorities is [Byzantine fault tolerant](https://pmg.csail.mit.edu/papers/osdi99.pdf). At the end of the epoch, fees collected through all transactions processed are distributed to authorities according to their contribution to the operation of the system. Authorities can in turn share some of the fees as rewards to users that delegated stakes to them.

Sui is backed by a number of state-of-the-art [peer-reviewed works](https://github.com/MystenLabs/sui/blob/main/docs/content/references/research-papers.mdx) and years of open source development that we are building upon with the dWallet Network.

## More About dWallet Network

Use the following links to learn more about the dWallet Network and its ecosystem:

* Learn more about working with dWallets in the [dWallet Network Documentation](https://docs.dwallet.io/).
* Find out more about the dWallet Network community on the [community](https://dwallet.io/community/) page and join the community on [dWallet Network Discord](https://discord.gg/dwallet).

## Acknowledgement

As a fork of Sui, much of the dWallet Network's code base is heavily based on the code created by [Mysten Labs, Inc.](https://mystenlabs.com) & [Facebook, Inc.](https://facebook.com) and its affiliates, including in this very file. We are grateful for the high quality and serious work that allowed us to build our dWallet technology upon this infrastructure.<|MERGE_RESOLUTION|>--- conflicted
+++ resolved
@@ -13,17 +13,10 @@
 
 The [dWallet](core-concepts/dwallets) is an innovative Web3 building block that has the following attributes:
 
-<<<<<<< HEAD
 * [Noncollusive](core-concepts/noncollusive-and-decentralized.md): The user is always required to generate a signature.
 * [Massively decentralized](core-concepts/noncollusive-and-decentralized.md): Beside the user, a 2/3 threshold of a network that can include hundreds or thousands of nodes, is also required to generate a signature.
 * [Multi-Chain](core-concepts/multi-chain-vs-cross-chain.md): Using the default authentication method of blockchains - the signature - dWallets can offer universal and native multi-chain interoperability, without the cross-chain risks of wrapping, bridging or messaging.
 * [Cryptographically secure](core-concepts/cryptography/2pc-mpc.md): The security of dWallets is based on cryptography, instead of hardware or trust assumptions.
-=======
- * [Noncollusive](core-concepts/noncollusive-and-decentralized.md): The user is always required to generate a signature.
- * [Massively decentralized](core-concepts/noncollusive-and-decentralized.md): Beside the user, a 2/3 threshold of a network that can include hundreds or thousands of nodes, is also required to generate a signature.
- * [Multi-Chain](core-concepts/multi-chain-vs-cross-chain.md): Using the default authentication method of blockchains - the signature - dWallets can offer universal and native multi-chain interoperability, without the cross-chain risks of wrapping, bridging or messaging.
- * [Cryptographically secure](core-concepts/cryptography/2pc-mpc.md): The security of dWallets is based on cryptography, instead of hardware or trust assumptions.
->>>>>>> f05d65a0
 
 dWallets are the only way that exists today for Web3 builders to achieve secure, multi-chain interoperability, without the risks of cross-chain and without compromising on the core Web3 values of user ownership and decentralization.
 As dWallet Network moves closer to its Mainnet launch, it will add support to many L1s and L2s, so builders across Web3 can use it as a composable modular signature network, adding powerful access control capabilities to any smart contract.
