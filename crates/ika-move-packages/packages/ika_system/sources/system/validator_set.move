// Copyright (c) dWallet Labs, Ltd.
// SPDX-License-Identifier: BSD-3-Clause-Clear

module ika_system::validator_set;

use ika::ika::IKA;
use ika_common::bls_committee::{Self, BlsCommittee, new_bls_committee, new_bls_committee_member};
use ika_common::class_groups_public_key_and_proof::ClassGroupsPublicKeyAndProof;
use ika_common::extended_field::{Self, ExtendedField};
use ika_system::pending_active_set::{Self, PendingActiveSet};
use ika_system::staked_ika::StakedIka;
use ika_system::token_exchange_rate::TokenExchangeRate;
use ika_system::validator::{Self, Validator};
use ika_system::validator_cap::{ValidatorCap, ValidatorOperationCap, ValidatorCommissionCap};
use ika_system::validator_metadata::ValidatorMetadata;
use std::string::String;
use sui::bag::{Self, Bag};
use sui::balance::{Self, Balance};
use sui::coin::Coin;
use sui::event;
use sui::object_table::{Self, ObjectTable};
use sui::table::Table;
use sui::vec_map::{Self, VecMap};
use sui::vec_set::{Self, VecSet};
use sui::table_vec::TableVec;

// === Constants ===

const BASIS_POINT_DENOMINATOR: u16 = 10_000;
const BASIS_POINT_DENOMINATOR_U128: u128 = 10_000;
const MIN_STAKING_THRESHOLD: u64 = 1_000_000_000; // 1 IKA

// === Errors ===

/// The validator is not in the report records.
const ENonValidatorInReportRecords: u64 = 0;
/// The validator is already in the validator set.
const EDuplicateValidator: u64 = 1;
/// The validator is not a validator.
const ENotAValidator: u64 = 2;
/// The validator is not a candidate.
const EValidatorNotCandidate: u64 = 3;
/// The validator is not staking below the threshold.
const EStakingBelowThreshold: u64 = 4;
/// The validator is already removed.
const EValidatorAlreadyRemoved: u64 = 5;
/// The validator cannot report on itself.
const ECannotReportOneself: u64 = 6;
/// The report record is not found.
const EReportRecordNotFound: u64 = 7;
/// The validator cannot join the active set.
const ECannotJoinActiveSet: u64 = 8;
/// The bps is too large.
const EBpsTooLarge: u64 = 9;
/// The cap is invalid.
const EInvalidCap: u64 = 10;
/// Process mid epoch can be called only after advance epoch.
const EProcessMidEpochOnlyAfterAdvanceEpoch: u64 = 11;
/// Advance epoch can be called only after process mid epoch.
const EAdvanceEpochOnlyAfterProcessMidEpoch: u64 = 12;
/// Cannot set validator new info before next epoch if validator is in next epoch committee.
const ECannotSetBeforeNextEpoch: u64 = 13;

// === Structs ===

public struct ValidatorSet has store {
    /// Total amount of stake from all active validators at the beginning of the epoch.
    total_stake: u64,
    /// How many reward are slashed to punish a validator, in bps.
    reward_slashing_rate: u16,
    /// A table that contains all validators
    validators: ObjectTable<ID, Validator>,
    /// The current list of active committee of validators.
    active_committee: BlsCommittee,
    /// The next list of active committee of validators.
    /// It will become the active_committee at the end of the epoch.
    next_epoch_active_committee: Option<BlsCommittee>,
    /// The current list of previous committee of validators.
    previous_committee: BlsCommittee,
    /// The next list of pending active set of validators to be next_epoch_active_committee.
    /// It will start from the last next_epoch_active_committee and will be
    /// process between middle of the epochs and will be finalize
    /// at the middle of the epoch.
    pending_active_set: ExtendedField<PendingActiveSet>,
    /// A map storing the records of validator reporting each other.
    /// There is an entry in the map for each validator that has been reported
    /// at least once. The entry VecSet contains all the validators that reported
    /// them. If a validator has never been reported they don't have an entry in this map.
    /// This map persists across epoch: a peer continues being in a reported state until the
    /// reporter doesn't explicitly remove their report.
    /// Note that in case we want to support validator address change in future,
    /// the reports should be based on validator ids
    validator_report_records: VecMap<ID, VecSet<ID>>,
    /// Any extra fields that's not defined statically.
    extra_fields: Bag,
}

/// Event containing staking and rewards related information of
/// each validator, emitted during epoch advancement.
public struct ValidatorEpochInfoEventV1 has copy, drop {
    epoch: u64,
    validator_id: ID,
    stake: u64,
    commission_rate: u16,
    staking_rewards: u64,
    token_exchange_rate: TokenExchangeRate,
    tallying_rule_reporters: vector<ID>,
    tallying_rule_global_score: u64,
}

/// Event emitted every time a new validator joins the committee.
/// The epoch value corresponds to the first epoch this change takes place.
public struct ValidatorJoinEvent has copy, drop {
    epoch: u64,
    validator_id: ID,
}

/// Event emitted every time a validator leaves the committee.
/// The epoch value corresponds to the first epoch this change takes place.
public struct ValidatorLeaveEvent has copy, drop {
    withdrawing_epoch: u64,
    validator_id: ID,
    is_voluntary: bool,
}

// === Package Functions ===

// ==== initialization ====

public(package) fun new(
    min_validator_count: u64,
    max_validator_count: u64,
    min_validator_joining_stake: u64,
    max_validator_change_count: u64,
    reward_slashing_rate: u16,
    ctx: &mut TxContext,
): ValidatorSet {
    // Rates can't be higher than 100%.
    assert!(reward_slashing_rate <= BASIS_POINT_DENOMINATOR, EBpsTooLarge);
    ValidatorSet {
        total_stake: 0,
        reward_slashing_rate,
        validators: object_table::new(ctx),
        active_committee: bls_committee::empty(),
        next_epoch_active_committee: option::none(),
        previous_committee: bls_committee::empty(),
        pending_active_set: extended_field::new(
            pending_active_set::new(
                min_validator_count,
                max_validator_count,
                min_validator_joining_stake,
                max_validator_change_count,
            ),
            ctx,
        ),
        validator_report_records: vec_map::empty(),
        extra_fields: bag::new(ctx),
    }
}

// ==== functions to add or remove validators ====

/// Called by `ika_system` to add a new validator candidate.
public(package) fun request_add_validator_candidate(
    self: &mut ValidatorSet,
    current_epoch: u64,
    name: String,
    protocol_pubkey_bytes: vector<u8>,
    network_pubkey_bytes: vector<u8>,
    consensus_pubkey_bytes: vector<u8>,
    class_groups_pubkey_and_proof_bytes: ClassGroupsPublicKeyAndProof,
    proof_of_possession_bytes: vector<u8>,
    network_address: String,
    p2p_address: String,
    consensus_address: String,
    commission_rate: u16,
    metadata: ValidatorMetadata,
    ctx: &mut TxContext,
): (ValidatorCap, ValidatorOperationCap, ValidatorCommissionCap) {
    let (validator, cap, operation_cap, commission_cap) = validator::new(
        current_epoch,
        name,
        protocol_pubkey_bytes,
        network_pubkey_bytes,
        consensus_pubkey_bytes,
        class_groups_pubkey_and_proof_bytes,
        proof_of_possession_bytes,
        network_address,
        p2p_address,
        consensus_address,
        commission_rate,
        metadata,
        ctx,
    );

    let validator_id = validator.validator_id();

    // The next assertions are not critical for the protocol, but they are here to catch problematic configs earlier.
    assert!(!is_duplicate_with_pending_validator(self, &validator), EDuplicateValidator);

    assert!(!self.validators.contains(validator_id), EDuplicateValidator);

    assert!(validator.is_preactive(), EValidatorNotCandidate);
    self.validators.add(validator_id, validator);

    (cap, operation_cap, commission_cap)
}

/// Called by `ika_system` to remove a validator candidate, and move them to `inactive_committee`.
public(package) fun request_remove_validator_candidate(
    self: &mut ValidatorSet,
    epoch: u64,
    cap: &ValidatorCap,
) {
    let validator_id = cap.validator_id();
    let validator = self.get_validator_mut(validator_id);
    assert!(validator.is_preactive(), EValidatorNotCandidate);

    // Set the validator to withdrawing state
    validator.set_withdrawing(cap, epoch);
}

public(package) fun update_pending_active_set(
    self: &mut ValidatorSet,
    validator_id: ID,
    current_epoch: u64,
    committee_selected: bool,
    insert_if_not_in_set: bool,
): bool {
    let validator = self.get_validator_mut(validator_id);
    let balance = if (committee_selected) {
        validator.ika_balance_at_epoch(current_epoch + 2)
    } else {
        validator.ika_balance_at_epoch(current_epoch + 1)
    };
    let (in_set, mut removed_validator_id) = if (insert_if_not_in_set) {
        self.pending_active_set.borrow_mut().insert_or_update_or_remove(validator_id, balance)
    } else {
        self.pending_active_set.borrow_mut().update_or_remove(validator_id, balance)
    };

    if (removed_validator_id.is_some()) {
        let removed_validator = self.get_validator_mut(removed_validator_id.extract());
        let new_epoch = current_epoch + 1;
        removed_validator.deactivate(new_epoch);
        event::emit(ValidatorLeaveEvent {
            withdrawing_epoch: new_epoch,
            validator_id,
            is_voluntary: false,
        });
    };
    in_set
}

/// Called by `ika_system` to add a new validator to `pending_active_validators`
public(package) fun request_add_validator(
    self: &mut ValidatorSet,
    current_epoch: u64,
    cap: &ValidatorCap,
) {
    let validator_id = cap.validator_id();
    assert!(self.validators.contains(validator_id), EValidatorNotCandidate);
    let committee_selected = self.next_epoch_active_committee.is_some();
    // We have to remove and to add again because we can have 2 refs to self
    let mut validator = self.validators.remove(validator_id);
    assert!(!self.is_duplicate_with_pending_validator(&validator), EDuplicateValidator);

    assert!(validator.is_preactive(), EValidatorNotCandidate);

    validator.activate(cap, current_epoch, committee_selected);

    self.validators.add(validator_id, validator);

    let in_set = self.update_pending_active_set(
        validator_id,
        current_epoch,
        committee_selected,
        true,
    );
    assert!(in_set, ECannotJoinActiveSet);
}

public(package) fun assert_no_pending_or_active_duplicates(
    self: &mut ValidatorSet,
    validator_id: ID,
) {
    assert!(self.validators.contains(validator_id), ENotAValidator);
    // We have to remove and to add again because we can have 2 refs to self
    let validator = self.validators.remove(validator_id);

    assert!(!self.is_duplicate_with_pending_validator(&validator), EDuplicateValidator);

    self.validators.add(validator_id, validator);
}

public(package) fun assert_validator_can_set_for_next_epoch(
    self: &ValidatorSet,
    validator_id: ID,
) {
    assert!(
        !self.next_epoch_active_committee.is_some_and!(|c| c.contains(&validator_id)),
        ECannotSetBeforeNextEpoch
    );
}

/// Called by `ika_system`, to remove a validator.
/// The index of the validator is added to `pending_removals` and
/// will be processed at the end of epoch.
/// Only an active validator can request to be removed.
public(package) fun request_remove_validator(
    self: &mut ValidatorSet,
    current_epoch: u64,
    cap: &ValidatorCap,
) {
    let validator_id = cap.validator_id();
    let committee_selected = self.next_epoch_active_committee.is_some();

    let validator = self.get_validator_mut(validator_id);
    assert!(!validator.is_withdrawing(), EValidatorAlreadyRemoved);

    let withdrawing_epoch = if (committee_selected) {
        current_epoch + 2
    } else {
        current_epoch + 1
    };
    validator.set_withdrawing(cap, withdrawing_epoch);
    self.pending_active_set.borrow_mut().remove(validator_id);
    event::emit(ValidatorLeaveEvent {
        withdrawing_epoch,
        validator_id,
        is_voluntary: true,
    });
}

// ==== staking related functions ====

/// Called by `ika_system`, to add a new stake to the validator.
/// This request is added to the validator's validator's pending stake entries, processed at the end
/// of the epoch.
/// Aborts in case the staking amount is smaller than MIN_STAKING_THRESHOLD
public(package) fun request_add_stake(
    self: &mut ValidatorSet,
    epoch: u64,
    validator_id: ID,
    stake: Balance<IKA>,
    ctx: &mut TxContext,
): StakedIka {
    let committee_selected = self.next_epoch_active_committee.is_some();
    let ika_amount = stake.value();
    assert!(ika_amount >= MIN_STAKING_THRESHOLD, EStakingBelowThreshold);
    let validator = self.get_validator_mut(validator_id);
    let staked_ika = validator.request_add_stake(
        stake,
        epoch,
        committee_selected,
        ctx,
    );
    self.update_pending_active_set(validator_id, epoch, committee_selected, false);
    staked_ika
}

/// Requests withdrawal of the given amount from the `StakedIKA`, marking it as
/// `Withdrawing`. Once the epoch is greater than the `withdraw_epoch`, the
/// withdrawal can be performed.
public(package) fun request_withdraw_stake(
    self: &mut ValidatorSet,
    staked_ika: &mut StakedIka,
    current_epoch: u64,
) {
    let validator_id = staked_ika.validator_id();
    let committee_selected = self.next_epoch_active_committee.is_some();
    let is_current_committee = self.active_committee.contains(&validator_id);
    let is_next_committee = self
        .next_epoch_active_committee
        .is_some_and!(|c| c.contains(&validator_id));
    let validator = self.get_validator_mut(validator_id);
    validator.request_withdraw_stake(
        staked_ika,
        is_current_committee,
        is_next_committee,
        current_epoch,
    );
    self.update_pending_active_set(validator_id, current_epoch, committee_selected, false);
}

/// Perform the withdrawal of the staked WAL, returning the amount to the caller.
/// The `StakedWal` must be in the `Withdrawing` state, and the epoch must be
/// greater than the `withdraw_epoch`.
public(package) fun withdraw_stake(
    self: &mut ValidatorSet,
    staked_ika: StakedIka,
    current_epoch: u64,
    ctx: &mut TxContext,
): Coin<IKA> {
    let validator_id = staked_ika.validator_id();
    let committee_selected = self.next_epoch_active_committee.is_some();
    let is_current_committee = self.active_committee.contains(&validator_id);
    let is_next_committee = self
        .next_epoch_active_committee
        .is_some_and!(|c| c.contains(&validator_id));

    let validator = self.get_validator_mut(validator_id);
    let ika_balance = validator.withdraw_stake(
        staked_ika,
        is_current_committee,
        is_next_committee,
        current_epoch,
    );
    self.update_pending_active_set(validator_id, current_epoch, committee_selected, false);
    ika_balance.into_coin(ctx)
}

// ==== validator config setting functions ====

/// Create a new `ValidatorOperationCap` and registers it.
/// The original object is thus revoked.
public(package) fun rotate_operation_cap(
    self: &mut ValidatorSet,
    cap: &ValidatorCap,
    ctx: &mut TxContext,
): ValidatorOperationCap {
    let validator = self.get_validator_mut(cap.validator_id());
    validator.rotate_operation_cap(cap, ctx)
}

/// Create a new `ValidatorCommissionCap` and registers it.
/// The original object is thus revoked.
public(package) fun rotate_commission_cap(
    self: &mut ValidatorSet,
    cap: &ValidatorCap,
    ctx: &mut TxContext,
): ValidatorCommissionCap {
    let validator = self.get_validator_mut(cap.validator_id());
    validator.rotate_commission_cap(cap, ctx)
}

public(package) fun collect_commission(
    self: &mut ValidatorSet,
    cap: &ValidatorCommissionCap,
    amount: Option<u64>,
): Balance<IKA> {
    let validator_id = cap.validator_id();
    let validator = self.get_validator_mut(validator_id);
    validator.collect_commission(cap, amount)
}

public(package) fun set_validator_name(
    self: &mut ValidatorSet,
    name: String,
    cap: &ValidatorOperationCap,
) {
    let validator_id = cap.validator_id();
    let is_next_committee = self
            .next_epoch_active_committee
            .is_some_and!(|c| c.contains(&validator_id));
    assert!(is_next_committee, ECannotSetBeforeNextEpoch);
    let validator = self.get_validator_mut(validator_id);
    validator.set_name(name, cap);
}

public(package) fun validator_metadata(self: &ValidatorSet, validator_id: ID): ValidatorMetadata {
    let validator = self.get_validator(validator_id);
    validator.validator_info().metadata()
}

public(package) fun set_validator_metadata(
    self: &mut ValidatorSet,
    cap: &ValidatorOperationCap,
    metadata: ValidatorMetadata,
) {
    let validator_id = cap.validator_id();
    let is_next_committee = self
            .next_epoch_active_committee
            .is_some_and!(|c| c.contains(&validator_id));
    assert!(is_next_committee, ECannotSetBeforeNextEpoch);
    let validator = self.get_validator_mut(validator_id);
    validator.set_validator_metadata(cap, metadata);
}

/// Request to set commission rate for the validator.
public(package) fun set_next_commission(
    self: &mut ValidatorSet,
    new_commission_rate: u16,
    cap: &ValidatorOperationCap,
    current_epoch: u64,
) {
    let validator_id = cap.validator_id();
<<<<<<< HEAD
    let is_next_committee = self
            .next_epoch_active_committee
            .is_some_and!(|c| c.contains(&validator_id));
    assert!(is_next_committee, ECannotSetBeforeNextEpoch);
=======
    self.assert_validator_can_set_for_next_epoch(validator_id);
>>>>>>> c7c3e1b0
    let validator = self.get_validator_mut(validator_id);
    validator.set_next_commission(new_commission_rate, current_epoch, cap);
}

public(package) fun set_next_epoch_network_address(
    self: &mut ValidatorSet,
    network_address: String,
    cap: &ValidatorOperationCap,
) {
    let validator_id = cap.validator_id();
<<<<<<< HEAD
    let is_next_committee = self
            .next_epoch_active_committee
            .is_some_and!(|c| c.contains(&validator_id));
    assert!(is_next_committee, ECannotSetBeforeNextEpoch);
=======
    self.assert_validator_can_set_for_next_epoch(validator_id);
>>>>>>> c7c3e1b0
    let validator = self.get_validator_mut(validator_id);
    validator.set_next_epoch_network_address(network_address, cap);
    self.assert_no_pending_or_active_duplicates(validator_id);
}

public(package) fun set_next_epoch_p2p_address(
    self: &mut ValidatorSet,
    p2p_address: String,
    cap: &ValidatorOperationCap,
) {
    let validator_id = cap.validator_id();
<<<<<<< HEAD
    let is_next_committee = self
            .next_epoch_active_committee
            .is_some_and!(|c| c.contains(&validator_id));
    assert!(is_next_committee, ECannotSetBeforeNextEpoch);
=======
    self.assert_validator_can_set_for_next_epoch(validator_id);
>>>>>>> c7c3e1b0
    let validator = self.get_validator_mut(validator_id);
    validator.set_next_epoch_p2p_address(p2p_address, cap);
    self.assert_no_pending_or_active_duplicates(validator_id);
}

public(package) fun set_next_epoch_consensus_address(
    self: &mut ValidatorSet,
    consensus_address: String,
    cap: &ValidatorOperationCap,
) {
    let validator_id = cap.validator_id();
<<<<<<< HEAD
    let is_next_committee = self
            .next_epoch_active_committee
            .is_some_and!(|c| c.contains(&validator_id));
    assert!(is_next_committee, ECannotSetBeforeNextEpoch);
=======
    self.assert_validator_can_set_for_next_epoch(validator_id);
>>>>>>> c7c3e1b0
    let validator = self.get_validator_mut(validator_id);
    validator.set_next_epoch_consensus_address(consensus_address, cap);
    self.assert_no_pending_or_active_duplicates(validator_id);
}

public(package) fun set_next_epoch_protocol_pubkey_bytes(
    self: &mut ValidatorSet,
    protocol_pubkey_bytes: vector<u8>,
    proof_of_possession: vector<u8>,
    cap: &ValidatorOperationCap,
    ctx: &TxContext,
) {
    let validator_id = cap.validator_id();
<<<<<<< HEAD
    let is_next_committee = self
            .next_epoch_active_committee
            .is_some_and!(|c| c.contains(&validator_id));
    assert!(is_next_committee, ECannotSetBeforeNextEpoch);
=======
    self.assert_validator_can_set_for_next_epoch(validator_id);
>>>>>>> c7c3e1b0
    let validator = self.get_validator_mut(validator_id);
    validator.set_next_epoch_protocol_pubkey_bytes(
        protocol_pubkey_bytes,
        proof_of_possession,
        cap,
        ctx,
    );
    self.assert_no_pending_or_active_duplicates(validator_id);
}

public(package) fun set_next_epoch_network_pubkey_bytes(
    self: &mut ValidatorSet,
    network_pubkey_bytes: vector<u8>,
    cap: &ValidatorOperationCap,
) {
    let validator_id = cap.validator_id();
<<<<<<< HEAD
    let is_next_committee = self
            .next_epoch_active_committee
            .is_some_and!(|c| c.contains(&validator_id));
    assert!(is_next_committee, ECannotSetBeforeNextEpoch);
=======
    self.assert_validator_can_set_for_next_epoch(validator_id);
>>>>>>> c7c3e1b0
    let validator = self.get_validator_mut(validator_id);
    validator.set_next_epoch_network_pubkey_bytes(network_pubkey_bytes, cap);
    self.assert_no_pending_or_active_duplicates(validator_id);
}

public(package) fun set_next_epoch_consensus_pubkey_bytes(
    self: &mut ValidatorSet,
    consensus_pubkey_bytes: vector<u8>,
    cap: &ValidatorOperationCap,
) {
    let validator_id = cap.validator_id();
<<<<<<< HEAD
    let is_next_committee = self
            .next_epoch_active_committee
            .is_some_and!(|c| c.contains(&validator_id));
    assert!(is_next_committee, ECannotSetBeforeNextEpoch);
=======
    self.assert_validator_can_set_for_next_epoch(validator_id);
>>>>>>> c7c3e1b0
    let validator = self.get_validator_mut(validator_id);
    validator.set_next_epoch_consensus_pubkey_bytes(consensus_pubkey_bytes, cap);
    self.assert_no_pending_or_active_duplicates(validator_id);
}

public(package) fun set_next_epoch_class_groups_pubkey_and_proof_bytes(
    self: &mut ValidatorSet,
    class_groups_pubkey_and_proof_bytes: TableVec<vector<u8>>,
    cap: &ValidatorOperationCap,
): Option<TableVec<vector<u8>>> {
    let validator_id = cap.validator_id();
<<<<<<< HEAD
    let is_next_committee = self
            .next_epoch_active_committee
            .is_some_and!(|c| c.contains(&validator_id));
    assert!(is_next_committee, ECannotSetBeforeNextEpoch);
=======
    self.assert_validator_can_set_for_next_epoch(validator_id);
>>>>>>> c7c3e1b0
    let validator = self.get_validator_mut(validator_id);
    let previous_class_groups_key = validator.set_next_epoch_class_groups_pubkey_and_proof_bytes(
        class_groups_pubkey_and_proof_bytes,
        cap,
    );
    self.assert_no_pending_or_active_duplicates(validator_id);
    previous_class_groups_key

}

// ==== epoch change functions ====

/// Process the pending validator changes at mid epoch
public(package) fun initiate_mid_epoch_reconfiguration(self: &mut ValidatorSet) {
    assert!(self.next_epoch_active_committee.is_none(), EProcessMidEpochOnlyAfterAdvanceEpoch);

    self.process_pending_validators();
}

/// Update the validator set at the end of epoch.
/// It does the following things:
///   1. Distribute stake award.
///   2. Process pending stake deposits and withdraws for each validator (`adjust_stake`).
///   3. Process pending stake deposits, and withdraws.
///   4. Process pending validator application and withdraws.
///   5. At the end, we calculate the total stake for the new epoch.
public(package) fun advance_epoch(
    self: &mut ValidatorSet,
    new_epoch: u64,
    total_reward: &mut Balance<IKA>,
) {
    assert!(self.next_epoch_active_committee.is_some(), EAdvanceEpochOnlyAfterProcessMidEpoch);

    let total_voting_power = self.active_committee.total_voting_power();

    // Compute the reward distribution without taking into account the tallying rule slashing.
    let unadjusted_staking_reward_amounts = self.compute_unadjusted_reward_distribution(
        total_voting_power,
        total_reward.value(),
    );

    // Use the tallying rule report records for the epoch to compute validators that will be
    // punished.
    let slashed_validators = self.compute_slashed_validators();

    // let total_slashed_validator_voting_power = self.sum_voting_power_by_validator_indices(
    //     slashed_validators,
    // );

    let total_slashed_validator_voting_power = slashed_validators.length();

    let slashed_validator_indices = self.get_validator_indices(&slashed_validators);

    // Compute the reward adjustments of slashed validators, to be taken into
    // account in adjusted reward computation.
    let (
        total_staking_reward_adjustment,
        individual_staking_reward_adjustments,
    ) = compute_reward_adjustments(
        slashed_validator_indices,
        self.reward_slashing_rate,
        &unadjusted_staking_reward_amounts,
    );

    // Compute the adjusted amounts of stake each validator should get given the tallying rule
    // reward adjustments we computed before.
    // `compute_adjusted_reward_distribution` must be called before `distribute_reward` and `adjust_stake_and_computation_price` to
    // make sure we are using the current epoch's stake information to compute reward distribution.
    let (adjusted_staking_reward_amounts) = self.compute_adjusted_reward_distribution(
        total_voting_power,
        total_slashed_validator_voting_power,
        unadjusted_staking_reward_amounts,
        total_staking_reward_adjustment,
        individual_staking_reward_adjustments,
    );

    // Distribute the rewards before adjusting stake so that we immediately start compounding
    // the rewards for validators and stakers.
    self.distribute_reward(
        new_epoch,
        &adjusted_staking_reward_amounts,
        total_reward,
    );

    self.previous_committee = self.active_committee;

    // Change to the next validator committee
    self.active_committee = self.next_epoch_active_committee.extract();

    // Activate validators that were added during `process_mid_epoch`
    self.activate_added_validators(new_epoch);

    self.pending_active_set.borrow_mut().reset_validator_changes();

    // Emit events after we have processed all the rewards distribution and pending stakes.
    self.emit_validator_epoch_events(
        new_epoch,
        &adjusted_staking_reward_amounts,
        &slashed_validators,
    );

    self.total_stake = self.calculate_total_stakes();
}

// Activate validators added during `process_mid_epoch` and kept in `next_epoch_active_committee`.
fun activate_added_validators(self: &mut ValidatorSet, new_epoch: u64) {
    let members = *self.active_committee.members();
    members.do!(|member| {
        let validator = self.get_validator_mut(member.validator_id());
        if (validator.activation_epoch().is_some_and!(|epoch| epoch == new_epoch)) {
            validator.advance_epoch(balance::zero(), new_epoch);
            event::emit(ValidatorJoinEvent {
                epoch: new_epoch,
                validator_id: validator.validator_id(),
            });
        };
    });
}

public(package) fun set_min_validator_count(self: &mut ValidatorSet, min_validator_count: u64) {
    self.pending_active_set.borrow_mut().set_min_validator_count(min_validator_count);
}

public(package) fun set_max_validator_count(self: &mut ValidatorSet, max_validator_count: u64) {
    self.pending_active_set.borrow_mut().set_max_validator_count(max_validator_count);
}

public(package) fun set_min_validator_joining_stake(
    self: &mut ValidatorSet,
    min_validator_joining_stake: u64,
) {
    self
        .pending_active_set
        .borrow_mut()
        .set_min_validator_joining_stake(min_validator_joining_stake);
}

public(package) fun set_max_validator_change_count(
    self: &mut ValidatorSet,
    max_validator_change_count: u64,
) {
    self.pending_active_set.borrow_mut().set_max_validator_change_count(max_validator_change_count);
}

public(package) fun set_reward_slashing_rate(self: &mut ValidatorSet, reward_slashing_rate: u16) {
    self.reward_slashing_rate = reward_slashing_rate;
}

// ==== getter functions ====

public fun total_stake(self: &ValidatorSet): u64 {
    self.total_stake
}

public fun validator_total_stake_amount(self: &mut ValidatorSet, validator_id: ID): u64 {
    let validator = get_validator(self, validator_id);
    validator.ika_balance()
}

public(package) fun token_exchange_rates(
    self: &ValidatorSet,
    validator_id: ID,
): &Table<u64, TokenExchangeRate> {
    let validator = self.get_validator(validator_id);
    validator.exchange_rates()
}

/// Get the total number of pending validators.
public(package) fun pending_active_validators_count(self: &ValidatorSet): u64 {
    self.pending_active_set.borrow().size()
}

/// Returns true if exists in active validators.
public(package) fun is_active_validator(self: &ValidatorSet, validator_id: ID): bool {
    self.active_committee.contains(&validator_id)
}

/// Returns all the validators who are currently reporting `validator_id`
public(package) fun get_reporters_of(self: &ValidatorSet, validator_id: ID): VecSet<ID> {
    if (self.validator_report_records.contains(&validator_id)) {
        self.validator_report_records[&validator_id]
    } else {
        vec_set::empty()
    }
}
// ==== private helpers ====

/// Checks whether `new_validator` is duplicate with any currently pending validators in the pending active set.
fun is_duplicate_with_pending_validator(self: &ValidatorSet, new_validator: &Validator): bool {
    let pending_active_validator_ids = self.pending_active_set.borrow().active_ids();
    pending_active_validator_ids.any!(|id| {
        if (new_validator.validator_id() == *id) {
            false
        } else {
            let validator = self.get_validator(*id);
            validator.validator_info().is_duplicate(new_validator.validator_info())
        }
    })
}

/// Get mutable reference to a validator by id.
public(package) fun get_validator_mut(self: &mut ValidatorSet, validator_id: ID): &mut Validator {
    assert!(self.validators.contains(validator_id), ENotAValidator);
    self.validators.borrow_mut(validator_id)
}

/// Get reference to a validator by id.
public fun get_validator(self: &ValidatorSet, validator_id: ID): &Validator {
    assert!(self.validators.contains(validator_id), ENotAValidator);
    self.validators.borrow(validator_id)
}

/// Given a vector of validator ids to look for, return their indices in the validator vector.
/// Aborts if any id isn't in the given validator vector.
fun get_validator_indices(self: &ValidatorSet, look_for_indices_ids: &vector<ID>): vector<u64> {
    let validators = self.active_committee.validator_ids();
    let length = look_for_indices_ids.length();
    let mut i = 0;
    let mut res = vector[];
    while (i < length) {
        let validator_id = look_for_indices_ids[i];
        let (found, index_opt) = validators.index_of(&validator_id);
        assert!(found, ENotAValidator);
        res.push_back(index_opt);
        i = i + 1;
    };
    res
}

/// Verify the validator capability is valid for a Validator.
public(package) fun verify_validator_cap(self: &ValidatorSet, cap: &ValidatorCap) {
    let validator_id = cap.validator_id();
    let validator = self.get_validator(validator_id);
    assert!(validator.validator_cap_id() == &object::id(cap), EInvalidCap);
}

/// Verify the operation capability is valid for a Validator.
public(package) fun verify_operation_cap(self: &ValidatorSet, cap: &ValidatorOperationCap) {
    let validator_id = cap.validator_id();
    let validator = self.get_validator(validator_id);
    assert!(validator.operation_cap_id() == &object::id(cap), EInvalidCap);
}

/// Verify the commission capability is valid for a Validator.
public(package) fun verify_commission_cap(self: &ValidatorSet, cap: &ValidatorCommissionCap) {
    let validator_id = cap.validator_id();
    let validator = self.get_validator(validator_id);
    assert!(validator.commission_cap_id() == &object::id(cap), EInvalidCap);
}

/// Process the pending new validators. They will be `next_epoch_active_committee` and activated during `advance_epoch`.
fun process_pending_validators(self: &mut ValidatorSet) {
    let mut next_epoch_active_members = vector[];
    let mut i = 0;
    let pending_active_validator_ids = self.pending_active_set.borrow().active_ids();
    let length = pending_active_validator_ids.length();
    while (i < length) {
        let validator_id = pending_active_validator_ids[i];
        let validator = self.get_validator_mut(validator_id);
        next_epoch_active_members.push_back(
            new_bls_committee_member(validator_id, *validator.validator_info().protocol_pubkey()),
        );
        i = i + 1;
    };
    let next_epoch_active_committee = new_bls_committee(next_epoch_active_members);
    self.next_epoch_active_committee.fill(next_epoch_active_committee);
}

/// Calculate the total active validator stake.
fun calculate_total_stakes(self: &mut ValidatorSet): u64 {
    let mut stake = 0;
    let members = *self.active_committee.members();
    members.do!(|member| {
        let validator_id = member.validator_id();
        let validator = self.get_validator_mut(validator_id);
        stake = stake + validator.ika_balance();
    });

    stake
}

/// Compute both the individual reward adjustments and total reward adjustment for staking rewards
/// as well as storage fund rewards.
fun compute_reward_adjustments(
    mut slashed_validator_indices: vector<u64>,
    reward_slashing_rate: u16,
    unadjusted_staking_reward_amounts: &vector<u64>,
): (
    u64, // sum of staking reward adjustments
    VecMap<u64, u64>, // mapping of individual validator's staking reward adjustment from index -> amount
) {
    let mut total_staking_reward_adjustment = 0;
    let mut individual_staking_reward_adjustments = vec_map::empty();

    while (!slashed_validator_indices.is_empty()) {
        let validator_index = slashed_validator_indices.pop_back();

        // Use the slashing rate to compute the amount of staking rewards slashed from this punished validator.
        let unadjusted_staking_reward = unadjusted_staking_reward_amounts[validator_index];
        let staking_reward_adjustment_u128 =
            unadjusted_staking_reward as u128 * (reward_slashing_rate as u128)
                / BASIS_POINT_DENOMINATOR_U128;

        // Insert into individual mapping and record into the total adjustment sum.
        individual_staking_reward_adjustments.insert(
            validator_index,
            staking_reward_adjustment_u128 as u64,
        );
        total_staking_reward_adjustment =
            total_staking_reward_adjustment + (staking_reward_adjustment_u128 as u64);
    };

    (total_staking_reward_adjustment, individual_staking_reward_adjustments)
}

/// Process the validator report records of the epoch and return the ids of the
/// non-performant validators according to the input threshold.
fun compute_slashed_validators(self: &mut ValidatorSet): vector<ID> {
    let mut slashed_validators = vector[];
    while (!self.validator_report_records.is_empty()) {
        let (validator_id, reporters) = self.validator_report_records.pop();
        assert!(is_active_validator(self, validator_id), ENonValidatorInReportRecords);
        // Sum up the voting power of validators that have reported this validator and check if it has
        // passed the slashing threshold.
        // let reporter_votes = sum_voting_power_by_validator_indices(
        //     self,
        //     reporters.into_keys(),
        // );
        let reporter_votes = reporters.size();
        //if (reporter_votes >= quorum_threshold()) {
        if (self.active_committee.is_quorum_threshold(reporter_votes)) {
            slashed_validators.push_back(validator_id);
        }
    };
    slashed_validators
}

/// Given the current list of active validators, the total stake and total reward,
/// calculate the amount of reward each validator should get, without taking into
/// account the tallying rule results.
/// Returns the unadjusted amounts of staking reward for each validator.
fun compute_unadjusted_reward_distribution(
    self: &ValidatorSet,
    total_voting_power: u64,
    total_reward: u64,
): vector<u64> {
    let members = self.active_committee.members();
    let reward_amounts = members.map_ref!(|_| {
        // Integer divisions will truncate the results. Because of this, we expect that at the end
        // there will be some reward remaining in `total_reward`.
        // Use u128 to avoid multiplication overflow.
        let reward_amount = (total_reward as u128) / (total_voting_power as u128);
        reward_amount as u64
    });
    reward_amounts
}

/// Use the reward adjustment info to compute the adjusted rewards each validator should get.
/// Returns the staking rewards each validator gets.
/// The staking rewards are shared with the stakers.
fun compute_adjusted_reward_distribution(
    self: &ValidatorSet,
    total_voting_power: u64,
    total_slashed_validator_voting_power: u64,
    unadjusted_staking_reward_amounts: vector<u64>,
    total_staking_reward_adjustment: u64,
    individual_staking_reward_adjustments: VecMap<u64, u64>,
): vector<u64> {
    let total_unslashed_validator_voting_power =
        total_voting_power - total_slashed_validator_voting_power;
    let mut adjusted_staking_reward_amounts = vector[];
    let members = self.active_committee.members();
    let mut i = 0;
    let length = members.length();

    while (i < length) {
        // Integer divisions will truncate the results. Because of this, we expect that at the end
        // there will be some reward remaining in `total_reward`.
        // Use u128 to avoid multiplication overflow.

        // Compute adjusted staking reward.
        let unadjusted_staking_reward_amount = unadjusted_staking_reward_amounts[i];
        let adjusted_staking_reward_amount // If the validator is one of the slashed ones, then subtract the adjustment.
         = if (individual_staking_reward_adjustments.contains(&i)) {
            let adjustment = individual_staking_reward_adjustments[&i];
            unadjusted_staking_reward_amount - adjustment
        } else {
            // Otherwise the slashed rewards should be distributed among the unslashed
            // validators so add the corresponding adjustment.
            let adjustment =
                total_staking_reward_adjustment as u128
                                   / (total_unslashed_validator_voting_power as u128);
            unadjusted_staking_reward_amount + (adjustment as u64)
        };
        adjusted_staking_reward_amounts.push_back(adjusted_staking_reward_amount);
        i = i + 1;
    };
    adjusted_staking_reward_amounts
}

/// Distribute rewards to validators and stakers
fun distribute_reward(
    self: &mut ValidatorSet,
    new_epoch: u64,
    adjusted_staking_reward_amounts: &vector<u64>,
    staking_rewards: &mut Balance<IKA>,
) {
    let pending_active_set = self.pending_active_set.borrow_mut();
    let members = *self.active_committee.members();
    let length = members.length();
    let mut i = 0;
    while (i < length) {
        let validator_id = members[i].validator_id();
        let validator = &mut self.validators[validator_id];
        let staking_reward_amount = adjusted_staking_reward_amounts[i];
        let validator_rewards = staking_rewards.split(staking_reward_amount);

        validator.advance_epoch(validator_rewards, new_epoch);
        pending_active_set.update(validator_id, validator.ika_balance_at_epoch(new_epoch));
        i = i + 1;
    }
}

/// Emit events containing information of each validator for the epoch,
/// including stakes, rewards, performance, etc.
fun emit_validator_epoch_events(
    self: &ValidatorSet,
    new_epoch: u64,
    staking_rewards_amounts: &vector<u64>,
    slashed_validators: &vector<ID>,
) {
    let members = *self.previous_committee.members();
    let num_validators = members.length();
    let mut i = 0;
    while (i < num_validators) {
        let member = members[i];
        let validator_id = member.validator_id();
        let validator = self.get_validator(validator_id);
        let tallying_rule_reporters = if (self.validator_report_records.contains(&validator_id)) {
            self.validator_report_records[&validator_id].into_keys()
        } else {
            vector[]
        };
        let tallying_rule_global_score = if (slashed_validators.contains(&validator_id)) 0 else 1;
        event::emit(ValidatorEpochInfoEventV1 {
            epoch: new_epoch,
            validator_id,
            //reference_gas_survey_quote: validator.computation_price(),
            stake: validator.ika_balance(),
            commission_rate: validator.commission_rate(),
            staking_rewards: staking_rewards_amounts[i],
            token_exchange_rate: validator.exchange_rate_at_epoch(new_epoch),
            tallying_rule_reporters,
            tallying_rule_global_score,
        });
        i = i + 1;
    }
}

// /// Sum up the total stake of a given list of validator indices.
// public fun sum_voting_power_by_validator_indices(self: &mut ValidatorSet, validator_ids: vector<ID>): u64 {
//     let validator_indices = get_validator_indices(self, &validator_ids);
//     //let members = self.active_committee.members();
//     let sum = validator_indices.fold!(0, |s, i|  {
//         s + 1 //members[i].voting_power()
//     });
//     sum
// }

/// Report a validator as a bad or non-performant actor in the system.
/// Succeeds if all the following are satisfied:
/// 1. both the reporter in `cap` and the input `reportee_id` are active validators.
/// 2. reporter and reportee not the same address.
/// 3. the cap object is still valid.
/// This function is idempotent.
public(package) fun report_validator(
    self: &mut ValidatorSet,
    operation_cap: &ValidatorOperationCap,
    reportee_id: ID,
) {
    // Reportee needs to be an active validator
    assert!(self.is_active_validator(reportee_id), ENotAValidator);
    // Verify the represented reporter address is an active validator, and the capability is still valid.
    assert!(self.is_active_validator(operation_cap.validator_id()), ENotAValidator);
    self.verify_operation_cap(operation_cap);
    report_validator_impl(operation_cap, reportee_id, &mut self.validator_report_records);
}

/// Undo a `report_validator` action. Aborts if
/// 1. the reportee is not a currently active validator or
/// 2. the sender has not previously reported the `reportee_id`, or
/// 3. the cap is not valid
public(package) fun undo_report_validator(
    self: &mut ValidatorSet,
    operation_cap: &ValidatorOperationCap,
    reportee_id: ID,
) {
    // Verify the represented reporter address is an active validator, and the capability is still valid.
    assert!(self.is_active_validator(operation_cap.validator_id()), ENotAValidator);
    self.verify_operation_cap(operation_cap);
    undo_report_validator_impl(operation_cap, reportee_id, &mut self.validator_report_records);
}

fun report_validator_impl(
    operation_cap: &ValidatorOperationCap,
    reportee_id: ID,
    validator_report_records: &mut VecMap<ID, VecSet<ID>>,
) {
    let reporter_id = operation_cap.validator_id();
    assert!(reporter_id != reportee_id, ECannotReportOneself);
    if (!validator_report_records.contains(&reportee_id)) {
        validator_report_records.insert(reportee_id, vec_set::singleton(reporter_id));
    } else {
        let reporters = validator_report_records.get_mut(&reportee_id);
        if (!reporters.contains(&reporter_id)) {
            reporters.insert(reporter_id);
        }
    }
}

fun undo_report_validator_impl(
    operation_cap: &ValidatorOperationCap,
    reportee_id: ID,
    validator_report_records: &mut VecMap<ID, VecSet<ID>>,
) {
    assert!(validator_report_records.contains(&reportee_id), EReportRecordNotFound);
    let reporters = validator_report_records.get_mut(&reportee_id);

    let reporter_id = operation_cap.validator_id();
    assert!(reporters.contains(&reporter_id), EReportRecordNotFound);

    reporters.remove(&reporter_id);
    if (reporters.is_empty()) {
        validator_report_records.remove(&reportee_id);
    }
}

/// Return the active validators in `self`
public fun active_committee(self: &ValidatorSet): BlsCommittee {
    self.active_committee
}

/// Return the next epoch active committee in `self`
public fun next_epoch_active_committee(self: &ValidatorSet): Option<BlsCommittee> {
    self.next_epoch_active_committee
}

/// Return the pending active set in `self`
public fun pending_active_set(self: &ValidatorSet): &PendingActiveSet {
    self.pending_active_set.borrow()
}

/// Returns true if the `validator_id` is a validator candidate.
public fun is_validator_candidate(self: &mut ValidatorSet, validator_id: ID): bool {
    let validator = self.get_validator(validator_id);
    validator.is_preactive()
}

/// Returns true if the validator identified by `validator_id` is of an inactive validator.
public fun is_inactive_validator(self: &mut ValidatorSet, validator_id: ID): bool {
    let validator = self.get_validator(validator_id);
    validator.is_withdrawing()
}

// === Utility functions ===

/// Calculate the rewards for an amount with value `staked_principal`, staked in the validator with
/// the given `validator_id` between `activation_epoch` and `withdraw_epoch`.
public(package) fun calculate_rewards(
    self: &ValidatorSet,
    validator_id: ID,
    staked_principal: u64,
    activation_epoch: u64,
    withdraw_epoch: u64,
): u64 {
    let validator = self.get_validator(validator_id);
    validator.calculate_rewards(staked_principal, activation_epoch, withdraw_epoch)
}

/// Check whether StakedIka can be withdrawn directly.
public(package) fun can_withdraw_staked_ika_early(
    self: &ValidatorSet,
    staked_ika: &StakedIka,
    current_epoch: u64,
): bool {
    let validator_id = staked_ika.validator_id();
    let is_next_committee = self
        .next_epoch_active_committee
        .is_some_and!(|c| c.contains(&validator_id));
    staked_ika.can_withdraw_early(is_next_committee, current_epoch)
}<|MERGE_RESOLUTION|>--- conflicted
+++ resolved
@@ -450,10 +450,6 @@
     cap: &ValidatorOperationCap,
 ) {
     let validator_id = cap.validator_id();
-    let is_next_committee = self
-            .next_epoch_active_committee
-            .is_some_and!(|c| c.contains(&validator_id));
-    assert!(is_next_committee, ECannotSetBeforeNextEpoch);
     let validator = self.get_validator_mut(validator_id);
     validator.set_name(name, cap);
 }
@@ -469,10 +465,6 @@
     metadata: ValidatorMetadata,
 ) {
     let validator_id = cap.validator_id();
-    let is_next_committee = self
-            .next_epoch_active_committee
-            .is_some_and!(|c| c.contains(&validator_id));
-    assert!(is_next_committee, ECannotSetBeforeNextEpoch);
     let validator = self.get_validator_mut(validator_id);
     validator.set_validator_metadata(cap, metadata);
 }
@@ -485,14 +477,7 @@
     current_epoch: u64,
 ) {
     let validator_id = cap.validator_id();
-<<<<<<< HEAD
-    let is_next_committee = self
-            .next_epoch_active_committee
-            .is_some_and!(|c| c.contains(&validator_id));
-    assert!(is_next_committee, ECannotSetBeforeNextEpoch);
-=======
     self.assert_validator_can_set_for_next_epoch(validator_id);
->>>>>>> c7c3e1b0
     let validator = self.get_validator_mut(validator_id);
     validator.set_next_commission(new_commission_rate, current_epoch, cap);
 }
@@ -503,14 +488,7 @@
     cap: &ValidatorOperationCap,
 ) {
     let validator_id = cap.validator_id();
-<<<<<<< HEAD
-    let is_next_committee = self
-            .next_epoch_active_committee
-            .is_some_and!(|c| c.contains(&validator_id));
-    assert!(is_next_committee, ECannotSetBeforeNextEpoch);
-=======
     self.assert_validator_can_set_for_next_epoch(validator_id);
->>>>>>> c7c3e1b0
     let validator = self.get_validator_mut(validator_id);
     validator.set_next_epoch_network_address(network_address, cap);
     self.assert_no_pending_or_active_duplicates(validator_id);
@@ -522,14 +500,7 @@
     cap: &ValidatorOperationCap,
 ) {
     let validator_id = cap.validator_id();
-<<<<<<< HEAD
-    let is_next_committee = self
-            .next_epoch_active_committee
-            .is_some_and!(|c| c.contains(&validator_id));
-    assert!(is_next_committee, ECannotSetBeforeNextEpoch);
-=======
     self.assert_validator_can_set_for_next_epoch(validator_id);
->>>>>>> c7c3e1b0
     let validator = self.get_validator_mut(validator_id);
     validator.set_next_epoch_p2p_address(p2p_address, cap);
     self.assert_no_pending_or_active_duplicates(validator_id);
@@ -541,14 +512,7 @@
     cap: &ValidatorOperationCap,
 ) {
     let validator_id = cap.validator_id();
-<<<<<<< HEAD
-    let is_next_committee = self
-            .next_epoch_active_committee
-            .is_some_and!(|c| c.contains(&validator_id));
-    assert!(is_next_committee, ECannotSetBeforeNextEpoch);
-=======
     self.assert_validator_can_set_for_next_epoch(validator_id);
->>>>>>> c7c3e1b0
     let validator = self.get_validator_mut(validator_id);
     validator.set_next_epoch_consensus_address(consensus_address, cap);
     self.assert_no_pending_or_active_duplicates(validator_id);
@@ -562,14 +526,7 @@
     ctx: &TxContext,
 ) {
     let validator_id = cap.validator_id();
-<<<<<<< HEAD
-    let is_next_committee = self
-            .next_epoch_active_committee
-            .is_some_and!(|c| c.contains(&validator_id));
-    assert!(is_next_committee, ECannotSetBeforeNextEpoch);
-=======
     self.assert_validator_can_set_for_next_epoch(validator_id);
->>>>>>> c7c3e1b0
     let validator = self.get_validator_mut(validator_id);
     validator.set_next_epoch_protocol_pubkey_bytes(
         protocol_pubkey_bytes,
@@ -586,14 +543,7 @@
     cap: &ValidatorOperationCap,
 ) {
     let validator_id = cap.validator_id();
-<<<<<<< HEAD
-    let is_next_committee = self
-            .next_epoch_active_committee
-            .is_some_and!(|c| c.contains(&validator_id));
-    assert!(is_next_committee, ECannotSetBeforeNextEpoch);
-=======
     self.assert_validator_can_set_for_next_epoch(validator_id);
->>>>>>> c7c3e1b0
     let validator = self.get_validator_mut(validator_id);
     validator.set_next_epoch_network_pubkey_bytes(network_pubkey_bytes, cap);
     self.assert_no_pending_or_active_duplicates(validator_id);
@@ -605,14 +555,7 @@
     cap: &ValidatorOperationCap,
 ) {
     let validator_id = cap.validator_id();
-<<<<<<< HEAD
-    let is_next_committee = self
-            .next_epoch_active_committee
-            .is_some_and!(|c| c.contains(&validator_id));
-    assert!(is_next_committee, ECannotSetBeforeNextEpoch);
-=======
     self.assert_validator_can_set_for_next_epoch(validator_id);
->>>>>>> c7c3e1b0
     let validator = self.get_validator_mut(validator_id);
     validator.set_next_epoch_consensus_pubkey_bytes(consensus_pubkey_bytes, cap);
     self.assert_no_pending_or_active_duplicates(validator_id);
@@ -624,14 +567,7 @@
     cap: &ValidatorOperationCap,
 ): Option<TableVec<vector<u8>>> {
     let validator_id = cap.validator_id();
-<<<<<<< HEAD
-    let is_next_committee = self
-            .next_epoch_active_committee
-            .is_some_and!(|c| c.contains(&validator_id));
-    assert!(is_next_committee, ECannotSetBeforeNextEpoch);
-=======
     self.assert_validator_can_set_for_next_epoch(validator_id);
->>>>>>> c7c3e1b0
     let validator = self.get_validator_mut(validator_id);
     let previous_class_groups_key = validator.set_next_epoch_class_groups_pubkey_and_proof_bytes(
         class_groups_pubkey_and_proof_bytes,
