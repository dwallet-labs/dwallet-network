--- conflicted
+++ resolved
@@ -3293,19 +3293,15 @@
                 let dwallet_network_encryption_key_id = object::id_from_bytes(bcs_body.peel_vec_u8());
                 let public_output = bcs_body.peel_vec_u8();
                 let is_last = bcs_body.peel_bool();
-<<<<<<< HEAD
-                self.respond_dwallet_network_encryption_key_reconfiguration(dwallet_network_encryption_key_id, public_output, is_last);
-            } else if (message_data_type == 8) {
-                let dwallet_id = object::id_from_bytes(bcs_body.peel_vec_u8());
-                let public_user_secret_key_shares = bcs_body.peel_vec_u8();
-                let rejected = bcs_body.peel_bool();
-                let session_sequence_number = bcs_body.peel_u64();
-                self.respond_make_dwallet_user_secret_key_share_public(dwallet_id, public_user_secret_key_shares, rejected, session_sequence_number);
-=======
                 let rejected = bcs_body.peel_bool();
                 self.respond_dwallet_network_encryption_key_reconfiguration(dwallet_network_encryption_key_id, public_output, is_last, rejected, ctx);
->>>>>>> c7bd5253
-            };
+            } else if (message_data_type == 8) {
+                 let dwallet_id = object::id_from_bytes(bcs_body.peel_vec_u8());
+                 let public_user_secret_key_shares = bcs_body.peel_vec_u8();
+                 let rejected = bcs_body.peel_bool();
+                 let session_sequence_number = bcs_body.peel_u64();
+                 self.respond_make_dwallet_user_secret_key_share_public(dwallet_id, public_user_secret_key_shares, rejected, session_sequence_number);
+             };
         i = i + 1;
     };
     self.total_messages_processed = self.total_messages_processed + i;
