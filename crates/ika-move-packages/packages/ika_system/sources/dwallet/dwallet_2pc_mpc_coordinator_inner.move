--- conflicted
+++ resolved
@@ -3193,17 +3193,13 @@
                 let dwallet_network_encryption_key_id = object::id_from_bytes(bcs_body.peel_vec_u8());
                 let public_output = bcs_body.peel_vec_u8();
                 let is_last = bcs_body.peel_bool();
-<<<<<<< HEAD
-                self.respond_dwallet_network_decryption_key_reconfiguration(dwallet_network_decryption_key_id, public_output, is_last);
+                self.respond_dwallet_network_encryption_key_reconfiguration(dwallet_network_encryption_key_id, public_output, is_last);
             } else if (message_data_type == 8) {
                 let dwallet_id = object::id_from_bytes(bcs_body.peel_vec_u8());
                 let public_user_secret_key_shares = bcs_body.peel_vec_u8();
                 let rejected = bcs_body.peel_bool();
                 let session_sequence_number = bcs_body.peel_u64();
                 self.respond_make_dwallet_user_secret_key_shares_public(dwallet_id, public_user_secret_key_shares, rejected, session_sequence_number);
-=======
-                self.respond_dwallet_network_encryption_key_reconfiguration(dwallet_network_encryption_key_id, public_output, is_last);
->>>>>>> c5ebea56
             };
         i = i + 1;
     };
