--- conflicted
+++ resolved
@@ -57,20 +57,13 @@
     sessions: ObjectTable<u64, DWalletSession>,
     session_start_events: Bag,
     number_of_completed_sessions: u64,
-<<<<<<< HEAD
-=======
     /// The last session sequence number that an event was emitted for.
     /// i.e, the user requested this session, and the event was emitted for it.
->>>>>>> fd236a2e
     next_session_sequence_number: u64,
     /// The last MPC session to process in the current epoch.
     /// Validators should complete every session they start before switching epochs.
     last_session_to_complete_in_current_epoch: u64,
-<<<<<<< HEAD
-    /// Denotes wether the last_session_to_complete_in_current_epoch field is locked or not.
-=======
     /// Denotes wether the `last_session_to_complete_in_current_epoch` field is locked or not.
->>>>>>> fd236a2e
     /// This field gets locked before performing the epoch switch.
     locked_last_session_to_complete_in_current_epoch: bool,
     /// The maximum number of active MPC sessions Ika nodes may run during an epoch.
@@ -760,10 +753,7 @@
         number_of_completed_sessions: 0,
         next_session_sequence_number: 0,
         last_session_to_complete_in_current_epoch: 0,
-<<<<<<< HEAD
-=======
         // TODO (#856): Allow configuring the max_active_session_buffer field
->>>>>>> fd236a2e
         max_active_sessions_buffer: 100,
         locked_last_session_to_complete_in_current_epoch: false,
         dwallets: object_table::new(ctx),
@@ -1161,13 +1151,10 @@
     dwallet_cap
 }
 
-<<<<<<< HEAD
-=======
 /// Updates the `last_session_to_complete_in_current_epoch` field.
 /// We do this to ensure that the last session to complete in the current epoch is equal
 /// to the desired completed sessions count.
 /// This is part of the epoch switch logic.
->>>>>>> fd236a2e
 fun update_last_session_to_complete_in_current_epoch(self: &mut DWalletCoordinatorInner) {
     if (self.locked_last_session_to_complete_in_current_epoch) {
         return
