// Copyright (c) dWallet Labs Ltd.
// SPDX-License-Identifier: BSD-3-Clause-Clear

// TODO: remove #[allow(unused_field)]
/// This module handles the logic for creating and managing dWallets using the Secp256K1 signature scheme
/// and the DKG process. It leverages validators to execute MPC (Multi-Party Computation)
/// protocols to ensure trustless and decentralized wallet creation and key management.
#[allow(unused_field)]
module ika_system::dwallet_2pc_mpc_secp256k1_inner;

use ika::ika::IKA;
use sui::sui::SUI;
use sui::object_table::{Self, ObjectTable};
use sui::balance::{Self, Balance};
<<<<<<< HEAD
use sui::bcs;
=======
>>>>>>> f024a3c7
use sui::coin::{Coin};
use sui::bag::{Self, Bag};
use sui::event;
use sui::ed25519::ed25519_verify;
use ika_system::address;
use ika_system::dwallet_pricing::{DWalletPricing2PcMpcSecp256K1};
use ika_system::committee::{Self, Committee};

/// Supported hash schemes for message signing.
const KECCAK256: u8 = 0;
const SHA256: u8 = 1;

public struct DWallet2PcMpcSecp256K1InnerV1 has store {
    epoch: u64,
    // TODO: change it to versioned
    /// The key is the ID of `DWallet`.
    dwallets: ObjectTable<ID, DWallet>,
    // TODO: change it to versioned
    /// The key is the ID of `DWalletNetworkDecryptionKey`.
    dwallet_network_decryption_keys: ObjectTable<ID, DWalletNetworkDecryptionKey>,
    // TODO: change it to versioned
    /// A table mapping user addresses to encryption key object IDs.
    encryption_keys: ObjectTable<address, EncryptionKey>,
    /// A table mapping id to their partial centralized signed messages.
    ecdsa_partial_centralized_signed_messages: ObjectTable<ID, ECDSAPartialUserSignature>,
    /// The computation IKA price per unit size for the current epoch.
    pricing: DWalletPricing2PcMpcSecp256K1,
    /// The fees paid for computation in IKA.
    computation_fee_charged_ika: Balance<IKA>,
    /// The fees paid for computation in SUI.
    computation_fee_charged_sui: Balance<SUI>,
    /// The active committees.
    active_committee: Committee,
    /// The previous committee.
    previous_committee: Committee,
    /// The total messages processed.
    total_messages_processed: u64,
    /// The last checkpoint sequence number processed.
    last_processed_checkpoint_sequence_number: Option<u64>,

    /// Any extra fields that's not defined statically.
    extra_fields: Bag,
}

/// Represents a capability granting control over a specific dWallet.
public struct DWalletCap has key, store {
    id: UID,
    dwallet_id: ID,
}

/// Represents a capability granting control over a specific dWallet network decryption key.
public struct DWalletNetworkrkDecryptionKeyCap has key, store {
    id: UID,
    dwallet_network_decryption_key_id: ID,
}

/// `DWalletDecryptionKey` represents a network decryption key of
/// the homomorphiclly encrypted netowrk share.
public struct DWalletNetworkDecryptionKey has key, store {
    id: UID,
    epoch: u64,
    current_epoch_shares: vector<u8>,
    previous_epoch_shares: vector<u8>,
    public_output: vector<u8>,
}

/// Represents an encryption key used to encrypt a dWallet centralized (user) secret key share.
///
/// Encryption keys facilitate secure data transfer between accounts on the
/// Ika by ensuring that sensitive information remains confidential during transmission.
/// Each address on the Ika is associated with a unique encryption key.
/// When an external party intends to send encrypted data to a particular account, they use the recipient’s
/// encryption key to encrypt the data. The recipient is then the sole entity capable of decrypting
/// and accessing this information, ensuring secure, end-to-end encryption.
public struct EncryptionKey has key, store {
    /// Unique identifier for the `EncryptionKey`.
    id: UID,

    /// Serialized encryption key.
    encryption_key: vector<u8>,

    /// Signature for the encryption key, signed by the `signer_public_key`.
    encryption_key_signature: vector<u8>,

    /// The public key that was used to sign the `encryption_key`.
    signer_public_key: vector<u8>,

    /// Address of the encryption key owner.
    signer_address: address,
}

/// A verified Encrypted dWallet centralized secret key share.
///
/// This struct represents an encrypted centralized secret key share tied to
/// a specific dWallet (`DWallet`).
/// It includes cryptographic proof that the encryption is valid and securely linked
/// to the associated `dWallet`.
public struct EncryptedUserSecretKeyShare has key, store {
    /// A unique identifier for this encrypted user share object.
    id: UID,

    /// The ID of the dWallet associated with this encrypted secret share.
    dwallet_id: ID,

    /// The encrypted centralized secret key share along with a cryptographic proof
    /// that the encryption corresponds to the dWallet's secret key share.
    encrypted_centralized_secret_share_and_proof: vector<u8>,

    /// The ID of the `EncryptionKey` object used to encrypt the secret share.
    encryption_key_id: ID,

    encryption_key_address: address,

    /// The ID of the `EncryptedUserSecretKeyShare` the secret was re-encrypted from (None if created during dkg).
    source_encrypted_user_secret_key_share_id: Option<ID>,

    state: EncryptedUserSecretKeyShareState,
}

public enum EncryptedUserSecretKeyShareState has copy, drop, store {
    AwaitingNetworkVerification,
    NetworkVerificationCompleted,
    NetworkVerificationRejected,
    KeyHolderSiged {
        /// The signed public share corresponding to the encrypted secret key share,
        /// used to verify its authenticity.
        user_output_signature: vector<u8>,
    }
}

public struct UnverifiedECDSAPartialUserSignatureCap has key, store {
    /// A unique identifier for this object.
    id: UID,

    /// The unique identifier of the associated PartialCentralizedSignedMessage.
    partial_centralized_signed_message_id: ID,
}

public struct VerifiedECDSAPartialUserSignatureCap has key, store {
    /// A unique identifier for this object.
    id: UID,

    /// The unique identifier of the associated PartialCentralizedSignedMessage.
    partial_centralized_signed_message_id: ID,
}

// TODO: add hash_scheme
/// Message that have been signed by a user, a.k.a the centralized party,
/// but not yet by the blockchain.
/// Used for scenarios where the user needs to first agree to sign some transaction,
/// and the blockchain signs this transaction later,
/// when some other conditions are met.
///
/// Can be used to implement an order-book-based exchange, for example.
/// User `A` first agrees to buy BTC with ETH at price X, and signs a transaction with this information.
/// When a matching user `B`, that agrees to sell BTC for ETH at price X,
/// signs a transaction with this information,
/// the blockchain can sign both transactions, and the exchange is completed.
public struct ECDSAPartialUserSignature has key, store {
    /// A unique identifier for this object.
    id: UID,

    /// The unique identifier of the associated dWallet.
    dwallet_id: ID,

    cap_id: ID,

    hash_scheme: u8,

    /// The messages that are being signed.
    message: vector<u8>,

    presign: ECDSAPresign,

    /// The centralized party signature of a message.
    message_centralized_signature: vector<u8>,

    state: ECDSAPartialUserSignatureState,
}

public enum ECDSAPartialUserSignatureState has copy, drop, store {
    AwaitingNetworkVerification,
    NetworkVerificationCompleted,
    NetworkVerificationRejected
}

/// `DWallet` represents a decentralized wallet (dWallet) that is
/// created after the Distributed key generation (DKG) process.
public struct DWallet has key, store {
    /// Unique identifier for the dWallet.
    id: UID,

    /// The ID of the capability associated with this dWallet.
    dwallet_cap_id: ID,

    /// The MPC network decryption key id that is used to decrypt this dWallet.
    dwallet_network_decryption_key_id: ID,

    /// A table mapping id to their encryption key object.
    encrypted_user_secret_key_shares: ObjectTable<ID, EncryptedUserSecretKeyShare>,

    ecdsa_presigns: ObjectTable<ID, ECDSAPresign>,

    ecdsa_signs: ObjectTable<ID, ECDSASign>,

    state: DWalletState,
}

public enum DWalletState has copy, drop, store {
    Requested,
    AwaitingUser {
        first_round_output: vector<u8>,
    },
    AwaitingNetworkVerification,
    NetworkRejectedSecondRound,
    Active {
        /// The output of the DKG process.
        public_output: vector<u8>,
    }
}

/// Represents the result of the second and final presign round.
/// This struct links the results of both presign rounds to a specific dWallet ID.
public struct ECDSAPresign has key, store {
    /// Unique identifier for the presign object.
    id: UID,

    /// ID of the associated dWallet.
    dwallet_id: ID,

    /// Serialized output of the presign process.
    presign: vector<u8>,
}

/// The output of a batched Sign session.
public struct ECDSASign has key, store {
    /// A unique identifier for the batched sign output.
    id: UID,

    /// The unique identifier of the associated dWallet.
    dwallet_id: ID,

    /// The session identifier for the sign process.
    session_id: ID,

    state: ECDSASignState,
}

public enum ECDSASignState has copy, drop, store {
    Requested,
    NetworkRejected,
    Completed {
        signature: vector<u8>,
    }
}

public struct DWalletEvent<E: copy + drop> has copy, drop {
    epoch: u64,
    session_id: ID,
    event_data: E,
}

/// Event emitted when an encryption key is created.
///
/// This event is emitted after the blockchain verifies the encryption key's validity
/// and creates the corresponding `EncryptionKey` object.
public struct CreatedEncryptionKeyEvent has copy, drop {
    /// The unique identifier of the created `EncryptionKey` object.
    encryption_key_id: ID,

    signer_address: address,
}

// DKG TYPES

/// Event emitted to start the first round of the DKG process.
///
/// This event is caught by the blockchain, which is then using it to
/// initiate the first round of the DKG.
public struct DKGFirstRoundRequestEvent has copy, drop {
    /// The unique session identifier for the DKG process.
    dwallet_id: ID,

    /// The identifier for the dWallet capability.
    dwallet_cap_id: ID,

    /// The MPC network decryption key id that is used to decrypt associated dWallet.
    dwallet_network_decryption_key_id: ID,
}

/// An event emitted when the first round of the DKG process is completed.
///
/// This event is emitted by the blockchain to notify the user about
/// the completion of the first round.
/// The user should catch this event to generate inputs for
/// the second round and call the `request_dkg_second_round()` function.
public struct DKGFirstRoundOutputEvent has copy, drop {
    /// The unique session identifier for the DKG process.
    dwallet_id: ID,

    /// The decentralized public output data produced by the first round of the DKG process.
    first_round_output: vector<u8>,
}

/// Event emitted to initiate the second round of the DKG process.
///
/// This event is emitted to notify Validators to begin the second round of the DKG.
/// It contains all necessary data to ensure proper continuation of the process.
public struct DKGSecondRoundRequestEvent has copy, drop {
    /// The unique session identifier for the DWallet.
    dwallet_id: ID,

    /// The output from the first round of the DKG process.
    first_round_output: vector<u8>,

    /// A serialized vector containing the centralized public key share and its proof.
    centralized_public_key_share_and_proof: vector<u8>,

    /// The unique identifier of the dWallet capability associated with this session.
    dwallet_cap_id: ID,

    /// Encrypted centralized secret key share and the associated cryptographic proof of encryption.
    encrypted_centralized_secret_share_and_proof: vector<u8>,

    /// The `EncryptionKey` object used for encrypting the secret key share.
    encryption_key: vector<u8>,

    /// The unique identifier of the `EncryptionKey` object.
    encryption_key_id: ID,

    encryption_key_address: address,

    /// The public output of the centralized party in the DKG process.
    user_public_output: vector<u8>,

    /// The Ed25519 public key of the initiator,
    /// used to verify the signature on the centralized public output.
    singer_public_key: vector<u8>,
}

/// Event emitted upon the completion of the second (and final) round of the
/// Distributed Key Generation (DKG).
///
/// This event provides all necessary data generated from the second
/// round of the DKG process.
/// Emitted to notify the centralized party.
public struct CompletedDKGSecondRoundEvent has copy, drop {
    /// The identifier of the dWallet created as a result of the DKG process.
    dwallet_id: ID,

    /// The public output for the second round of the DKG process.
    public_output: vector<u8>,
}

public struct RejectedDKGSecondRoundEvent has copy, drop {
    /// The identifier of the dWallet created as a result of the DKG process.
    dwallet_id: ID,

    /// The public output for the second round of the DKG process.
    public_output: vector<u8>,
}

// END OF DKG TYPES

// ENCRYPTED USER SHARE TYPES



/// Event emitted to start an encrypted dWallet centralized (user) key share
/// verification process.
/// Ika does not support native functions, so an event is emitted and
/// caught by the blockchain, which then starts the verification process,
/// similar to the MPC processes.
public struct EncryptedShareVerificationRequestEvent has copy, drop {
    /// Encrypted centralized secret key share and the associated cryptographic proof of encryption.
    encrypted_centralized_secret_share_and_proof: vector<u8>,

    /// The public output of the centralized party,
    /// belongs to the dWallet that its centralized
    /// secret share is being encrypted.
    /// This is not passed by the user,
    /// but taken from the blockhain during event creation.
    public_output: vector<u8>,

    /// The ID of the dWallet that this encrypted secret key share belongs to.
    dwallet_id: ID,

    /// The encryption key used to encrypt the secret key share with.
    encryption_key: vector<u8>,

    /// The `EncryptionKey` Move object ID.
    encryption_key_id: ID,

    encrypted_user_secret_key_share_id: ID,

    source_encrypted_user_secret_key_share_id: ID,
}

public struct CompletedEncryptedShareVerificationRequestEvent has copy, drop {
    /// The ID of the `EncryptedUserSecretKeyShare` Move object.
    encrypted_user_secret_key_share_id: ID,

    /// The ID of the dWallet associated with this encrypted secret share.
    dwallet_id: ID,
}

public struct RejectedEncryptedShareVerificationRequestEvent has copy, drop {
    /// The ID of the `EncryptedUserSecretKeyShare` Move object.
    encrypted_user_secret_key_share_id: ID,

    /// The ID of the dWallet associated with this encrypted secret share.
    dwallet_id: ID,
}

public struct AcceptReEncryptedUserShareEvent has copy, drop {
    /// The ID of the `EncryptedUserSecretKeyShare` Move object.
    encrypted_user_secret_key_share_id: ID,

    /// The ID of the dWallet associated with this encrypted secret share.
    dwallet_id: ID,

    user_output_signature: vector<u8>,

    encryption_key_id: ID,

    encryption_key_address: address,
}
// END OF ENCRYPTED USER SHARE TYPES

// PRESIGN TYPES

/// Event emitted to initiate the first round of a Presign session.
///
/// This event is used to signal Validators to start the
/// first round of the Presign process.
/// The event includes all necessary details to link
/// the session to the corresponding dWallet
/// and DKG process.
public struct ECDSAPresignRequestEvent has copy, drop {
    /// ID of the associated dWallet.
    dwallet_id: ID,

    /// The output produced by the DKG process,
    /// used as input for the Presign session.
    dwallet_public_output: vector<u8>,

    /// The MPC network decryption key id that is used to decrypt associated dWallet.
    dwallet_network_decryption_key_id: ID,
}

/// Event emitted when the presign batch is completed.
///
/// This event indicates the successful completion of a batched presign process.
/// It provides details about the presign objects created and their associated metadata.
public struct CompletedECDSAPresignEvent has copy, drop {
    /// The ID of the dWallet associated with this batch.
    dwallet_id: ID,

    /// The session ID.
    session_id: ID,
}

// END OF PRESIGN TYPES


/// Event emitted to initiate the signing process.
///
/// This event is captured by Validators to start the signing protocol.
/// It includes all the necessary information to link the signing process
/// to a specific dWallet, and batched process.
/// D: The type of data that can be stored with the object,
/// specific to each Digital Signature Algorithm.
public struct ECDSASignRequestEvent has copy, drop {
    sign_id: ID,

    /// The unique identifier for the dWallet used in the session.
    dwallet_id: ID,

    /// The output from the dWallet DKG process used in this session.
    dwallet_public_output: vector<u8>,

    hash_scheme: u8,

    /// The message to be signed in this session.
    message: vector<u8>,

    /// The MPC network decryption key id that is used to decrypt associated dWallet.
    dwallet_network_decryption_key_id: ID,

    /// The presign object ID, this ID will
    /// be used as the singature MPC protocol ID.
    presign_id: ID,

    /// The presign protocol output as bytes.
    presign: vector<u8>,

    /// The centralized party signature of a message.
    message_centralized_signature: vector<u8>,

    /// Indicates whether the future sign feature was used to start the session.
    is_future_sign: bool,
}

/// Event emitted when a [`PartialCentralizedSignedMessages`] object is created.
public struct ECDSAFutureSignRequestEvent has copy, drop {
    dwallet_id: ID,
    partial_centralized_signed_message_id: ID,
    message: vector<u8>,
    presign: vector<u8>,
    hash_scheme: u8,
    message_centralized_signature: vector<u8>,
}

public struct CompletedECDSAFutureSignRequestEvent has copy, drop {
    dwallet_id: ID,
    partial_centralized_signed_message_id: ID,
}

public struct RejectedECDSAFutureSignRequestEvent has copy, drop {
    dwallet_id: ID,
    partial_centralized_signed_message_id: ID,
}

/// Event emitted to signal the completion of a Sign process.
///
/// This event contains signatures for all signed messages in the batch.
public struct CompletedECDSASignEvent has copy, drop {
    sign_id: ID,

    /// The session identifier for the signing process.
    session_id: ID,

    /// List of signatures in the same order as the sign function message approvals input.
    signature: vector<u8>,

    /// Indicates whether the future sign feature was used to start the session.
    is_future_sign: bool,
}

<<<<<<< HEAD
/// Event containing system-level checkpoint information, emitted during
/// the checkpoint submmision message.
public struct SystemCheckpointInfoEvent has copy, drop {
    epoch: u64,
    sequence_number: u64,
    timestamp_ms: u64,
}

// <<<<<<<<<<<<<<<<<<<<<<<< Error codes <<<<<<<<<<<<<<<<<<<<<<<<
const EDwalletMismatch: u64 = 2;
const EDwalletInactive: u64 = 3;
const EDwalletNotExists: u64 = 4;
const EDwalletWrongState: u64 = 5;
const EDwalletNetworkDecryptionKeyNotExists: u64 = 6;
const EInvalidEncryptionKeySignature: u64 = 1;
//const EInvalidEncryptionKeyOwner: u64 = 7;
const EMessageApprovalMismatch: u64 = 8;
//const EMissingApprovalOrWrongApprovalOrder: u64 = 9;
const EInvalidHashScheme: u64 = 10;
//const EExtraDataAndMessagesLenMismatch: u64 = 11;
//const EInvalidDecentralizedPublicOutput: u64 = 12;
const ESignWrongState: u64 = 13;
const EPresignNotExist: u64 = 14;
const EIncorrectCap: u64 = 15;

#[error]
const EIncorrectEpochInCheckpoint: vector<u8> = b"The checkpoint epoch is incorrect.";

#[error]
const EWrongCheckpointSequenceNumber: vector<u8> = b"The checkpoint sequence number should be the expected next one.";

#[error]
const EActiveCommitteeMustInitialize: vector<u8> = b"Fitst active committee must initialize.";
=======
public struct RejectedECDSASignEvent has copy, drop {
    sign_id: ID,

    /// The session identifier for the signing process.
    session_id: ID,

    /// Indicates whether the future sign feature was used to start the session.
    is_future_sign: bool,
}

// <<<<<<<<<<<<<<<<<<<<<<<< Error codes <<<<<<<<<<<<<<<<<<<<<<<<
const EDwalletMismatch: u64 = 1;
const EDwalletInactive: u64 = 2;
const EDwalletNotExists: u64 = 3;
const EWrongState: u64 = 4;
const EDwalletNetworkDecryptionKeyNotExist: u64 = 5;
const EInvalidEncryptionKeySignature: u64 = 6;
const EMessageApprovalMismatch: u64 = 7;
const EInvalidHashScheme: u64 = 8;
const ESignWrongState: u64 = 9;
const EPresignNotExist: u64 = 10;
const EIncorrectCap: u64 = 11;
const EUnverifiedCap: u64 = 12;
const EInvalidSource: u64 =13;
>>>>>>> f024a3c7
// >>>>>>>>>>>>>>>>>>>>>>>> Error codes >>>>>>>>>>>>>>>>>>>>>>>>

public(package) fun create(
    epoch: u64,
    pricing: DWalletPricing2PcMpcSecp256K1,
    ctx: &mut TxContext
): DWallet2PcMpcSecp256K1InnerV1 {
    DWallet2PcMpcSecp256K1InnerV1 {
        epoch,
        dwallets: object_table::new(ctx),
        dwallet_network_decryption_keys: object_table::new(ctx),
        encryption_keys: object_table::new(ctx),
        ecdsa_partial_centralized_signed_messages: object_table::new(ctx),
        pricing,
        computation_fee_charged_ika: balance::zero(),
        computation_fee_charged_sui: balance::zero(),
<<<<<<< HEAD
        active_committee: committee::empty(),
        previous_committee: committee::empty(),
        total_messages_processed: 0,
        last_processed_checkpoint_sequence_number: option::none(),
=======
>>>>>>> f024a3c7
        extra_fields: bag::new(ctx),
    }
}

fun get_dwallet(
    self: &DWallet2PcMpcSecp256K1InnerV1,
    dwallet_id: ID,
): &DWallet {
    assert!(self.dwallets.contains(dwallet_id), EDwalletNotExists);
    self.dwallets.borrow(dwallet_id)
}

fun get_dwallet_mut(
    self: &mut DWallet2PcMpcSecp256K1InnerV1,
    dwallet_id: ID,
): &mut DWallet {
    assert!(self.dwallets.contains(dwallet_id), EDwalletNotExists);
    self.dwallets.borrow_mut(dwallet_id)
}

fun validate_active_and_get_public_output(
    self: &DWallet,
): &vector<u8> {
    match (&self.state) {
        DWalletState::Active {
            public_output,
        } => {
            public_output
        },
        DWalletState::Requested | DWalletState::AwaitingUser { .. } | DWalletState::AwaitingNetworkVerification | DWalletState::NetworkRejectedSecondRound => abort EDwalletInactive,
    }
}

fun create_current_epoch_dwallet_event<E: copy + drop>(
    self: &DWallet2PcMpcSecp256K1InnerV1,
    event_data: E,
    ctx: &mut TxContext,
): DWalletEvent<E> {
    DWalletEvent {
        epoch: self.epoch,
        session_id: object::id_from_address(tx_context::fresh_object_address(ctx)),
        event_data,
    }
}

fun get_active_dwallet_and_public_output(
    self: &DWallet2PcMpcSecp256K1InnerV1,
    dwallet_id: ID,
): (&DWallet, vector<u8>) {
    assert!(self.dwallets.contains(dwallet_id), EDwalletNotExists);
    let dwallet = self.dwallets.borrow(dwallet_id);
    let public_output = dwallet.validate_active_and_get_public_output();
    (dwallet, *public_output)
}

fun get_active_dwallet_and_public_output_mut(
    self: &mut DWallet2PcMpcSecp256K1InnerV1,
    dwallet_id: ID,
): (&mut DWallet, vector<u8>) {
    assert!(self.dwallets.contains(dwallet_id), EDwalletNotExists);
    let dwallet = self.dwallets.borrow_mut(dwallet_id);
    let public_output = dwallet.validate_active_and_get_public_output();
    (dwallet, *public_output)
}

/// Get the active encryption key ID by its address.
public(package) fun get_active_encryption_key(
    self: &DWallet2PcMpcSecp256K1InnerV1,
    address: address,
): &EncryptionKey {
    self.encryption_keys.borrow(address)
}

/// Registers an encryption key to be used later for encrypting a
/// centralized secret key share.
///
/// ### Parameters
/// - `encryption_key`: The serialized encryption key to be registered.
/// - `encryption_key_signature`: The signature of the encryption key, signed by the signer.
/// - `signer_public_key`: The public key of the signer used to verify the encryption key signature.
/// - `encryption_key_scheme`: The scheme of the encryption key (e.g., Class Groups).
/// Needed so the TX will get ordered in consensus before getting executed.
public(package) fun register_encryption_key(
    self: &mut DWallet2PcMpcSecp256K1InnerV1,
    encryption_key: vector<u8>,
    encryption_key_signature: vector<u8>,
    signer_public_key: vector<u8>,
    ctx: &mut TxContext
) {
    assert!(
        ed25519_verify(&encryption_key_signature, &signer_public_key, &encryption_key),
        EInvalidEncryptionKeySignature
    );
    let signer_address = address::ed25519_address(signer_public_key);

    let id = object::new(ctx);

    let encryption_key_id = id.to_inner();

    self.encryption_keys.add(signer_address, EncryptionKey {
        id,
        encryption_key,
        encryption_key_signature,
        signer_public_key,
        signer_address,
    });

    // Emit an event to signal the creation of the encryption key
    event::emit(CreatedEncryptionKeyEvent {
        encryption_key_id,
        signer_address,
    });
}

/// Represents a message that was approved as part of a dWallet process.
///
/// This struct binds the message to a specific `DWalletCap` for
/// traceability and accountability within the system.
///
/// ### Fields
/// - **`dwallet_cap_id`**: The identifier of the dWallet capability
///   associated with this approval.
/// - **`hash_scheme`**: The message hash scheme.
/// - **`message`**: The message that has been approved.
public struct MessageApproval has store, drop {
    dwallet_id: ID,
    hash_scheme: u8,
    message: vector<u8>,
}

/// Creates a `MessageApproval` object.
public(package) fun create_message_approval(
    dwallet_id: ID,
    hash_scheme: u8,
    message: vector<u8>,
): MessageApproval {
    assert!(is_supported_hash_scheme(hash_scheme), EInvalidHashScheme);
    let approval = MessageApproval {
        dwallet_id,
        hash_scheme,
        message,
    };
    approval
}

/// Approves a set of messages for a specific dWallet capability.
///
/// This function creates a list of `MessageApproval` objects for a given set of messages.
/// Each message is associated with the same `dWalletCap` and `hash_scheme`. The messages
/// must be approved in the same order as they were created to maintain their sequence.
///
/// ### Parameters
/// - `dwallet_cap`: A reference to the `DWalletCap` object representing the capability for which
///   the messages are being approved.
/// - `hash_scheme`: The hash scheme to be used for hashing the messages. For example:
///   - `KECCAK256`
///   - `SHA256`
/// - `messages`: A mutable vector containing the messages to be approved. The messages are removed
///   from this vector as they are processed and added to the approvals list.
///
/// ### Returns
/// A vector of `MessageApproval` objects corresponding to the approved messages.
///
/// ### Behavior
/// - The function iterates over the provided `messages` vector, processes each message by creating
///   a `MessageApproval` object, and pushes it into the `message_approvals` vector.
/// - The messages are approved in reverse order and then reversed again to preserve their original order.
///
/// ### Aborts
/// - Aborts if the provided `hash_scheme` is not supported by the system (checked during `create_message_approval`).
public fun approve_messages(
    dwallet_cap: &DWalletCap,
    hash_scheme: u8,
    messages: &mut vector<vector<u8>>
): vector<MessageApproval> {
    let mut message_approvals = vector::empty<MessageApproval>();

    // Approve all messages and maintain their order.
    let messages_length = vector::length(messages);
    let mut i: u64 = 0;
    while (i < messages_length) {
        let message = vector::pop_back(messages);
        vector::push_back(&mut message_approvals, create_message_approval(
            dwallet_cap.dwallet_id,
            hash_scheme,
            message,
        ));
        i = i + 1;
    };
    vector::reverse(&mut message_approvals);
    message_approvals
}

/// Checks if the given hash scheme is supported for message signing.
fun is_supported_hash_scheme(val: u8): bool {
    return match (val) {
            KECCAK256 | SHA256 => true,
    _ => false,
    }
}

/// Starts the first Distributed Key Generation (DKG) session.
///
/// This function creates a new `DWalletCap` object,
/// transfers it to the session initiator,
/// and emits a `DKGFirstRoundRequestEvent` to signal
/// the beginning of the DKG process.
///
/// ### Parameters
///
/// ### Effects
/// - Generates a new `DWalletCap` object.
/// - Transfers the `DWalletCap` to the session initiator (`ctx.sender`).
/// - Emits a `DKGFirstRoundRequestEvent`.
public(package) fun request_dkg_first_round(
    self: &mut DWallet2PcMpcSecp256K1InnerV1,
    dwallet_network_decryption_key_id: ID,
    payment_ika: &mut Coin<IKA>,
    payment_sui: &mut Coin<SUI>,
    ctx: &mut TxContext
): DWalletCap {
    // charge payment first
    self.computation_fee_charged_ika.join(payment_ika.split(self.pricing.computation_ika_price_per_dkg(), ctx).into_balance());
    self.computation_fee_charged_sui.join(payment_sui.split(self.pricing.computation_sui_price_per_dkg(), ctx).into_balance());

    assert!(self.dwallet_network_decryption_keys.contains(dwallet_network_decryption_key_id), EDwalletNetworkDecryptionKeyNotExist);
    let id = object::new(ctx);
    let dwallet_id = id.to_inner();
    let dwallet_cap = DWalletCap {
        id: object::new(ctx),
        dwallet_id,
    };
    let dwallet_cap_id = object::id(&dwallet_cap);
    self.dwallets.add(dwallet_id, DWallet {
        id,
        dwallet_cap_id,
        dwallet_network_decryption_key_id,
        encrypted_user_secret_key_shares: object_table::new(ctx),
        ecdsa_presigns: object_table::new(ctx),
        ecdsa_signs: object_table::new(ctx),
        state: DWalletState::Requested,
    });
    event::emit(self.create_current_epoch_dwallet_event(
            DKGFirstRoundRequestEvent {
                dwallet_id,
                dwallet_cap_id,
                dwallet_network_decryption_key_id,
            },
            ctx,
        ));
    dwallet_cap
}

/// Creates the output of the first DKG round.
///
/// This function transfers the output of the first DKG round
/// to the session initiator and ensures it is securely linked
/// to the `DWalletCap` of the session.
/// This function is called by blockchain itself.
/// Validators call it, it's part of the blockchain logic.
///
/// ### Effects
/// - Transfers the output of the first round to the initiator.
/// - Emits necessary metadata and links it to the associated session.
///
/// ### Parameters
/// - `initiator`: The address of the user who initiated the DKG session.
/// - `session_id`: The ID of the DKG session.
/// - `decentralized_public_output`: The public output data from the first round.
/// - `dwallet_cap_id`: The ID of the associated `DWalletCap`.
/// - `ctx`: The transaction context.
///
/// ### Panics
/// - Panics with `ENotSystemAddress` if the sender is not the system address.
public(package) fun respond_dkg_first_round_output(
    self: &mut DWallet2PcMpcSecp256K1InnerV1,
    dwallet_id: ID,
    first_round_output: vector<u8>,
) {
    let dwallet = self.get_dwallet_mut(dwallet_id);
    dwallet.state = match (dwallet.state) {
        DWalletState::Requested => DWalletState::AwaitingUser {
            first_round_output
        },
        _ => abort EWrongState
    };

    event::emit(DKGFirstRoundOutputEvent {
        dwallet_id,
        first_round_output,
    });
}

/// Initiates the second round of the Distributed Key Generation (DKG) process
/// and emits an event for validators to begin their participation in this round.
///
/// This function handles the creation of a new DKG session ID and emits an event containing
/// all the necessary parameters to continue the DKG process.
/// ### Parameters
/// - `dwallet_cap`: A reference to the `DWalletCap`, representing the capability associated with the dWallet.
/// - `centralized_public_key_share_and_proof`: The user (centralized) public key share and proof.
/// - `first_round_output`: A reference to the `DKGFirstRoundOutput` structure containing the output of the first DKG round.
/// - `encrypted_centralized_secret_share_and_proof`: Encrypted centralized secret key share and its proof.
/// - `encryption_key`: The `EncryptionKey` object used for encrypting the secret key share.
/// - `centralized_public_output`: The public output of the centralized party in the DKG process.
/// - `decentralized_user_output_signature`: The signature for the public output of the centralized party in the DKG process.
/// - `singer_public_key`: The Ed25519 public key of the initiator,
///    used to verify the signature on the public output.
public(package) fun request_dkg_second_round(
    self: &mut DWallet2PcMpcSecp256K1InnerV1,
    dwallet_cap: &DWalletCap,
    centralized_public_key_share_and_proof: vector<u8>,
    encrypted_centralized_secret_share_and_proof: vector<u8>,
    encryption_key_address: address,
    user_public_output: vector<u8>,
    singer_public_key: vector<u8>,
    ctx: &mut TxContext
) {
    let encryption_key = self.encryption_keys.borrow(encryption_key_address);
    let encryption_key_id = encryption_key.id.to_inner();
    let encryption_key = encryption_key.encryption_key;

    let dwallet = self.get_dwallet(dwallet_cap.dwallet_id);
    let first_round_output = match (&dwallet.state) {
        DWalletState::AwaitingUser {
            first_round_output,
        } => {
            *first_round_output
        },
        _ => abort EWrongState
    };

    let emit_event = self.create_current_epoch_dwallet_event(
        DKGSecondRoundRequestEvent {
            dwallet_id: dwallet_cap.dwallet_id,
            first_round_output,
            centralized_public_key_share_and_proof,
            dwallet_cap_id: object::id(dwallet_cap),
            encrypted_centralized_secret_share_and_proof,
            encryption_key,
            encryption_key_id,
            encryption_key_address,
            user_public_output,
            singer_public_key,
        },
        ctx,
    );

    event::emit(emit_event);

    let dwallet = self.get_dwallet_mut(dwallet_cap.dwallet_id);
    dwallet.state = DWalletState::AwaitingNetworkVerification;
}

/// Completes the second round of the Distributed Key Generation (DKG) process and
/// creates the [`DWallet`].
///
/// This function finalizes the DKG process by creating a `DWallet` object and associating it with the
/// cryptographic outputs of the second round. It also generates an encrypted user share and emits
/// events to record the results of the process.
/// This function is called by the blockchain.
///
/// ### Parameters
/// - **`session_id`**: A unique identifier for the current DKG session.
/// - **`decentralized_public_output`**: The public output of the second round of the DKG process,
///      representing the decentralized computation result.
/// - **`dwallet_cap_id`**: The unique identifier of the `DWalletCap` associated with this session.
/// - **`dwallet_mpc_network_decryption_key_version`**: The version of the MPC network key for the `DWallet`.
/// - **`encrypted_secret_share_and_proof`**: The encrypted user secret key share and associated cryptographic proof.
/// - **`encryption_key_id`**: The ID of the `EncryptionKey` used for encrypting the secret key share.
/// - **`signed_public_share`**: The signed public share corresponding to the secret key share.
/// - **`encryptor_ed25519_pubkey`**: The Ed25519 public key of the entity that encrypted the secret key share.
/// - **`centralized_public_output`**: The centralized public output from the DKG process.
///
/// ### Effects
/// - Creates a new `DWallet` object using the provided session ID, DKG outputs, and other metadata.
/// - Creates an encrypted user share and associates it with the `DWallet`.
/// - Emits a `CompletedDKGSecondRoundEvent` to record the completion of the second DKG round.
/// - Freezes the created `DWallet` object to make it immutable.
public(package) fun respond_dkg_second_round_output(
    self: &mut DWallet2PcMpcSecp256K1InnerV1,
    dwallet_id: ID,
    public_output: vector<u8>,
    encrypted_centralized_secret_share_and_proof: vector<u8>,
    encryption_key_address: address,
    rejected: bool,
    ctx: &mut TxContext
) {
    let encryption_key = self.encryption_keys.borrow(encryption_key_address);
    let encryption_key_id = encryption_key.id.to_inner();
    let (dwallet, _) = self.get_active_dwallet_and_public_output_mut(dwallet_id);
<<<<<<< HEAD

    match (&dwallet.state) {
=======
    dwallet.state = match (&dwallet.state) {
>>>>>>> f024a3c7
        DWalletState::AwaitingNetworkVerification => {
            if (rejected) {
                event::emit(RejectedDKGSecondRoundEvent {
                    dwallet_id,
                    public_output,
                });
                DWalletState::NetworkRejectedSecondRound
            } else {
                let encrypted_user_share = EncryptedUserSecretKeyShare {
                    id: object::new(ctx),
                    dwallet_id,
                    encrypted_centralized_secret_share_and_proof,
                    encryption_key_id,
                    encryption_key_address,
                    source_encrypted_user_secret_key_share_id: option::none(),
                    state: EncryptedUserSecretKeyShareState::NetworkVerificationCompleted
                };
                let encrypted_user_secret_key_share_id = object::id(&encrypted_user_share);
                dwallet.encrypted_user_secret_key_shares.add(encrypted_user_secret_key_share_id, encrypted_user_share);

                event::emit(CompletedDKGSecondRoundEvent {
                    dwallet_id,
                    public_output,
                });
                DWalletState::Active {
                    public_output
                }
            }

        },
        _ => abort EWrongState
    };

}

/// Transfers an encrypted dWallet user secret key share from a source entity to destination entity.
///
/// This function emits an event with the encrypted user secret key share, along with its cryptographic proof,
/// to the blockchain. The chain verifies that the encrypted data matches the expected secret key share
/// associated with the dWallet before creating an [`EncryptedUserSecretKeyShare`] object.
///
/// ### Parameters
/// - **`dwallet`**: A reference to the `DWallet<Secp256K1>` object to which the secret share is linked.
/// - **`destination_encryption_key`**: A reference to the encryption key used for encrypting the secret key share.
/// - **`encrypted_centralized_secret_share_and_proof`**: The encrypted secret key share, accompanied by a cryptographic proof.
/// - **`source_signed_centralized_public_output`**: The signed centralized public output corresponding to the secret share.
/// - **`source_ed25519_pubkey`**: The Ed25519 public key of the source (encryptor) used for verifying the signature.
///
/// ### Effects
/// - Emits a `EncryptedShareVerificationRequestEvent`,
/// which is captured by the blockchain to initiate the verification process.
public(package) fun request_re_encrypt_user_share_for(
    self: &mut DWallet2PcMpcSecp256K1InnerV1,
    dwallet_id: ID,
    destination_encryption_key_address: address,
    encrypted_centralized_secret_share_and_proof: vector<u8>,
    source_encrypted_user_secret_key_share_id: ID,
    payment_ika: &mut Coin<IKA>,
    payment_sui: &mut Coin<SUI>,
    ctx: &mut TxContext,
) {
    // charge payment first
    self.computation_fee_charged_ika.join(payment_ika.split(self.pricing.computation_ika_price_per_re_encrypt_user_share(), ctx).into_balance());
    self.computation_fee_charged_sui.join(payment_sui.split(self.pricing.computation_sui_price_per_re_encrypt_user_share(), ctx).into_balance());


    let destination_encryption_key = self.encryption_keys.borrow(destination_encryption_key_address);
    let destination_encryption_key_id = destination_encryption_key.id.to_inner();
    let destination_encryption_key = destination_encryption_key.encryption_key;

    let dwallet = self.get_dwallet_mut(dwallet_id);
    let public_output = *dwallet.validate_active_and_get_public_output();

    assert!(dwallet.encrypted_user_secret_key_shares.contains(source_encrypted_user_secret_key_share_id), EInvalidSource);

    let encrypted_user_share = EncryptedUserSecretKeyShare {
        id: object::new(ctx),
        dwallet_id,
        encrypted_centralized_secret_share_and_proof,
        encryption_key_id: destination_encryption_key_id,
        encryption_key_address: destination_encryption_key_address,
        source_encrypted_user_secret_key_share_id: option::some(source_encrypted_user_secret_key_share_id),
        state: EncryptedUserSecretKeyShareState::AwaitingNetworkVerification
    };
    let encrypted_user_secret_key_share_id = object::id(&encrypted_user_share);
    dwallet.encrypted_user_secret_key_shares.add(encrypted_user_secret_key_share_id, encrypted_user_share);

    event::emit(
        self.create_current_epoch_dwallet_event(
            EncryptedShareVerificationRequestEvent {
                encrypted_centralized_secret_share_and_proof,
                public_output,
                dwallet_id,
                encryption_key: destination_encryption_key,
                encryption_key_id: destination_encryption_key_id,
                encrypted_user_secret_key_share_id,
                source_encrypted_user_secret_key_share_id,
            },
            ctx,
        )
    );
}

/// Creates an encrypted user secret key share after it has been verified by the blockchain.
///
/// This function is invoked by the blockchain to generate an [`EncryptedUserSecretKeyShare`] object
/// once the associated encryption and cryptographic proofs have been verified.
/// It finalizes the process by storing the encrypted user share on-chain and emitting the relevant event.
///
/// ### Parameters
/// - `dwallet_id`: The unique identifier of the dWallet associated with the encrypted user share.
/// - `encrypted_centralized_secret_share_and_proof`: The encrypted centralized secret key share along with its cryptographic proof.
/// - `encryption_key_id`: The `EncryptionKey` Move object ID used to encrypt the secret key share.
/// - `centralized_user_output_signature`: The signed public share corresponding to the encrypted secret share.
/// - `singer_public_key`: The Ed25519 public key of the encryptor, used for signing.
/// - `initiator`: The address of the entity that performed the encryption operation of this secret key share.
public(package) fun respond_re_encrypt_user_share_for(
    self: &mut DWallet2PcMpcSecp256K1InnerV1,
    dwallet_id: ID,
    encrypted_user_secret_key_share_id: ID,
    rejected: bool,
) {
    let (dwallet, _) = self.get_active_dwallet_and_public_output_mut(dwallet_id);

    let encrypted_user_secret_key_share = dwallet.encrypted_user_secret_key_shares.borrow_mut(encrypted_user_secret_key_share_id);

    encrypted_user_secret_key_share.state = match(encrypted_user_secret_key_share.state) {
        EncryptedUserSecretKeyShareState::AwaitingNetworkVerification => {
            if(rejected) {
                event::emit(
                    RejectedEncryptedShareVerificationRequestEvent {
                        encrypted_user_secret_key_share_id,
                        dwallet_id,
                    }
                );
                EncryptedUserSecretKeyShareState::NetworkVerificationRejected
            } else {
                event::emit(
                    CompletedEncryptedShareVerificationRequestEvent {
                        encrypted_user_secret_key_share_id,
                        dwallet_id,
                    }
                );
                EncryptedUserSecretKeyShareState::NetworkVerificationCompleted
            }
        },
        _ => abort EWrongState
    };
}

public(package) fun accept_encrypted_user_share(
    self: &mut DWallet2PcMpcSecp256K1InnerV1,
    dwallet_id: ID,
    encrypted_user_secret_key_share_id: ID,
    user_output_signature: vector<u8>,
) {
    let (dwallet, public_output) = self.get_active_dwallet_and_public_output(dwallet_id);
    let encrypted_user_secret_key_share = dwallet.encrypted_user_secret_key_shares.borrow(encrypted_user_secret_key_share_id);
    let encryption_key = self.encryption_keys.borrow(encrypted_user_secret_key_share.encryption_key_address);
    let encryption_key_id = encrypted_user_secret_key_share.encryption_key_id;
    let encryption_key_address = encrypted_user_secret_key_share.encryption_key_address;
    assert!(
        ed25519_verify(&user_output_signature, &encryption_key.signer_public_key, &public_output),
        EInvalidEncryptionKeySignature
    );
    let dwallet = self.get_dwallet_mut(dwallet_id);
    let encrypted_user_secret_key_share = dwallet.encrypted_user_secret_key_shares.borrow_mut(encrypted_user_secret_key_share_id);
    encrypted_user_secret_key_share.state = match (encrypted_user_secret_key_share.state) {
        EncryptedUserSecretKeyShareState::NetworkVerificationCompleted => EncryptedUserSecretKeyShareState::KeyHolderSiged {
            user_output_signature
        },
        _ => abort EWrongState
    };
    event::emit(
        AcceptReEncryptedUserShareEvent {
            encrypted_user_secret_key_share_id,
            dwallet_id,
            user_output_signature,
            encryption_key_id,
            encryption_key_address,
        }
    );
}

/// Starts a batched presign session.
///
/// This function emits a `RequestedBatchedPresignEvent` for the entire batch and a
/// `RequestedPresignFirstRoundEvent` for each presign in the batch. These events signal
/// validators to begin processing the first round of the presign process for each session.
/// - A unique `batch_session_id` is generated for the batch.
/// - A loop creates and emits a `RequestedPresignFirstRoundEvent` for each session in the batch.
/// - Each session is linked to the parent batch via `batch_session_id`.
///
/// ### Effects
/// - Associates the batched presign session with the specified dWallet.
/// - Emits a `RequestedBatchedPresignEvent` containing the batch session details.
/// - Emits a `RequestedPresignFirstRoundEvent` for each presign in the batch, with relevant details.
///
/// ### Parameters
/// - `dwallet_id`: The dWallet's ID to resquest presign.
/// - `ctx`: The mutable transaction context, used to generate unique object IDs and retrieve the initiator.
public(package) fun request_ecdsa_presign(
    self: &mut DWallet2PcMpcSecp256K1InnerV1,
    dwallet_id: ID,
    payment_ika: &mut Coin<IKA>,
    payment_sui: &mut Coin<SUI>,
    ctx: &mut TxContext
) {
    // charge payment first
    self.computation_fee_charged_ika.join(payment_ika.split(self.pricing.computation_ika_price_per_ecdsa_presign(), ctx).into_balance());
    self.computation_fee_charged_sui.join(payment_sui.split(self.pricing.computation_sui_price_per_ecdsa_presign(), ctx).into_balance());

    let (dwallet, public_output) = self.get_active_dwallet_and_public_output(dwallet_id);
    event::emit(
        self.create_current_epoch_dwallet_event(
            ECDSAPresignRequestEvent {
                dwallet_id,
                dwallet_public_output: public_output,
                dwallet_network_decryption_key_id: dwallet.dwallet_network_decryption_key_id,
            },
            ctx,
        )
    );
}

/// Completes the presign session by creating the output of the
/// second presign round and transferring it to the session initiator.
///
/// This function is called by validators as part of the blockchain logic.
/// It creates a `Presign` object representing the second presign round output,
/// emits a `CompletedPresignEvent`, and transfers the result to the initiating user.
///
/// ### Parameters
/// - `initiator`: The address of the user who initiated the presign session.
/// - `session_id`: The ID of the presign session.
/// - `output`: The presign result data.
/// - `dwallet_cap_id`: The ID of the associated `DWalletCap`.
/// - `dwallet_id`: The ID of the associated `DWallet`.
/// - `ctx`: The transaction context.
///
/// ### Emits
/// - `CompletedPresignEvent`: Includes the initiator, dWallet ID, and presign ID.
///
/// ### Panics
/// - Panics with `ENotSystemAddress` if the sender of the transaction is not the system address.
///
/// ### Effects
/// - Creates a `Presign` object and transfers it to the session initiator.
/// - Emits a `CompletedPresignEvent`.
public(package) fun respond_ecdsa_presign(
    self: &mut DWallet2PcMpcSecp256K1InnerV1,
    dwallet_id: ID,
    session_id: ID,
    presign: vector<u8>,
    ctx: &mut TxContext
) {
    let (dwallet, _) = self.get_active_dwallet_and_public_output_mut(dwallet_id);

    let id = object::new(ctx);
    dwallet.ecdsa_presigns.add(id.to_inner(), ECDSAPresign {
        id,
        dwallet_id,
        presign,
    });
    event::emit(CompletedECDSAPresignEvent {
        dwallet_id,
        session_id,
    });
}

/// Emits events to initiate the signing process for each message.
///
/// This function ensures that all messages have the correct approvals, calculates
/// their hashes, and emits signing events.
///
/// # Effects
/// - Checks that the number of `signature_algorithm_data` items matches `message_approvals`.
/// - Generates a new session ID for batch signing.
/// - Emits `RequestedBatchedSignEvent` containing session details and hashed messages.
/// - Iterates through `signature_algorithm_data`, verifying approvals and emitting `RequestedSignEvent` for each.
///
/// # Aborts
/// - **`EExtraDataAndMessagesLenMismatch`**: If `signature_algorithm_data` and `message_approvals` have different lengths.
/// - **`EMissingApprovalOrWrongApprovalOrder`**: If message approvals are incorrect or missing.
fun emit_ecdsa_sign_event(
    self: &mut DWallet2PcMpcSecp256K1InnerV1,
    message_approval: MessageApproval,
    dwallet_id: ID,
    presign: ECDSAPresign,
    message_centralized_signature: vector<u8>,
    is_future_sign: bool,
    ctx: &mut TxContext
) {
    let (dwallet, public_output) = self.get_active_dwallet_and_public_output_mut(dwallet_id);

    let MessageApproval {
        dwallet_id: message_approval_dwallet_id,
        hash_scheme,
        message
    } = message_approval;
    let ECDSAPresign {
        id,
        dwallet_id: presign_dwallet_id,
        presign,
    } = presign;
    let presign_id = id.to_inner();
    id.delete();
    assert!(presign_dwallet_id == message_approval_dwallet_id, EMessageApprovalMismatch);

    let id = object::new(ctx);
    let sign_id = id.to_inner();
    let dwallet_network_decryption_key_id = dwallet.dwallet_network_decryption_key_id;
    let emit_event = self.create_current_epoch_dwallet_event(
        ECDSASignRequestEvent {
            sign_id,
            dwallet_id,
            dwallet_public_output: public_output,
            hash_scheme,
            message,
            dwallet_network_decryption_key_id,
            presign_id,
            presign,
            message_centralized_signature,
            is_future_sign,
        },
        ctx,
    );
    let session_id = emit_event.session_id;
    let dwallet = self.get_dwallet_mut(dwallet_id);
    dwallet.ecdsa_signs.add(sign_id, ECDSASign {
        id,
        dwallet_id,
        session_id,
        state: ECDSASignState::Requested,
    });
    
    event::emit(emit_event);
}


/// Initiates the signing process for a given dWallet of type T.
///
/// This function emits a `RequestedSignEvent` and a `RequestedBatchedSignEvent`,
/// providing all necessary metadata to ensure the integrity of the signing process.
/// It validates the linkage between the `DWallet`, `DWalletCap`, and `SignatureAlgorithmData` objects.
///
/// # Effects
/// - Ensures a valid linkage between `DWallet`, `DWalletCap`, and `SignatureAlgorithmData`.
/// - Validates that `signature_algorithm_data` and `message_approvals` have the same length.
/// - Emits the following events:
///   - `RequestedBatchedSignEvent`: Contains the session details and the list of hashed messages.
///   - `RequestedSignEvent`: Includes details for each message signing process.
///
/// # Aborts
/// - **`EExtraDataAndMessagesLenMismatch`**: If the number of `hashed_messages` does not
///   match the number of `signature_algorithm_data`.
/// - **`EMissingApprovalOrWrongApprovalOrder`**: If the approvals are missing or provided in the incorrect order.
///
/// # Parameters
/// - `message_approvals`: A vector of `MessageApproval` objects representing
///    approvals for the messages, which are destroyed at the end of the transaction.
/// - `dwallet`: A reference to the `DWallet` object being used for signing.
/// - `signature_algorithm_data`: A vector of `SignatureAlgorithmData` objects containing intermediate signing outputs,
///   which are unpacked and then destroyed at the end of the transaction.
///
/// # Type Parameters
/// - `T`: The elliptic curve type used for the dWallet.
/// D: The type of data that can be stored with the object,
/// specific to each Digital Signature Algorithm.
public(package) fun request_ecdsa_sign(
    self: &mut DWallet2PcMpcSecp256K1InnerV1,
    dwallet_id: ID,
    message_approval: MessageApproval,
    presign_id: ID,
    message_centralized_signature: vector<u8>,
    payment_ika: &mut Coin<IKA>,
    payment_sui: &mut Coin<SUI>,
    ctx: &mut TxContext
) {
    // charge payment first
    self.computation_fee_charged_ika.join(payment_ika.split(self.pricing.computation_ika_price_per_ecdsa_sign(), ctx).into_balance());
    self.computation_fee_charged_sui.join(payment_sui.split(self.pricing.computation_sui_price_per_ecdsa_sign(), ctx).into_balance());


    let (dwallet, _) = self.get_active_dwallet_and_public_output_mut(dwallet_id);

    assert!(dwallet.ecdsa_presigns.contains(presign_id), EPresignNotExist);
    let presign = dwallet.ecdsa_presigns.remove(presign_id);

    self.emit_ecdsa_sign_event(
        message_approval,
        dwallet_id,
        presign,
        message_centralized_signature,
        false,
        ctx
    );
}

// TODO: add hash_scheme per message so we can validate that.
/// A function to publish messages signed by the user on chain with on-chain verification,
/// without launching the chain's sign flow immediately.
///
/// See the docs of [`PartialCentralizedSignedMessages`] for
/// more details on when this may be used.
public(package) fun request_ecdsa_future_sign(
    self: &mut DWallet2PcMpcSecp256K1InnerV1,
    dwallet_id: ID,
    message: vector<u8>,
    presign_id: ID,
    hash_scheme: u8,
    message_centralized_signature: vector<u8>,
    payment_ika: &mut Coin<IKA>,
    payment_sui: &mut Coin<SUI>,
    ctx: &mut TxContext
): UnverifiedECDSAPartialUserSignatureCap {
    // charge payment first
    self.computation_fee_charged_ika.join(payment_ika.split(self.pricing.computation_ika_price_per_ecdsa_future_sign(), ctx).into_balance());
    self.computation_fee_charged_sui.join(payment_sui.split(self.pricing.computation_sui_price_per_ecdsa_future_sign(), ctx).into_balance());

    let (dwallet, _) = self.get_active_dwallet_and_public_output_mut(dwallet_id);

    // TODO: Change error
    assert!(dwallet.ecdsa_presigns.contains(presign_id), EPresignNotExist);

    let presign = dwallet.ecdsa_presigns.remove(presign_id);
    let id = object::new(ctx);
    let partial_centralized_signed_message_id = id.to_inner();
    let cap = UnverifiedECDSAPartialUserSignatureCap {
        id: object::new(ctx),
        partial_centralized_signed_message_id,
    };
    let emit_event = self.create_current_epoch_dwallet_event(
        ECDSAFutureSignRequestEvent {
                dwallet_id,
                partial_centralized_signed_message_id,
                message,
                presign: presign.presign,
                hash_scheme,
                message_centralized_signature
        },
        ctx,
    );
    self.ecdsa_partial_centralized_signed_messages.add(partial_centralized_signed_message_id, ECDSAPartialUserSignature {
        id: id,
        dwallet_id,
        cap_id: object::id(&cap),
        hash_scheme,
        message,
        presign,
        message_centralized_signature,
        state: ECDSAPartialUserSignatureState::AwaitingNetworkVerification,
    });

    event::emit(emit_event);

    cap
}

public(package) fun respond_ecdsa_future_sign(
    self: &mut DWallet2PcMpcSecp256K1InnerV1,
    dwallet_id: ID,
    partial_centralized_signed_message_id: ID,
    rejected: bool,
) {
    let partial_centralized_signed_message = self.ecdsa_partial_centralized_signed_messages.borrow_mut(partial_centralized_signed_message_id);
    assert!(partial_centralized_signed_message.dwallet_id == dwallet_id, EDwalletMismatch);
    partial_centralized_signed_message.state = match(partial_centralized_signed_message.state) {
        ECDSAPartialUserSignatureState::AwaitingNetworkVerification => {
            if(rejected) {
                event::emit(RejectedECDSAFutureSignRequestEvent {
                    dwallet_id,
                    partial_centralized_signed_message_id
                });
                ECDSAPartialUserSignatureState::NetworkVerificationRejected
            } else {
                event::emit(CompletedECDSAFutureSignRequestEvent {
                    dwallet_id,
                    partial_centralized_signed_message_id
                });
                ECDSAPartialUserSignatureState::NetworkVerificationCompleted
            }
        },
        _ => abort EWrongState
    }
}

public(package) fun verifiy_ecdsa_partial_user_signature_cap(
    self: &mut DWallet2PcMpcSecp256K1InnerV1,
    cap: UnverifiedECDSAPartialUserSignatureCap,
    ctx: &mut TxContext
): VerifiedECDSAPartialUserSignatureCap {
    let UnverifiedECDSAPartialUserSignatureCap {
        id,
        partial_centralized_signed_message_id
    } = cap;
    let cap_id = id.to_inner();
    id.delete();
    let partial_centralized_signed_message = self.ecdsa_partial_centralized_signed_messages.borrow_mut(partial_centralized_signed_message_id);
    assert!(partial_centralized_signed_message.cap_id == cap_id, EIncorrectCap);
    assert!(partial_centralized_signed_message.state == ECDSAPartialUserSignatureState::NetworkVerificationCompleted, EUnverifiedCap);
    let cap = VerifiedECDSAPartialUserSignatureCap {
        id: object::new(ctx),
        partial_centralized_signed_message_id,
    };
    partial_centralized_signed_message.cap_id = cap.id.to_inner();
    cap
}

/// Initiates a signing flow using a previously published [`ECDSAPartialUserSignature`].
///
/// This function takes a partial signature object, validates approvals for each message,
/// and emits the necessary signing events.
///
/// ## Type Parameters
/// - `D`: Represents additional data fields specific for each implementation.
///
/// ## Parameters
/// - `partial_signature`: A previously published `ECDSAPartialUserSignature<D>` object
///   containing messages that require approval.
/// - `message_approvals`: A list of approvals corresponding to the messages in `partial_signature`.
/// - `ctx`: The transaction context.
/// ## Notes
/// - See [`ECDSAPartialUserSignature`] documentation for more details on usage scenarios.
/// - The function ensures that messages and approvals have a one-to-one correspondence before proceeding.
public(package) fun request_ecdsa_sign_with_partial_user_signatures(
    self: &mut DWallet2PcMpcSecp256K1InnerV1,
    dwallet_id: ID,
    partial_user_signature_cap: VerifiedECDSAPartialUserSignatureCap,
    message_approval: MessageApproval,
    payment_ika: &mut Coin<IKA>,
    payment_sui: &mut Coin<SUI>,
    ctx: &mut TxContext
) {
    // charge payment first
    self.computation_fee_charged_ika.join(payment_ika.split(self.pricing.computation_ika_price_per_ecdsa_sign_with_partial_user_signature() , ctx).into_balance());
    self.computation_fee_charged_sui.join(payment_sui.split(self.pricing.computation_sui_price_per_ecdsa_sign_with_partial_user_signature(), ctx).into_balance());

    let (_dwallet, _) = self.get_active_dwallet_and_public_output(dwallet_id);

    // Ensure that each message has a corresponding approval; otherwise, abort.
    self.compare_ecdsa_partial_user_signatures_with_approvals(&partial_user_signature_cap, &message_approval);

    let VerifiedECDSAPartialUserSignatureCap {
        id,
        partial_centralized_signed_message_id,
    } = partial_user_signature_cap;
    let verified_cap_id = id.to_inner();
    id.delete();
    let ECDSAPartialUserSignature {
        id,
        dwallet_id: partial_centralized_signed_messages_dwallet_id,
        cap_id,
        hash_scheme: _,
        message: _,
        presign,
        message_centralized_signature,
        state
    } = self.ecdsa_partial_centralized_signed_messages.remove(partial_centralized_signed_message_id);
    id.delete();
    assert!(cap_id == verified_cap_id && state == ECDSAPartialUserSignatureState::NetworkVerificationCompleted, EIncorrectCap);
    assert!(partial_centralized_signed_messages_dwallet_id == dwallet_id, EDwalletMismatch);
    assert!(presign.dwallet_id == dwallet_id, EDwalletMismatch);

    // Emit signing events to finalize the signing process.
    self.emit_ecdsa_sign_event(
        message_approval,
        dwallet_id,
        presign,
        message_centralized_signature,
        true,
        ctx
    );
}

/// Compares partial user signatures with message approvals to ensure they match.
/// This function can be called by the user to verify that the messages and approvals match,
/// before calling the `sign_with_partial_centralized_message_signatures` function.
public(package) fun compare_ecdsa_partial_user_signatures_with_approvals(
    self: &DWallet2PcMpcSecp256K1InnerV1,
    partial_user_signature_cap: &VerifiedECDSAPartialUserSignatureCap,
    message_approval: &MessageApproval,
) {
    let partial_signature = self.ecdsa_partial_centralized_signed_messages.borrow(partial_user_signature_cap.partial_centralized_signed_message_id);

    assert!(partial_signature.dwallet_id == message_approval.dwallet_id && message_approval.message == message_approval.message && partial_signature.hash_scheme == message_approval.hash_scheme, EMessageApprovalMismatch);
}

/// Emits a `CompletedSignEvent` with the MPC Sign protocol output.
///
/// This function is called by the blockchain itself and is part of the core
/// blockchain logic executed by validators. The emitted event contains the
/// completed sign output that should be consumed by the initiating user.
///
/// ### Parameters
/// - **`signed_messages`**: A vector containing the signed message outputs.
/// - **`batch_session_id`**: The unique identifier for the batch signing session.
/// - **`ctx`**: The transaction context used for event emission.
///
/// ### Requirements
/// - The caller **must be the system address** (`@0x0`). If this condition is not met,
///   the function will abort with `ENotSystemAddress`.
///
/// ### Events
/// - **`CompletedSignEvent`**: Emitted with the `session_id` and `signed_messages`,
///   signaling the completion of the sign process for the batch session.
///
/// ### Errors
/// - **`ENotSystemAddress`**: If the caller is not the system address (`@0x0`),
///   the function will abort with this error.
public(package) fun respond_ecdsa_sign(
    self: &mut DWallet2PcMpcSecp256K1InnerV1,
    dwallet_id: ID,
    sign_id: ID,
    session_id: ID,
    signature: vector<u8>,
    is_future_sign: bool,
    rejected: bool,
) {

    let (dwallet, _) = self.get_active_dwallet_and_public_output_mut(dwallet_id);

    let sign = dwallet.ecdsa_signs.borrow_mut(sign_id);

    sign.state = match(sign.state) {
        ECDSASignState::Requested => {
            if(rejected) {
                event::emit(RejectedECDSASignEvent {
                    sign_id,
                    session_id,
                    is_future_sign,
                });
                ECDSASignState::NetworkRejected
            } else {
                event::emit(CompletedECDSASignEvent {
                    sign_id,
                    session_id,
                    signature,
                    is_future_sign,
                });
                ECDSASignState::Completed { signature }
            }
        },
        _ => abort ESignWrongState
    };
<<<<<<< HEAD

    // Emit the CompletedSignEvent with session ID and signed messages.
    // This is only used to notify the user that the signing process is complete.
    event::emit(CompletedECDSASignEvent {
        sign_id,
        session_id,
        signature,
        is_future_sign,
    });
}

public(package) fun process_checkpoint_message(
    self: &mut DWallet2PcMpcSecp256K1InnerV1,
    message: vector<u8>,
    ctx: &mut TxContext,
) {
    assert!(!self.active_committee.members().is_empty(), EActiveCommitteeMustInitialize);

    let mut bcs_body = bcs::new(copy message);

    let epoch = bcs_body.peel_u64();
    assert!(epoch == self.epoch, EIncorrectEpochInCheckpoint);

    let sequence_number = bcs_body.peel_u64();

    if(self.last_processed_checkpoint_sequence_number.is_none()) {
        assert!(sequence_number == 0, EWrongCheckpointSequenceNumber);
        self.last_processed_checkpoint_sequence_number.fill(sequence_number);
    } else {
        assert!(sequence_number > 0 && *self.last_processed_checkpoint_sequence_number.borrow() + 1 == sequence_number, EWrongCheckpointSequenceNumber);
        self.last_processed_checkpoint_sequence_number.swap(sequence_number);
    };

    let timestamp_ms = bcs_body.peel_u64();

    event::emit(SystemCheckpointInfoEvent {
        epoch,
        sequence_number,
        timestamp_ms,
    });

    let len = bcs_body.peel_vec_length();
    let mut i = 0;
    while (i < len) {
        let message_data_type = bcs_body.peel_vec_length();
            if (message_data_type == 0) {
                let dwallet_id = object::id_from_address(bcs_body.peel_address());
                let first_round_output = bcs_body.peel_vec_u8();
                self.respond_dkg_first_round_output(dwallet_id, first_round_output);
            } else if (message_data_type == 1) {
                let dwallet_id = object::id_from_address(bcs_body.peel_address());
                let public_output = bcs_body.peel_vec_u8();
                let encrypted_centralized_secret_share_and_proof = bcs_body.peel_vec_u8();
                let encryption_key_id = object::id_from_address(bcs_body.peel_address());
                let user_output_signature = bcs_body.peel_vec_u8();
                self.respond_dkg_second_round_output(
                    dwallet_id,
                    public_output,
                    encrypted_centralized_secret_share_and_proof,
                    encryption_key_id,
                    user_output_signature,
                    ctx,
                );
            };
        i = i + 1;
    };
    self.total_messages_processed = self.total_messages_processed + i;
=======
>>>>>>> f024a3c7
}<|MERGE_RESOLUTION|>--- conflicted
+++ resolved
@@ -12,10 +12,7 @@
 use sui::sui::SUI;
 use sui::object_table::{Self, ObjectTable};
 use sui::balance::{Self, Balance};
-<<<<<<< HEAD
 use sui::bcs;
-=======
->>>>>>> f024a3c7
 use sui::coin::{Coin};
 use sui::bag::{Self, Bag};
 use sui::event;
@@ -555,49 +552,22 @@
     is_future_sign: bool,
 }
 
-<<<<<<< HEAD
+public struct RejectedECDSASignEvent has copy, drop {
+    sign_id: ID,
+
+    /// The session identifier for the signing process.
+    session_id: ID,
+
+    /// Indicates whether the future sign feature was used to start the session.
+    is_future_sign: bool,
+}
+
 /// Event containing system-level checkpoint information, emitted during
 /// the checkpoint submmision message.
 public struct SystemCheckpointInfoEvent has copy, drop {
     epoch: u64,
     sequence_number: u64,
     timestamp_ms: u64,
-}
-
-// <<<<<<<<<<<<<<<<<<<<<<<< Error codes <<<<<<<<<<<<<<<<<<<<<<<<
-const EDwalletMismatch: u64 = 2;
-const EDwalletInactive: u64 = 3;
-const EDwalletNotExists: u64 = 4;
-const EDwalletWrongState: u64 = 5;
-const EDwalletNetworkDecryptionKeyNotExists: u64 = 6;
-const EInvalidEncryptionKeySignature: u64 = 1;
-//const EInvalidEncryptionKeyOwner: u64 = 7;
-const EMessageApprovalMismatch: u64 = 8;
-//const EMissingApprovalOrWrongApprovalOrder: u64 = 9;
-const EInvalidHashScheme: u64 = 10;
-//const EExtraDataAndMessagesLenMismatch: u64 = 11;
-//const EInvalidDecentralizedPublicOutput: u64 = 12;
-const ESignWrongState: u64 = 13;
-const EPresignNotExist: u64 = 14;
-const EIncorrectCap: u64 = 15;
-
-#[error]
-const EIncorrectEpochInCheckpoint: vector<u8> = b"The checkpoint epoch is incorrect.";
-
-#[error]
-const EWrongCheckpointSequenceNumber: vector<u8> = b"The checkpoint sequence number should be the expected next one.";
-
-#[error]
-const EActiveCommitteeMustInitialize: vector<u8> = b"Fitst active committee must initialize.";
-=======
-public struct RejectedECDSASignEvent has copy, drop {
-    sign_id: ID,
-
-    /// The session identifier for the signing process.
-    session_id: ID,
-
-    /// Indicates whether the future sign feature was used to start the session.
-    is_future_sign: bool,
 }
 
 // <<<<<<<<<<<<<<<<<<<<<<<< Error codes <<<<<<<<<<<<<<<<<<<<<<<<
@@ -614,7 +584,15 @@
 const EIncorrectCap: u64 = 11;
 const EUnverifiedCap: u64 = 12;
 const EInvalidSource: u64 =13;
->>>>>>> f024a3c7
+
+#[error]
+const EIncorrectEpochInCheckpoint: vector<u8> = b"The checkpoint epoch is incorrect.";
+
+#[error]
+const EWrongCheckpointSequenceNumber: vector<u8> = b"The checkpoint sequence number should be the expected next one.";
+
+#[error]
+const EActiveCommitteeMustInitialize: vector<u8> = b"Fitst active committee must initialize.";
 // >>>>>>>>>>>>>>>>>>>>>>>> Error codes >>>>>>>>>>>>>>>>>>>>>>>>
 
 public(package) fun create(
@@ -631,13 +609,10 @@
         pricing,
         computation_fee_charged_ika: balance::zero(),
         computation_fee_charged_sui: balance::zero(),
-<<<<<<< HEAD
         active_committee: committee::empty(),
         previous_committee: committee::empty(),
         total_messages_processed: 0,
         last_processed_checkpoint_sequence_number: option::none(),
-=======
->>>>>>> f024a3c7
         extra_fields: bag::new(ctx),
     }
 }
@@ -1029,12 +1004,8 @@
     let encryption_key = self.encryption_keys.borrow(encryption_key_address);
     let encryption_key_id = encryption_key.id.to_inner();
     let (dwallet, _) = self.get_active_dwallet_and_public_output_mut(dwallet_id);
-<<<<<<< HEAD
-
-    match (&dwallet.state) {
-=======
-    dwallet.state = match (&dwallet.state) {
->>>>>>> f024a3c7
+
+   dwallet.state = match (&dwallet.state) {
         DWalletState::AwaitingNetworkVerification => {
             if (rejected) {
                 event::emit(RejectedDKGSecondRoundEvent {
@@ -1680,16 +1651,6 @@
         },
         _ => abort ESignWrongState
     };
-<<<<<<< HEAD
-
-    // Emit the CompletedSignEvent with session ID and signed messages.
-    // This is only used to notify the user that the signing process is complete.
-    event::emit(CompletedECDSASignEvent {
-        sign_id,
-        session_id,
-        signature,
-        is_future_sign,
-    });
 }
 
 public(package) fun process_checkpoint_message(
@@ -1748,6 +1709,4 @@
         i = i + 1;
     };
     self.total_messages_processed = self.total_messages_processed + i;
-=======
->>>>>>> f024a3c7
 }