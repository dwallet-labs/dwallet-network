--- conflicted
+++ resolved
@@ -883,7 +883,7 @@
         DWalletState::Requested | DWalletState::AwaitingUser { .. } | DWalletState::AwaitingNetworkVerification | DWalletState::NetworkRejectedSecondRound => abort EDWalletInactive,
     }
 }
- 
+
 
 fun charge_and_create_current_epoch_dwallet_event<E: copy + drop + store>(
     self: &mut DWalletCoordinatorInner,
@@ -1550,26 +1550,6 @@
 
     let dwallet_network_decryption_key_id = dwallet.dwallet_network_decryption_key_id;
 
-<<<<<<< HEAD
-=======
-
-    let id = object::new(ctx);
-    let presign_id = id.to_inner();
-    let cap = ECDSAPresignCap {
-        id: object::new(ctx),
-        dwallet_id,
-        presign_id,
-    };
-    dwallet.ecdsa_presigns.add(presign_id, ECDSAPresign {
-        id,
-        created_at_epoch,
-        dwallet_id,
-        cap_id: object::id(&cap),
-        state: ECDSAPresignState::Requested,
-    });
-
-    let pricing = self.pricing.ecdsa_presign();
->>>>>>> 576d2cd1
 
     let id = object::new(ctx);
     let presign_id = id.to_inner();
@@ -1604,8 +1584,6 @@
         )
     );
     cap
-<<<<<<< HEAD
-=======
 }
 
 // TODO (#493): Remove mock functions
@@ -1639,7 +1617,6 @@
         presign
     });
     cap
->>>>>>> 576d2cd1
 }
 
 /// Completes the presign session by creating the output of the
@@ -1856,22 +1833,11 @@
     payment_sui: &mut Coin<SUI>,
     ctx: &mut TxContext
 ) {
-<<<<<<< HEAD
     let (dwallet, _) = self.get_active_dwallet_and_public_output_mut(presign_cap.dwallet_id);
 
     assert!(dwallet.ecdsa_presigns.contains(presign_cap.presign_id), EPresignNotExist);
-=======
->>>>>>> 576d2cd1
     let pricing = self.pricing.ecdsa_sign();
-    let (dwallet, _) = self.get_active_dwallet_and_public_output_mut(presign_cap.dwallet_id);
-
-<<<<<<< HEAD
-=======
-    assert!(dwallet.ecdsa_presigns.contains(presign_cap.presign_id), EPresignNotExist);
-    let dwallet_network_decryption_key_id = dwallet.dwallet_network_decryption_key_id;
-    self.charge(pricing, dwallet_network_decryption_key_id, payment_ika, payment_sui, ctx);
-
->>>>>>> 576d2cd1
+
     self.emit_ecdsa_sign_event(
         pricing,
         payment_ika,
@@ -1900,11 +1866,8 @@
     payment_sui: &mut Coin<SUI>,
     ctx: &mut TxContext
 ): UnverifiedECDSAPartialUserSignatureCap {
-<<<<<<< HEAD
     let pricing = self.pricing.ecdsa_future_sign();
 
-=======
->>>>>>> 576d2cd1
     let (dwallet, public_dwallet_output) = self.get_active_dwallet_and_public_output_mut(presign_cap.dwallet_id);
     let dwallet_network_decryption_key_id = dwallet.dwallet_network_decryption_key_id;
 
@@ -2035,11 +1998,7 @@
     payment_sui: &mut Coin<SUI>,
     ctx: &mut TxContext
 ) {
-<<<<<<< HEAD
-
-=======
-    let (dwallet, _) = self.get_active_dwallet_and_public_output(dwallet_id);
->>>>>>> 576d2cd1
+
     let pricing = self.pricing.ecdsa_sign_with_partial_user_signature();
 
     // Ensure that each message has a corresponding approval; otherwise, abort.
