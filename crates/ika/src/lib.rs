// Copyright (c) dWallet Labs, Ltd.
// SPDX-License-Identifier: BSD-3-Clause-Clear

#[macro_use]
pub mod ika_commands;
<<<<<<< HEAD
mod validator_commands;

#[cfg(test)]
mod tests {
    use fastcrypto::hash::{HashFunction, Keccak256};
    use hex;
    use std::io::Write;

    pub fn keccak256_digest(bytes: &[u8]) -> [u8; 32] {
        let mut hasher = Keccak256::default();
        hasher.write_all(bytes).expect("Hasher should not fail");
        let digest = hasher.finalize();
        digest.into()
    }

    fn session_identifier_digest(preimage: &[u8]) -> [u8; 32] {
        let prefix = [b"SYSTEM", preimage].concat();
        keccak256_digest(&prefix)
    }

    #[test]
    fn test_user_session_identifier_digest() {
        let preimage: [u8; 32] = [
            123, 68, 151, 118, 61, 2, 140, 100, 5, 120, 4, 186, 163, 174, 2, 91, 115, 175, 9, 182,
            37, 116, 244, 245, 146, 124, 14, 20, 198, 212, 93, 109,
        ];

        let digest = session_identifier_digest(&preimage);
        let hex_digest = hex::encode(digest);

        println!("Keccak256(USER + preimage) = 0x{} {:?}", hex_digest, digest);

        // Optional: assert against expected output if known
        // assert_eq!(hex_digest, "expected_hex_string_here");
    }
}
=======
#[cfg(feature = "protocol-commands")]
pub(crate) mod protocol_commands;
pub(crate) mod validator_commands;
>>>>>>> 91c5fba5
<|MERGE_RESOLUTION|>--- conflicted
+++ resolved
@@ -3,45 +3,6 @@
 
 #[macro_use]
 pub mod ika_commands;
-<<<<<<< HEAD
-mod validator_commands;
-
-#[cfg(test)]
-mod tests {
-    use fastcrypto::hash::{HashFunction, Keccak256};
-    use hex;
-    use std::io::Write;
-
-    pub fn keccak256_digest(bytes: &[u8]) -> [u8; 32] {
-        let mut hasher = Keccak256::default();
-        hasher.write_all(bytes).expect("Hasher should not fail");
-        let digest = hasher.finalize();
-        digest.into()
-    }
-
-    fn session_identifier_digest(preimage: &[u8]) -> [u8; 32] {
-        let prefix = [b"SYSTEM", preimage].concat();
-        keccak256_digest(&prefix)
-    }
-
-    #[test]
-    fn test_user_session_identifier_digest() {
-        let preimage: [u8; 32] = [
-            123, 68, 151, 118, 61, 2, 140, 100, 5, 120, 4, 186, 163, 174, 2, 91, 115, 175, 9, 182,
-            37, 116, 244, 245, 146, 124, 14, 20, 198, 212, 93, 109,
-        ];
-
-        let digest = session_identifier_digest(&preimage);
-        let hex_digest = hex::encode(digest);
-
-        println!("Keccak256(USER + preimage) = 0x{} {:?}", hex_digest, digest);
-
-        // Optional: assert against expected output if known
-        // assert_eq!(hex_digest, "expected_hex_string_here");
-    }
-}
-=======
 #[cfg(feature = "protocol-commands")]
 pub(crate) mod protocol_commands;
-pub(crate) mod validator_commands;
->>>>>>> 91c5fba5
+pub(crate) mod validator_commands;