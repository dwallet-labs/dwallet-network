--- conflicted
+++ resolved
@@ -18,11 +18,7 @@
 class_groups.workspace = true
 dwallet-classgroups-types.workspace = true
 schemars.workspace = true
-<<<<<<< HEAD
-commitment = { git = "https://github.com/dwallet-labs/cryptography-private", rev = "80e7ad5"}
-=======
 commitment.workspace = true
->>>>>>> a2ff9374
 shared_wasm_class_groups = { path = "../shared-wasm-class-groups" }
 rand_core = "0.9"
 dwallet-mpc-types.workspace = true
@@ -54,7 +50,6 @@
 parking_lot.workspace = true
 prometheus.workspace = true
 rand.workspace = true
-rand_chacha.workspace = true
 roaring.workspace = true
 rayon.workspace = true
 reqwest.workspace = true
