use crate::authority::authority_per_epoch_store::{
    AuthorityPerEpochStore, ConsensusCertificateResult, ConsensusCommitOutput,
};
use crate::consensus_adapter::SubmitToConsensus;
use ika_types::error::{IkaError, IkaResult};
use sui_types::base_types::ObjectID;

use crate::dwallet_mpc::cryptographic_computations_orchestrator::{
    ComputationUpdate, CryptographicComputationsOrchestrator,
};
use crate::dwallet_mpc::malicious_handler::{MaliciousHandler, ReportStatus};
use crate::dwallet_mpc::mpc_events::ValidatorDataForNetworkDKG;
use crate::dwallet_mpc::mpc_outputs_verifier::DWalletMPCOutputsVerifier;
use crate::dwallet_mpc::mpc_session::{AsyncProtocol, DWalletMPCSession, EventDrivenData};
use crate::dwallet_mpc::network_dkg::DwalletMPCNetworkKeysStatus;
use crate::dwallet_mpc::sign::{
    LAST_SIGN_ROUND_INDEX, SIGN_LAST_ROUND_COMPUTATION_CONSTANT_SECONDS,
};
use crate::dwallet_mpc::{authority_name_to_party_id, party_id_to_authority_name};
use crate::dwallet_mpc::{party_ids_to_authority_names, session_input_from_event};
use class_groups::DecryptionKeyShare;
use dwallet_mpc_types::dwallet_mpc::{
    DWalletMPCNetworkKeyScheme, MPCPrivateInput, MPCPrivateOutput, MPCPublicInput, MPCPublicOutput,
    MPCSessionStatus,
};
use fastcrypto::hash::HashFunction;
use fastcrypto::traits::ToFromBytes;
use futures::future::err;
use group::PartyID;
use homomorphic_encryption::AdditivelyHomomorphicDecryptionKeyShare;
use ika_config::NodeConfig;
use ika_types::committee::{EpochId, StakeUnit};
use ika_types::crypto::AuthorityName;
use ika_types::crypto::AuthorityPublicKeyBytes;
use ika_types::crypto::DefaultHash;
use ika_types::digests::Digest;
use ika_types::dwallet_mpc_error::{DwalletMPCError, DwalletMPCResult};
use ika_types::messages_consensus::ConsensusTransaction;
use ika_types::messages_dwallet_mpc::{
    AdvanceResult, DBSuiEvent, DWalletMPCEvent, DWalletMPCLocalComputationMetadata,
    DWalletMPCMessage, MPCProtocolInitData, MPCSessionSpecificState, MaliciousReport, SessionInfo,
    SignIASessionState, StartPresignFirstRoundEvent,
};
use mpc::WeightedThresholdAccessStructure;
use rayon::ThreadPoolBuilder;
use serde::{Deserialize, Serialize};
use shared_crypto::intent::HashingIntentScope;
use std::collections::{HashMap, HashSet, VecDeque};
use std::sync::{Arc, Weak};
use sui_json_rpc_types::SuiEvent;
use sui_storage::mutex_table::MutexGuard;
use sui_types::digests::TransactionDigest;
use sui_types::event::Event;
use sui_types::id::ID;
use tokio::runtime::Handle;
use tokio::sync::mpsc::UnboundedSender;
use tracing::log::debug;
use tracing::{error, info, warn};
use twopc_mpc::sign::Protocol;
use typed_store::Map;

/// The [`DWalletMPCManager`] manages MPC sessions:
/// — Keeping track of all MPC sessions,
/// — Executing all active sessions, and
/// — (De)activating sessions.
///
/// The correct way to use the manager is to create it along with all other Ika components
/// at the start of each epoch.
/// Ensuring it is destroyed when the epoch ends and providing a clean slate for each new epoch.
pub struct DWalletMPCManager {
    /// The party ID of the current authority. Based on the authority index in the committee.
    party_id: PartyID,
    /// MPC sessions that where created.
    pub(crate) mpc_sessions: HashMap<ObjectID, DWalletMPCSession>,
    /// Used to keep track of the order in which pending sessions are received,
    /// so they are activated in order of arrival.
    pending_sessions_queue: VecDeque<DWalletMPCSession>,
    // TODO (#257): Make sure the counter is always in sync with the number of active sessions.
    /// Keep track of the active sessions to avoid exceeding the limit.
    /// We can't use the length of `mpc_sessions` since it contains both active and inactive sessions.
    active_sessions_counter: usize,
    consensus_adapter: Arc<dyn SubmitToConsensus>,
    pub(super) node_config: NodeConfig,
    epoch_store: Weak<AuthorityPerEpochStore>,
    max_active_mpc_sessions: usize,
    epoch_id: EpochId,
    weighted_threshold_access_structure: WeightedThresholdAccessStructure,
    pub(crate) validators_data_for_network_dkg: HashMap<PartyID, ValidatorDataForNetworkDKG>,
    pub(crate) cryptographic_computations_orchestrator: CryptographicComputationsOrchestrator,
    /// A struct for managing malicious actors in MPC protocols.
    /// This struct maintains a record of malicious actors reported by validators.
    /// An actor is deemed malicious if it is reported by a quorum of validators.
    /// Any message/output from these authorities will be ignored.
    /// This list is maintained during the Epoch.
    /// This happens automatically because the [`DWalletMPCManager`]
    /// is part of the [`AuthorityPerEpochStore`].
    pub(crate) malicious_handler: MaliciousHandler,
}

/// The messages that the [`DWalletMPCManager`] can receive and process asynchronously.
#[derive(Serialize, Deserialize, Clone, Debug)]
pub enum DWalletMPCDBMessage {
    /// An MPC message from another validator.
    Message(DWalletMPCMessage),
    /// Signal delivery of messages has ended,
    /// now the sessions that received a quorum of messages can advance.
    EndOfDelivery,
    /// A validator's public key and proof for the network DKG protocol.
    /// Each validator's data is being emitted separately because the proof size is
    /// almost 250 KB, which is the maximum event size in Sui.
    /// The manager accumulates the data until it receives such an event for all validators,
    /// and then it starts the network DKG protocol.
    ValidatorDataForDKG(ValidatorDataForNetworkDKG),
    /// A message indicating that an MPC session has failed.
    /// The advance failed, and the session needs to be restarted or marked as failed.
    MPCSessionFailed(ObjectID),
    /// A message to start processing the cryptographic computations.
    /// This message is being sent every five seconds by the dWallet MPC Service,
    /// to skip redundant advancements that have already been completed by other validators.
    PerformCryptographicComputations,
    /// A message indicating that a session failed due to malicious parties.
    /// We can receive new messages for this session with other validators,
    /// and re-run the round again to make it succeed.
    /// AuthorityName is the name of the authority that reported the malicious parties.
    SessionFailedWithMaliciousParties(AuthorityName, MaliciousReport),
}

impl DWalletMPCManager {
    pub fn try_new(
        consensus_adapter: Arc<dyn SubmitToConsensus>,
        epoch_store: Arc<AuthorityPerEpochStore>,
        epoch_id: EpochId,
        node_config: NodeConfig,
    ) -> DwalletMPCResult<Self> {
        let weighted_threshold_access_structure =
            epoch_store.get_weighted_threshold_access_structure()?;
        let quorum_threshold = epoch_store.committee().quorum_threshold();
        let weighted_parties = epoch_store
            .committee()
            .voting_rights
            .iter()
            .cloned()
            .collect();
        let mpc_computations_orchestrator =
            CryptographicComputationsOrchestrator::try_new(&epoch_store)?;
        Ok(Self {
            mpc_sessions: HashMap::new(),
            pending_sessions_queue: VecDeque::new(),
            active_sessions_counter: 0,
            consensus_adapter,
            party_id: authority_name_to_party_id(&epoch_store.name.clone(), &epoch_store.clone())?,
            epoch_store: Arc::downgrade(&epoch_store),
            epoch_id,
            max_active_mpc_sessions: 200, //todo (yael): Ask sadika what about this . node_config.max_active_dwallet_mpc_sessions,
            node_config,
            weighted_threshold_access_structure,
            validators_data_for_network_dkg: HashMap::new(),
            cryptographic_computations_orchestrator: mpc_computations_orchestrator,
            malicious_handler: MaliciousHandler::new(quorum_threshold, weighted_parties),
        })
    }

    pub(crate) fn handle_dwallet_db_event(&mut self, event: DWalletMPCEvent) {
        if let Err(err) = self.handle_event(event.event, event.session_info) {
            error!("Failed to handle event with error: {:?}", err);
        }
    }

    pub(crate) async fn handle_dwallet_db_message(&mut self, message: DWalletMPCDBMessage) {
        match message {
            DWalletMPCDBMessage::PerformCryptographicComputations => {
                self.perform_cryptographic_computation();
            }
            DWalletMPCDBMessage::Message(message) => {
                if let Err(err) = self.handle_message(message) {
                    error!("failed to handle an MPC message with error: {:?}", err);
                }
            }
            DWalletMPCDBMessage::EndOfDelivery => {
                if let Err(err) = self.handle_end_of_delivery().await {
                    error!("failed to handle the end of delivery with error: {:?}", err);
                }
            }
            DWalletMPCDBMessage::ValidatorDataForDKG(data) => {
                if let Err(err) = self.handle_validator_data_for_network_dkg(data) {
                    error!(
                        "failed to handle validator data for DKG session with error: {:?}",
                        err
                    );
                }
            }
            DWalletMPCDBMessage::MPCSessionFailed(_session_id) => {
                // TODO (#524): Handle failed MPC sessions
            }
            DWalletMPCDBMessage::SessionFailedWithMaliciousParties(authority_name, report) => {
                if let Err(err) = self
                    .handle_session_failed_with_malicious_parties_message(authority_name, report)
                {
                    error!(
                        "dWallet MPC session failed with malicious parties with error: {:?}",
                        err
                    );
                }
            }
        }
    }

    /// Advance all the MPC sessions that either received enough messages
    /// or perform the first step of the flow.
    /// We parallelize the advances with `Rayon` to speed up the process.
    pub async fn handle_end_of_delivery(&mut self) -> IkaResult {
        while self.active_sessions_counter < self.max_active_mpc_sessions {
            if let Some(mut session) = self.pending_sessions_queue.pop_front() {
                session.status = MPCSessionStatus::Active;
                self.mpc_sessions.insert(session.session_id, session);
                self.active_sessions_counter += 1;
            } else {
                break;
            }
        }
        self.epoch_store()?
            .dwallet_mpc_network_keys
            .get()
            .ok_or(DwalletMPCError::MissingDwalletMPCDecryptionKeyShares)?
            .status()?;

        let (ready_to_advance, malicious_parties) = self.get_ready_to_advance_sessions()?;
        if !malicious_parties.is_empty() {
            self.flag_parties_as_malicious(&malicious_parties)?;
        }
        self.cryptographic_computations_orchestrator
            .insert_ready_sessions(ready_to_advance);
        Ok(())
    }

    fn handle_session_failed_with_malicious_parties_message(
        &mut self,
        reporting_authority: AuthorityName,
        report: MaliciousReport,
    ) -> DwalletMPCResult<()> {
        if self
            .malicious_handler
            .get_malicious_actors_names()
            .contains(&reporting_authority)
        {
            return Ok(());
        }
        let epoch_store = self.epoch_store()?;
        let status = self
            .malicious_handler
            .report_malicious_actor(report.clone(), reporting_authority)?;

        match status {
            // Quorum reached, remove the malicious parties from the session messages.
            ReportStatus::QuorumReached => {
                let _ = self.check_for_malicious_ia_report(&report);
                if report.advance_result == AdvanceResult::Success {
                    // No need to re-perform the last step, as the advance was successful.
                    return Ok(());
                }
                if let Some(mut session) = self.mpc_sessions.get_mut(&report.session_id) {
                    // For every advance we increase the round number by 1,
                    // so to re-run the same round we decrease it by 1.
                    session.pending_quorum_for_highest_round_number -= 1;
                    // Remove malicious parties from the session messages.
                    let round_messages = session
                        .serialized_messages
                        .get_mut(session.pending_quorum_for_highest_round_number)
                        .ok_or(DwalletMPCError::MPCSessionNotFound {
                            session_id: report.session_id,
                        })?;

                    self.malicious_handler
                        .get_malicious_actors_ids(epoch_store)?
                        .iter()
                        .for_each(|malicious_actor| {
                            round_messages.remove(malicious_actor);
                        });
                }
            }
            ReportStatus::WaitingForQuorum => {
                let Some(mut session) = self.mpc_sessions.get_mut(&report.session_id) else {
                    return Err(DwalletMPCError::MPCSessionNotFound {
                        session_id: report.session_id,
                    });
                };
                session.check_for_sign_ia_start(reporting_authority, report);
            }
            ReportStatus::OverQuorum => {}
        }

        Ok(())
    }

    /// Makes sure the first agreed-upon malicious report in a sign flow is equals to the request
    /// that triggered the Sign Identifiable Abort flow. If it isn't, we mark the validator that
    /// sent the request to start the Sign Identifiable Abort flow as malicious, as he sent a faulty
    /// report.
    fn check_for_malicious_ia_report(&mut self, report: &MaliciousReport) -> DwalletMPCResult<()> {
        let Some(mut session) = self.mpc_sessions.get_mut(&report.session_id) else {
            return Err(DwalletMPCError::MPCSessionNotFound {
                session_id: report.session_id,
            });
        };
        let Some(MPCSessionSpecificState::Sign(ref mut sign_state)) =
            &mut session.session_specific_state
        else {
            return Err(DwalletMPCError::AggregatedSignStateNotFound {
                session_id: report.session_id,
            });
        };
        if sign_state.verified_malicious_report.is_none() {
            sign_state.verified_malicious_report = Some(report.clone());
            if &sign_state.start_ia_flow_malicious_report != report {
                self.malicious_handler
                    .report_malicious_actors(&vec![sign_state.initiating_ia_authority]);
            }
        }
        Ok(())
    }

    fn handle_validator_data_for_network_dkg(
        &mut self,
        data: ValidatorDataForNetworkDKG,
    ) -> DwalletMPCResult<()> {
        let epoch_store = self.epoch_store()?;
        let party_id = authority_name_to_party_id(
            &AuthorityPublicKeyBytes::from_bytes(&data.protocol_pubkey_bytes)
                .map_err(|e| DwalletMPCError::InvalidPartyPublicKey(e))?,
            &epoch_store,
        )?;
        if self.validators_data_for_network_dkg.contains_key(&party_id) {
            debug!("Received duplicate data for party_id: {:?}", party_id);
        } else {
            self.validators_data_for_network_dkg.insert(party_id, data);
        }
        Ok(())
    }

    fn handle_event(
        &mut self,
        event: DBSuiEvent,
        session_info: SessionInfo,
    ) -> DwalletMPCResult<()> {
        let (public_input, private_input) = session_input_from_event(event, &self)?;
        let event_driven_data = Some(EventDrivenData {
            init_protocol_data: session_info.mpc_round.clone(),
            public_input,
            private_input,
            decryption_share: match session_info.mpc_round {
                MPCProtocolInitData::NetworkDkg(..) => HashMap::new(),
                _ => self.get_decryption_key_shares(
                    DWalletMPCNetworkKeyScheme::Secp256k1,
                    Some(self.network_key_version(DWalletMPCNetworkKeyScheme::Secp256k1)? as usize),
                )?,
            },
        });
        if let Some(mut session) = self.mpc_sessions.get_mut(&session_info.session_id) {
            warn!(
                "Received an event for an existing session with session_id: {:?}",
                session_info.session_id
            );
<<<<<<< HEAD
            session.event_driven_data = event_driven_data;
=======
            if session.mpc_event_data.is_none() {
                session.mpc_event_data = mpc_event_data;
            }
>>>>>>> 027d79fb
        } else {
            self.push_new_mpc_session(&session_info.session_id, event_driven_data)?;
        }
        Ok(())
    }

    pub(crate) fn get_protocol_public_parameters(
        &self,
        key_scheme: DWalletMPCNetworkKeyScheme,
        key_version: u8,
    ) -> DwalletMPCResult<Vec<u8>> {
        if let Some(self_decryption_share) = self.epoch_store()?.dwallet_mpc_network_keys.get() {
            return self_decryption_share.get_protocol_public_parameters(key_scheme, key_version);
        }
        Err(DwalletMPCError::TwoPCMPCError(
            "Decryption share not found".to_string(),
        ))
    }

    pub(super) fn get_decryption_key_share_public_parameters(
        &self,
        key_scheme: DWalletMPCNetworkKeyScheme,
        key_version: u8,
    ) -> DwalletMPCResult<Vec<u8>> {
        if let Some(self_decryption_share) = self.epoch_store()?.dwallet_mpc_network_keys.get() {
            return self_decryption_share.get_decryption_public_parameters(key_scheme, key_version);
        }
        Err(DwalletMPCError::TwoPCMPCError(
            "Decryption share not found".to_string(),
        ))
    }

    /// Retrieves the decryption share for the current authority.
    ///
    /// This function accesses the current epoch's store and determines the party ID for the
    /// authority using its name.
    /// It then retrieves the corresponding decryption share from
    /// the node configuration.
    /// The decryption share is combined with the public parameters
    /// to build a [`DecryptionKeyShare`].
    /// If any required data is missing or invalid, an
    /// appropriate error is returned.
    fn get_decryption_key_shares(
        &self,
        key_scheme: DWalletMPCNetworkKeyScheme,
        key_version: Option<usize>,
    ) -> DwalletMPCResult<HashMap<PartyID, <AsyncProtocol as Protocol>::DecryptionKeyShare>> {
        let epoch_store = self.epoch_store()?;

        let decryption_shares = epoch_store
            .dwallet_mpc_network_keys
            .get()
            .ok_or(DwalletMPCError::MissingDwalletMPCDecryptionKeyShares)?
            .get_decryption_key_share(key_scheme)?;
        let key_version = match key_version {
            Some(key_version) => key_version,
            None => self.network_key_version(key_scheme)? as usize,
        };
        Ok(decryption_shares
            .get(key_version)
            .ok_or(DwalletMPCError::MissingDwalletMPCDecryptionKeyShares)?
            .clone())
    }

    /// Returns the sessions that can perform the next cryptographic round, and the list of malicious parties that has
    /// been detected while checking for such sessions.
    fn get_ready_to_advance_sessions(
        &mut self,
    ) -> DwalletMPCResult<(Vec<DWalletMPCSession>, Vec<PartyID>)> {
        let quorum_check_results: Vec<(DWalletMPCSession, Vec<PartyID>)> = self
            .mpc_sessions
            .iter_mut()
            .filter_map(|(_, ref mut session)| {
                let quorum_check_result = session.check_quorum_for_next_crypto_round();
                if quorum_check_result.is_ready {
                    // We must first clone the session, as we approve to advance the current session
                    // in the current round and then start waiting for the next round's messages
                    // until it is ready to advance or finalized.
                    session.pending_quorum_for_highest_round_number += 1;
                    let mut session_clone = session.clone();
                    session_clone
                        .serialized_messages
                        .truncate(session.pending_quorum_for_highest_round_number);
                    Some((session_clone, quorum_check_result.malicious_parties))
                } else {
                    None
                }
            })
            .collect();
        let malicious_parties: Vec<PartyID> = quorum_check_results
            .clone()
            .into_iter()
            .map(|(_, malicious_parties)| malicious_parties)
            .flatten()
            .collect();
        let ready_to_advance_sessions = quorum_check_results
            .into_iter()
            .map(|(session, _)| session)
            .collect();
        Ok((ready_to_advance_sessions, malicious_parties))
    }

    /// Spawns all ready MPC cryptographic computations using Rayon.
    /// If no local CPUs are available, computations will execute as CPUs are freed.
    pub(crate) fn perform_cryptographic_computation(&mut self) {
        let pending_computation_instances_len = self
            .cryptographic_computations_orchestrator
            .pending_for_computation_order
            .len();
        for _ in 0..pending_computation_instances_len {
            let Some(oldest_computation_metadata) = self
                .cryptographic_computations_orchestrator
                .pending_for_computation_order
                .pop_front()
            else {
                return;
            };
            let Some(mut ready_to_advance_session) = self
                .cryptographic_computations_orchestrator
                .pending_computation_map
                .remove(&oldest_computation_metadata)
            else {
                return;
            };
<<<<<<< HEAD
            let Some(live_session) = self.mpc_sessions.get(&ready_to_advance_session.session_id)
            else {
                return;
            };
            if live_session.event_driven_data.is_none() {
                self.cryptographic_computations_orchestrator
                    .pending_for_computation_order
                    .push_back(oldest_computation_metadata.clone());
                self.cryptographic_computations_orchestrator
                    .pending_computation_map
                    .insert(oldest_computation_metadata, ready_to_advance_session);
                continue;
            }
            ready_to_advance_session.event_driven_data = live_session.event_driven_data.clone();
=======
            if ready_to_advance_session.mpc_event_data.is_none() {
                let Some(live_session) =
                    self.mpc_sessions.get(&ready_to_advance_session.session_id)
                else {
                    return;
                };
                if live_session.mpc_event_data.is_none() {
                    self.cryptographic_computations_orchestrator
                        .pending_for_computation_order
                        .push_back(oldest_computation_metadata.clone());
                    self.cryptographic_computations_orchestrator
                        .pending_computation_map
                        .insert(oldest_computation_metadata, ready_to_advance_session);
                    continue;
                }
                ready_to_advance_session.mpc_event_data = live_session.mpc_event_data.clone();
            }
>>>>>>> 027d79fb
            if let Err(err) = self.spawn_session(&ready_to_advance_session) {
                error!("failed to spawn session with err: {:?}", err);
            }
        }
    }

    fn spawn_session(&mut self, session: &DWalletMPCSession) -> DwalletMPCResult<()> {
        let Some(event_driven_data) = &session.event_driven_data else {
            return Err(DwalletMPCError::MissingEventDrivenData);
        };
        let session_id = session.session_id;
        if self
            .mpc_sessions
            .get(&session_id)
            .ok_or(DwalletMPCError::MPCSessionNotFound { session_id })?
            .status
            != MPCSessionStatus::Active
        {
            return Ok(());
        }
        // Hook the tokio thread pool to the rayon thread pool.
        let handle = Handle::current();
        let session = session.clone();
        let finished_computation_sender = self
            .cryptographic_computations_orchestrator
            .computation_channel_sender
            .clone();
        if matches!(
            event_driven_data.init_protocol_data,
            MPCProtocolInitData::Sign(..)
        ) && session.pending_quorum_for_highest_round_number == LAST_SIGN_ROUND_INDEX
        {
            self.spawn_aggregated_sign(session_id, handle, session, finished_computation_sender)?;
        } else {
            if let Err(err) = finished_computation_sender.send(ComputationUpdate::Started) {
                error!(
                    "Failed to send a started computation message with error: {:?}",
                    err
                );
            }
            rayon::spawn_fifo(move || {
                if let Err(err) = session.advance(&handle) {
                    error!("failed to advance session with error: {:?}", err);
                }
                if let Err(err) = finished_computation_sender.send(ComputationUpdate::Completed) {
                    error!(
                        "Failed to send a finished computation message with error: {:?}",
                        err
                    );
                }
            });
        }
        Ok(())
    }

    fn spawn_aggregated_sign(
        &mut self,
        session_id: ObjectID,
        handle: Handle,
        ready_to_advance_session: DWalletMPCSession,
        finished_computation_sender: UnboundedSender<ComputationUpdate>,
    ) -> DwalletMPCResult<()> {
        let validator_position =
            self.get_validator_position(&ready_to_advance_session.session_id)?;
        let epoch_store = self.epoch_store()?;
        tokio::spawn(async move {
            for _ in 0..validator_position {
                let manager = epoch_store.get_dwallet_mpc_manager().await;
                let Some(session) = manager.mpc_sessions.get(&session_id) else {
                    error!(
                    "failed to get session when checking if sign last round should get executed"
                );
                    return;
                };
                // If a malicious report has been received for the sign session, all the validators
                // should execute the last step immediately.
                if !session.session_specific_state.is_none() {
                    break;
                }
                tokio::time::sleep(tokio::time::Duration::from_secs(
                    SIGN_LAST_ROUND_COMPUTATION_CONSTANT_SECONDS as u64,
                ))
                .await;
            }
            let manager = epoch_store.get_dwallet_mpc_manager().await;
            let Some(live_session) = manager.mpc_sessions.get(&session_id) else {
                error!(
                    "failed to get session when checking if sign last round should get executed"
                );
                return;
            };
            if live_session.status != MPCSessionStatus::Active
                && !live_session.is_verifying_sign_ia_report()
            {
                return;
            }
            info!(
                "running last sign cryptographic step for session_id: {:?}",
                session_id
            );
            let session = ready_to_advance_session.clone();
            if let Err(err) = finished_computation_sender.send(ComputationUpdate::Started) {
                error!(
                    "Failed to send a started computation message with error: {:?}",
                    err
                );
            }
            rayon::spawn_fifo(move || {
                if let Err(err) = session.advance(&handle) {
                    error!("failed to advance session with error: {:?}", err);
                }
                if let Err(err) = finished_computation_sender.send(ComputationUpdate::Completed) {
                    error!(
                        "Failed to send a finished computation message with error: {:?}",
                        err
                    );
                }
            });
        });
        Ok(())
    }

    /// Update the encryption of decryption key share with the new shares.
    /// This function is called when the network DKG protocol is done.
    fn update_dwallet_mpc_network_key(
        &self,
        session_info: &SessionInfo,
        public_output: MPCPublicOutput,
        private_output: MPCPrivateOutput,
    ) -> DwalletMPCResult<()> {
        if let MPCProtocolInitData::NetworkDkg(key_type, _) = session_info.mpc_round {
            let epoch_store = self.epoch_store()?;
            let network_keys = epoch_store
                .dwallet_mpc_network_keys
                .get()
                .ok_or(DwalletMPCError::MissingDwalletMPCDecryptionKeyShares)?;

            network_keys.add_key_version(
                epoch_store.clone(),
                key_type,
                bcs::from_bytes(&private_output)?,
                public_output,
                &self.weighted_threshold_access_structure,
            )?;
        }
        Ok(())
    }

    /// Returns the epoch store.
    /// Errors if the epoch was switched in the middle.
    pub(crate) fn epoch_store(&self) -> DwalletMPCResult<Arc<AuthorityPerEpochStore>> {
        self.epoch_store
            .upgrade()
            .ok_or(DwalletMPCError::EpochEnded(self.epoch_id))
    }

    /// Deterministically decides by the session ID how long this validator should wait before
    /// running the last step of the sign protocol.
    /// If while waiting, the validator receives a valid signature for this session,
    /// it will not run the last step in the sign protocol, and save computation resources.
    fn get_validator_position(&self, session_id: &ObjectID) -> DwalletMPCResult<usize> {
        let session_id_as_32_bytes: [u8; 32] = session_id.into_bytes();
        let positions = &self
            .epoch_store()?
            .committee()
            .shuffle_by_stake_from_tx_digest(&TransactionDigest::new(session_id_as_32_bytes));
        let authority_name = &self.epoch_store()?.name;
        let position = positions
            .iter()
            .position(|&x| x == *authority_name)
            .ok_or(DwalletMPCError::InvalidMPCPartyType)?;
        Ok(position)
    }

    /// Handles a message by forwarding it to the relevant MPC session.
    /// If the session does not exist, punish the sender.
    pub(crate) fn handle_message(&mut self, message: DWalletMPCMessage) -> DwalletMPCResult<()> {
        if self
            .malicious_handler
            .get_malicious_actors_names()
            .contains(&message.authority)
        {
            // Ignore a malicious actor's messages.
            return Ok(());
        }
        let session = match self.mpc_sessions.get_mut(&message.session_id) {
            Some(session) => session,
            None => {
                warn!(
                    "received a message for an MPC session ID: `{:?}` which an event has not yet received for",
                    message.session_id
                );
                self.push_new_mpc_session(&message.session_id, None)?;
                // Safe to unwrap because we just added the session.
                self.mpc_sessions.get_mut(&message.session_id).unwrap()
            }
        };
        match session.store_message(&message) {
            Err(DwalletMPCError::MaliciousParties(malicious_parties)) => {
                self.flag_parties_as_malicious(&malicious_parties)?;
                Ok(())
            }
            other => other,
        }
    }

    /// Convert the indices of the malicious parties to their addresses and store them
    /// in the malicious actors set.
    /// New messages from these parties will be ignored.
    /// Restarted for each epoch.
    fn flag_parties_as_malicious(&mut self, malicious_parties: &[PartyID]) -> DwalletMPCResult<()> {
        let malicious_parties_names =
            party_ids_to_authority_names(malicious_parties, &*self.epoch_store()?)?;
        warn!(
            "dWallet MPC flagged the following parties as malicious: {:?}",
            malicious_parties_names
        );

        self.malicious_handler
            .report_malicious_actors(&malicious_parties_names);
        Ok(())
    }

    /// Flags the given authorities as malicious.
    /// Future messages from these authorities will be ignored.
    pub(crate) fn flag_authorities_as_malicious(&mut self, malicious_parties: &[AuthorityName]) {
        self.malicious_handler
            .report_malicious_actors(&malicious_parties);
    }

    /// Spawns a new MPC session if the number of active sessions is below the limit.
    /// Otherwise, add the session to the pending queue.
    pub(crate) fn push_new_mpc_session(
        &mut self,
        session_id: &ObjectID,
        event_driven_data: Option<EventDrivenData>,
    ) -> DwalletMPCResult<()> {
        if self.mpc_sessions.contains_key(&session_id) {
            // This should never happen, as the session ID is a Move UniqueID.
            error!(
                "received start flow event for session ID {:?} that already exists",
                &session_id
            );
            return Ok(());
        }
        info!(
            "Received start MPC flow event for session ID {:?}",
            session_id
        );

        let mut new_session = DWalletMPCSession::new(
            self.epoch_store.clone(),
            self.consensus_adapter.clone(),
            self.epoch_id,
            MPCSessionStatus::Pending,
            session_id.clone(),
            self.party_id,
            self.weighted_threshold_access_structure.clone(),
            event_driven_data,
        );
        // TODO (#311): Make sure validator don't mark other validators
        // TODO (#311): as malicious or take any active action while syncing
        if self.active_sessions_counter >= self.max_active_mpc_sessions {
            self.pending_sessions_queue.push_back(new_session);
            info!(
                "Added MPCSession to pending queue for session_id {:?}",
                &session_id
            );
            return Ok(());
        }
        new_session.status = MPCSessionStatus::Active;
        self.mpc_sessions.insert(session_id.clone(), new_session);
        self.active_sessions_counter += 1;
        info!(
            "Added MPCSession to MPC manager for session_id {:?}",
            session_id
        );
        Ok(())
    }

    pub(super) fn network_key_version(
        &self,
        key_type: DWalletMPCNetworkKeyScheme,
    ) -> DwalletMPCResult<u8> {
        self.epoch_store()?
            .dwallet_mpc_network_keys
            .get()
            .ok_or(DwalletMPCError::MissingDwalletMPCDecryptionKeyShares)?
            .key_version(key_type)
    }
}<|MERGE_RESOLUTION|>--- conflicted
+++ resolved
@@ -360,13 +360,9 @@
                 "Received an event for an existing session with session_id: {:?}",
                 session_info.session_id
             );
-<<<<<<< HEAD
-            session.event_driven_data = event_driven_data;
-=======
             if session.mpc_event_data.is_none() {
                 session.mpc_event_data = mpc_event_data;
             }
->>>>>>> 027d79fb
         } else {
             self.push_new_mpc_session(&session_info.session_id, event_driven_data)?;
         }
@@ -491,22 +487,6 @@
             else {
                 return;
             };
-<<<<<<< HEAD
-            let Some(live_session) = self.mpc_sessions.get(&ready_to_advance_session.session_id)
-            else {
-                return;
-            };
-            if live_session.event_driven_data.is_none() {
-                self.cryptographic_computations_orchestrator
-                    .pending_for_computation_order
-                    .push_back(oldest_computation_metadata.clone());
-                self.cryptographic_computations_orchestrator
-                    .pending_computation_map
-                    .insert(oldest_computation_metadata, ready_to_advance_session);
-                continue;
-            }
-            ready_to_advance_session.event_driven_data = live_session.event_driven_data.clone();
-=======
             if ready_to_advance_session.mpc_event_data.is_none() {
                 let Some(live_session) =
                     self.mpc_sessions.get(&ready_to_advance_session.session_id)
@@ -524,7 +504,6 @@
                 }
                 ready_to_advance_session.mpc_event_data = live_session.mpc_event_data.clone();
             }
->>>>>>> 027d79fb
             if let Err(err) = self.spawn_session(&ready_to_advance_session) {
                 error!("failed to spawn session with err: {:?}", err);
             }
