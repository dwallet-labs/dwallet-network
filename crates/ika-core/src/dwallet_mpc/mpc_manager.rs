--- conflicted
+++ resolved
@@ -251,114 +251,6 @@
                 mpc_round_number=?mpc_round_number,
                 "got a message for an authority without party ID",
             );
-<<<<<<< HEAD
-        }
-        Ok(())
-    }
-
-    /// Returns the sessions that can perform the next cryptographic round,
-    /// and the list of malicious parties that has
-    /// been detected while checking for such sessions.
-    fn get_ready_to_advance_sessions(&mut self) -> DwalletMPCResult<ReadySessionsResponse> {
-        let quorum_check_results: Vec<(DWalletMPCSession, Vec<PartyID>)> = self
-            .mpc_sessions
-            .iter_mut()
-            .filter_map(|(_, ref mut session)| {
-                let quorum_check_result = session.check_quorum_for_next_crypto_round().ok()?;
-                if quorum_check_result.is_ready {
-                    session.received_more_messages_since_last_advance = false;
-                    // We must first clone the session, as we approve to advance the current session
-                    // in the current round and then start waiting for the next round's messages
-                    // until it is ready to advance or finalized.
-                    let session_clone = session.clone();
-                    session.current_round += 1;
-                    Some((session_clone, quorum_check_result.malicious_parties))
-                } else {
-                    None
-                }
-            })
-            .collect();
-
-        let malicious_parties: Vec<PartyID> = quorum_check_results
-            .clone()
-            .into_iter()
-            .flat_map(|(_, malicious_parties)| malicious_parties)
-            .collect();
-        let ready_to_advance_sessions: Vec<DWalletMPCSession> = quorum_check_results
-            .into_iter()
-            .map(|(session, _)| session)
-            .collect();
-        let (ready_sessions, pending_for_event_sessions): (Vec<_>, Vec<_>) =
-            ready_to_advance_sessions
-                .into_iter()
-                .partition(|s| s.mpc_event_data.is_some());
-        Ok(ReadySessionsResponse {
-            ready_sessions,
-            pending_for_event_sessions,
-            malicious_actors: malicious_parties,
-        })
-    }
-
-    /// Spawns all ready MPC cryptographic computations using Rayon.
-    /// If no local CPUs are available, computations will execute as CPUs are freed.
-    pub(crate) fn perform_cryptographic_computation(&mut self) {
-        let pending_for_computation = self.ordered_sessions_pending_for_computation.len();
-        for _ in 0..pending_for_computation {
-            // Safe to unwrap, as we just checked that the queue is not empty.
-            let oldest_pending_session = self
-                .ordered_sessions_pending_for_computation
-                .pop_front()
-                .unwrap();
-
-            let Some(mpc_event_data) = oldest_pending_session.mpc_event_data.clone() else {
-                error!(
-                    should_never_happen=true,
-                    session_identifier=?oldest_pending_session.session_identifier,
-                    last_session_to_complete_in_current_epoch=?self.last_session_to_complete_in_current_epoch,
-                    "session does not have event data, skipping"
-                );
-                continue;
-            };
-
-            let should_advance = match mpc_event_data.session_type {
-                SessionType::User => {
-                    mpc_event_data.session_sequence_number
-                        <= self.last_session_to_complete_in_current_epoch
-                }
-                SessionType::System => true,
-            };
-            if !should_advance {
-                info!(
-                    session_identifier=?oldest_pending_session.session_identifier,
-                    last_session_to_complete_in_current_epoch=?self.last_session_to_complete_in_current_epoch,
-                    "Session should not be computed yet, skipping"
-                );
-                self.ordered_sessions_pending_for_computation
-                    .push_back(oldest_pending_session.clone());
-                continue;
-            }
-            if let Err(err) = self
-                .cryptographic_computations_orchestrator
-                .try_spawn_session(&oldest_pending_session, self.dwallet_mpc_metrics.clone())
-            {
-                self.ordered_sessions_pending_for_computation
-                    .push_front(oldest_pending_session.clone());
-
-                error!(
-                    session_identifier=?oldest_pending_session.session_identifier,
-                    last_session_to_complete_in_current_epoch=?self.last_session_to_complete_in_current_epoch,
-                    session_type=?mpc_event_data.session_type,
-                    mpc_protocol=?mpc_event_data.request_input,
-                    error=?err,
-                    "failed to spawn a cryptographic session"
-                );
-
-                return;
-            }
-        }
-    }
-=======
->>>>>>> 81b21d31
 
             return;
         };
