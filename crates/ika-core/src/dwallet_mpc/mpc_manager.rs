use crate::authority::authority_per_epoch_store::{
    AuthorityPerEpochStore, ConsensusCertificateResult, ConsensusCommitOutput,
};
use crate::consensus_adapter::SubmitToConsensus;
use ika_types::error::{IkaError, IkaResult};
use sui_types::base_types::ObjectID;

use crate::dwallet_mpc::cryptographic_computations_orchestrator::{
    ComputationUpdate, CryptographicComputationsOrchestrator,
};
use crate::dwallet_mpc::malicious_handler::{MaliciousHandler, ReportStatus};
use crate::dwallet_mpc::mpc_outputs_verifier::DWalletMPCOutputsVerifier;
use crate::dwallet_mpc::mpc_session::{AsyncProtocol, DWalletMPCSession, MPCEventData};
use crate::dwallet_mpc::network_dkg::{DwalletMPCNetworkKeys, ValidatorPrivateDecryptionKeyData};
use crate::dwallet_mpc::party_id_to_authority_name;
use crate::dwallet_mpc::sign::{
    LAST_SIGN_ROUND_INDEX, SIGN_LAST_ROUND_COMPUTATION_CONSTANT_SECONDS,
};
use crate::dwallet_mpc::{party_ids_to_authority_names, session_input_from_event};
use class_groups::DecryptionKeyShare;
use crypto_bigint::Zero;
use dwallet_classgroups_types::ClassGroupsEncryptionKeyAndProof;
use dwallet_mpc_types::dwallet_mpc::{
    DWalletMPCNetworkKeyScheme, MPCPrivateInput, MPCPrivateOutput, MPCPublicInput, MPCPublicOutput,
    MPCSessionStatus, NetworkDecryptionKeyPublicData,
};
use fastcrypto::hash::HashFunction;
use fastcrypto::traits::ToFromBytes;
use futures::future::err;
use group::PartyID;
use homomorphic_encryption::AdditivelyHomomorphicDecryptionKeyShare;
use ika_config::NodeConfig;
use ika_types::committee::{Committee, EpochId, StakeUnit};
use ika_types::crypto::AuthorityName;
use ika_types::crypto::AuthorityPublicKeyBytes;
use ika_types::crypto::DefaultHash;
use ika_types::digests::Digest;
use ika_types::dwallet_mpc_error::{DwalletMPCError, DwalletMPCResult};
use ika_types::messages_consensus::ConsensusTransaction;
use ika_types::messages_dwallet_mpc::{
    AdvanceResult, DBSuiEvent, DWalletMPCEvent, DWalletMPCMessage, MPCProtocolInitData,
    MaliciousReport, SessionInfo, SessionType, StartPresignFirstRoundEvent,
};
use itertools::Itertools;
use mpc::WeightedThresholdAccessStructure;
use serde::{Deserialize, Serialize};
use shared_crypto::intent::HashingIntentScope;
use std::collections::hash_map::Entry;
use std::collections::{HashMap, HashSet, VecDeque};
use std::sync::{Arc, Weak};
use sui_json_rpc_types::SuiEvent;
use sui_storage::mutex_table::MutexGuard;
use sui_types::digests::TransactionDigest;
use sui_types::event::Event;
use sui_types::id::ID;
use tokio::runtime::Handle;
use tokio::sync::mpsc::error::TryRecvError;
use tokio::sync::mpsc::UnboundedSender;
use tokio::sync::{watch, OnceCell};
use tracing::{debug, error, info, warn};
use twopc_mpc::sign::Protocol;
use typed_store::Map;

/// The [`DWalletMPCManager`] manages MPC sessions:
/// — Keeping track of all MPC sessions,
/// — Executing all active sessions, and
/// — (De)activating sessions.
///
/// The correct way to use the manager is to create it along with all other Ika components
/// at the start of each epoch.
/// Ensuring it is destroyed when the epoch ends and providing a clean slate for each new epoch.
pub struct DWalletMPCManager {
    /// The party ID of the current authority. Based on the authority index in the committee.
    party_id: PartyID,
    /// MPC sessions that where created.
    pub(crate) mpc_sessions: HashMap<ObjectID, DWalletMPCSession>,
    consensus_adapter: Arc<dyn SubmitToConsensus>,
    pub(super) node_config: NodeConfig,
    epoch_store: Weak<AuthorityPerEpochStore>,
    epoch_id: EpochId,
    pub(crate) weighted_threshold_access_structure: WeightedThresholdAccessStructure,
    pub(crate) validators_class_groups_public_keys_and_proofs:
        HashMap<PartyID, ClassGroupsEncryptionKeyAndProof>,
    pub(crate) cryptographic_computations_orchestrator: CryptographicComputationsOrchestrator,
    /// A struct for managing malicious actors in MPC protocols.
    /// This struct maintains a record of malicious actors reported by validators.
    /// An actor is deemed malicious if it is reported by a quorum of validators.
    /// Any message/output from these authorities will be ignored.
    /// This list is maintained during the Epoch.
    /// This happens automatically because the [`DWalletMPCManager`]
    /// is part of the [`AuthorityPerEpochStore`].
    pub(crate) malicious_handler: MaliciousHandler,
    /// The order of the sessions that are ready to get computed.
    pub(crate) pending_for_computation_order: VecDeque<DWalletMPCSession>,
    /// The order of the sessions that have received quorum for their current round, but we have not
    /// yet received an event for from Sui.
    pub(crate) pending_for_events_order: VecDeque<DWalletMPCSession>,
    pub(crate) last_session_to_complete_in_current_epoch: u64,
    pub(crate) recognized_self_as_malicious: bool,
<<<<<<< HEAD
    pub(crate) network_keys: DwalletMPCNetworkKeys,
    pub(crate) next_epoch_committee_receiver: watch::Receiver<Committee>,
=======
    pub(crate) network_keys: Box<DwalletMPCNetworkKeys>,
    /// Events that wait for the network key to update,
    /// once we get the network key, these evetns will continue.
>>>>>>> 7fcc7057
    pub(crate) events_pending_for_network_key: Vec<(DBSuiEvent, SessionInfo)>,
}

/// The messages that the [`DWalletMPCManager`] can receive and process asynchronously.
#[derive(Serialize, Deserialize, Clone, Debug)]
pub enum DWalletMPCDBMessage {
    /// An MPC message from another validator.
    Message(DWalletMPCMessage),
    /// Signal delivery of messages has ended,
    /// now the sessions that received a quorum of messages can advance.
    EndOfDelivery,
    /// A message indicating that an MPC session has failed.
    /// The advance failed, and the session needs to be restarted or marked as failed.
    MPCSessionFailed(ObjectID),
    /// A message to start processing the cryptographic computations.
    /// This message is being sent every five seconds by the dWallet MPC Service,
    /// to skip redundant advancements that have already been completed by other validators.
    PerformCryptographicComputations,
    /// A message indicating that a session failed due to malicious parties.
    /// We can receive new messages for this session with other validators
    /// and re-run the round again to make it succeed.
    /// AuthorityName is the name of the authority that reported the malicious parties.
    SessionFailedWithMaliciousParties(AuthorityName, MaliciousReport),
}

struct ReadySessionsResponse {
    ready_sessions: Vec<DWalletMPCSession>,
    pending_for_event_sessions: Vec<DWalletMPCSession>,
    malicious_actors: Vec<PartyID>,
}

impl DWalletMPCManager {
    pub(crate) async fn must_create_dwallet_mpc_manager(
        consensus_adapter: Arc<dyn SubmitToConsensus>,
        epoch_store: Arc<AuthorityPerEpochStore>,
        next_epoch_committee_receiver: watch::Receiver<Committee>,
        node_config: NodeConfig,
    ) -> Self {
        Self::try_new(
            consensus_adapter.clone(),
            epoch_store.clone(),
            next_epoch_committee_receiver,
            node_config.clone(),
        )
        .unwrap_or_else(|err| {
            error!(?err, "Failed to create DWalletMPCManager.");
            // We panic on purpose, this should not happen.
            panic!("DWalletMPCManager initialization failed: {:?}", err);
        })
    }

    pub fn try_new(
        consensus_adapter: Arc<dyn SubmitToConsensus>,
        epoch_store: Arc<AuthorityPerEpochStore>,
        next_epoch_committee_receiver: watch::Receiver<Committee>,
        node_config: NodeConfig,
    ) -> DwalletMPCResult<Self> {
        let weighted_threshold_access_structure =
            epoch_store.get_weighted_threshold_access_structure()?;
        let mpc_computations_orchestrator = CryptographicComputationsOrchestrator::try_new()?;
        let party_id = epoch_store.authority_name_to_party_id(&epoch_store.name)?;
        let validator_private_data = ValidatorPrivateDecryptionKeyData {
            party_id,
            class_groups_decryption_key: node_config
                .class_groups_key_pair_and_proof
                .clone()
                // Since this is a validator, we can unwrap
                // the `class_groups_key_pair_and_proof`.
                .expect("Class groups key pair and proof must be present")
                .class_groups_keypair()
                .decryption_key(),
            validator_decryption_key_shares: HashMap::new(),
        };
        let dwallet_network_keys = DwalletMPCNetworkKeys::new(validator_private_data);
        Ok(Self {
            mpc_sessions: HashMap::new(),
            consensus_adapter,
            party_id: epoch_store.authority_name_to_party_id(&epoch_store.name.clone())?,
            epoch_store: Arc::downgrade(&epoch_store),
            epoch_id: epoch_store.epoch(),
            node_config,
            weighted_threshold_access_structure,
            validators_class_groups_public_keys_and_proofs: epoch_store
                .get_validators_class_groups_public_keys_and_proofs()
                .map_err(|e| DwalletMPCError::MPCManagerError(e.to_string()))?,
            cryptographic_computations_orchestrator: mpc_computations_orchestrator,
            malicious_handler: MaliciousHandler::new(epoch_store.committee().clone()),
            pending_for_computation_order: VecDeque::new(),
            pending_for_events_order: Default::default(),
            last_session_to_complete_in_current_epoch: 0,
            recognized_self_as_malicious: false,
<<<<<<< HEAD
            network_keys: dwallet_network_keys,
            next_epoch_committee_receiver,
=======
            network_keys: Box::new(dwallet_network_keys),
>>>>>>> 7fcc7057
            events_pending_for_network_key: vec![],
        })
    }

    pub(crate) fn update_last_session_to_complete_in_current_epoch(
        &mut self,
        update_last_session_to_complete_in_current_epoch: u64,
    ) {
        if update_last_session_to_complete_in_current_epoch
            <= self.last_session_to_complete_in_current_epoch
        {
            return;
        }
        self.last_session_to_complete_in_current_epoch =
            update_last_session_to_complete_in_current_epoch;
    }

    pub(crate) async fn handle_dwallet_db_event(&mut self, event: DWalletMPCEvent) {
        if event.session_info.epoch != self.epoch_id {
            warn!(
                session_id=?event.session_info.session_id,
                event_type=?event.event,
                event_epoch=?event.session_info.epoch,
                "received an event for a different epoch, skipping"
            );
            return;
        }
        if let Err(err) = self
            .handle_event(event.event.clone(), event.session_info.clone())
            .await
        {
            if let DwalletMPCError::WaitingForNetworkKey(key_id) = err {
                error!(?err, session_info=?event.session_info, type=?event.event.type_);
                self.events_pending_for_network_key
                    .push((event.event, event.session_info));
            }
            error!("failed to handle event with error: {:?}", err);
        }
    }

    pub(crate) async fn handle_dwallet_db_message(&mut self, message: DWalletMPCDBMessage) {
        match message {
            DWalletMPCDBMessage::PerformCryptographicComputations => {
                self.perform_cryptographic_computation().await;
            }
            DWalletMPCDBMessage::Message(message) => {
                if let Err(err) = self.handle_message(message.clone()) {
                    error!(
                        ?err,
                        session_id=?message.session_id,
                        from_authority=?message.authority,
                        "failed to handle an MPC message with error"
                    );
                }
            }
            DWalletMPCDBMessage::EndOfDelivery => {
                if let Err(err) = self.handle_end_of_delivery().await {
                    error!("failed to handle the end of delivery with error: {:?}", err);
                }
            }
            DWalletMPCDBMessage::MPCSessionFailed(session_id) => {
                error!(session_id=?session_id, "dwallet MPC session failed");
                // TODO (#524): Handle failed MPC sessions
            }
            DWalletMPCDBMessage::SessionFailedWithMaliciousParties(authority_name, report) => {
                if let Err(err) = self
                    .handle_session_failed_with_malicious_parties_message(authority_name, report)
                {
                    error!(
                        "dWallet MPC session failed with malicious parties with error: {:?}",
                        err
                    );
                }
            }
        }
    }

    /// Advance all the MPC sessions that either received enough messages
    /// or perform the first step of the flow.
    /// We parallelize the advances with `Rayon` to speed up the process.
    pub async fn handle_end_of_delivery(&mut self) -> IkaResult {
        let ready_sessions_response = self.get_ready_to_advance_sessions()?;
        if !ready_sessions_response.malicious_actors.is_empty() {
            self.flag_parties_as_malicious(&ready_sessions_response.malicious_actors)?;
        }
        self.pending_for_computation_order
            .extend(ready_sessions_response.ready_sessions);
        self.pending_for_events_order
            .extend(ready_sessions_response.pending_for_event_sessions);
        Ok(())
    }

    fn handle_session_failed_with_malicious_parties_message(
        &mut self,
        reporting_authority: AuthorityName,
        report: MaliciousReport,
    ) -> DwalletMPCResult<()> {
        if self
            .malicious_handler
            .get_malicious_actors_names()
            .contains(&reporting_authority)
        {
            return Ok(());
        }
        let epoch_store = self.epoch_store()?;
        let status = self
            .malicious_handler
            .report_malicious_actor(report.clone(), reporting_authority)?;
        if self
            .malicious_handler
            .is_malicious_actor(&self.epoch_store()?.name)
        {
            self.recognized_self_as_malicious = true;
        }

        match status {
            // Quorum reached, remove the malicious parties from the session messages.
            ReportStatus::QuorumReached => {
                if report.advance_result == AdvanceResult::Success {
                    // No need to re-perform the last step, as the advance was successful.
                    return Ok(());
                }
                if let Some(mut session) = self.mpc_sessions.get_mut(&report.session_id) {
                    // For every advance we increase the round number by 1,
                    // so to re-run the same round, we decrease it by 1.
                    session.pending_quorum_for_highest_round_number -= 1;
                    // Remove malicious parties from the session messages.
                    let round_messages = session
                        .serialized_full_messages
                        .get_mut(session.pending_quorum_for_highest_round_number)
                        .ok_or(DwalletMPCError::MPCSessionNotFound {
                            session_id: report.session_id,
                        })?;

                    self.malicious_handler
                        .get_malicious_actors_ids(epoch_store)?
                        .iter()
                        .for_each(|malicious_actor| {
                            round_messages.remove(malicious_actor);
                        });
                }
            }
            ReportStatus::WaitingForQuorum => {}
            ReportStatus::OverQuorum => {}
        }

        Ok(())
    }

    async fn handle_event(
        &mut self,
        event: DBSuiEvent,
        session_info: SessionInfo,
    ) -> DwalletMPCResult<()> {
        let (public_input, private_input) = session_input_from_event(event, &self).await?;
        let mpc_event_data = Some(MPCEventData {
            session_type: session_info.session_type,
            init_protocol_data: session_info.mpc_round.clone(),
            public_input,
            private_input,
            decryption_share: match session_info.mpc_round {
                MPCProtocolInitData::Sign(init_event) => self
                    .get_decryption_key_shares(&init_event.event_data.dwallet_mpc_network_key_id)?,
                MPCProtocolInitData::DecryptionKeyReshare(init_event) => self
                    .get_decryption_key_shares(
                        &init_event.event_data.dwallet_network_decryption_key_id,
                    )?,
                _ => HashMap::new(),
            },
        });
        if let Some(mut session) = self.mpc_sessions.get_mut(&session_info.session_id) {
            warn!(
                "received an event for an existing session with `session_id`: {:?}",
                session_info.session_id
            );
            if session.mpc_event_data.is_none() {
                session.mpc_event_data = mpc_event_data;
            }
        } else {
            self.push_new_mpc_session(&session_info.session_id, mpc_event_data);
        }
        Ok(())
    }

    pub(crate) fn get_protocol_public_parameters(
        &self,
        key_id: &ObjectID,
        key_scheme: DWalletMPCNetworkKeyScheme,
    ) -> DwalletMPCResult<Vec<u8>> {
        self.network_keys
            .get_protocol_public_parameters(key_id, key_scheme)
    }

    pub(super) fn get_decryption_key_share_public_parameters(
        &self,
        key_id: &ObjectID,
    ) -> DwalletMPCResult<Vec<u8>> {
        self.network_keys.get_decryption_public_parameters(key_id)
    }

    /// Retrieves the decryption share for the current authority.
    ///
    /// This function accesses the current epoch's store and determines the party ID for the
    /// authority using its name.
    /// It then retrieves the corresponding decryption share from
    /// the node configuration.
    /// The decryption share is combined with the public parameters
    /// to build a [`DecryptionKeyShare`].
    /// If any required data is missing or invalid, an
    /// appropriate error is returned.
    fn get_decryption_key_shares(
        &self,
        key_id: &ObjectID,
    ) -> DwalletMPCResult<HashMap<PartyID, <AsyncProtocol as Protocol>::DecryptionKeyShare>> {
        self.network_keys.get_decryption_key_share(key_id.clone())
    }

    /// Returns the sessions that can perform the next cryptographic round,
    /// and the list of malicious parties that has
    /// been detected while checking for such sessions.
    fn get_ready_to_advance_sessions(&mut self) -> DwalletMPCResult<ReadySessionsResponse> {
        let quorum_check_results: Vec<(DWalletMPCSession, Vec<PartyID>)> = self
            .mpc_sessions
            .iter_mut()
            .filter_map(|(_, ref mut session)| {
                let quorum_check_result = session.check_quorum_for_next_crypto_round();
                if quorum_check_result.is_ready {
                    // We must first clone the session, as we approve to advance the current session
                    // in the current round and then start waiting for the next round's messages
                    // until it is ready to advance or finalized.
                    session.pending_quorum_for_highest_round_number += 1;
                    let mut session_clone = session.clone();
                    session_clone
                        .serialized_full_messages
                        .truncate(session.pending_quorum_for_highest_round_number);
                    Some((session_clone, quorum_check_result.malicious_parties))
                } else {
                    None
                }
            })
            .collect();

        let malicious_parties: Vec<PartyID> = quorum_check_results
            .clone()
            .into_iter()
            .map(|(_, malicious_parties)| malicious_parties)
            .flatten()
            .collect();
        let ready_to_advance_sessions: Vec<DWalletMPCSession> = quorum_check_results
            .into_iter()
            .map(|(session, _)| session)
            .collect();
        let (ready_sessions, pending_for_event_sessions): (Vec<_>, Vec<_>) =
            ready_to_advance_sessions
                .into_iter()
                .partition(|s| s.mpc_event_data.is_some());
        Ok(ReadySessionsResponse {
            ready_sessions,
            pending_for_event_sessions,
            malicious_actors: malicious_parties,
        })
    }

    /// Spawns all ready MPC cryptographic computations using Rayon.
    /// If no local CPUs are available, computations will execute as CPUs are freed.
    pub(crate) async fn perform_cryptographic_computation(&mut self) {
        for (event, session_info) in self
            .events_pending_for_network_key
            .drain(..)
            .collect::<Vec<_>>()
            .into_iter()
        {
            self.handle_dwallet_db_event(DWalletMPCEvent {
                event,
                session_info,
            })
            .await;
        }
        for (index, pending_for_event_session) in
            self.pending_for_events_order.clone().iter().enumerate()
        {
            let Some(live_session) = self.mpc_sessions.get(&pending_for_event_session.session_id)
            else {
                // This should never happen
                continue;
            };
            if live_session.mpc_event_data.is_some() {
                info!(
                    session_id=?pending_for_event_session.session_id,
                    "Received event data for session"
                );
                let mut ready_to_advance_session = pending_for_event_session.clone();
                ready_to_advance_session.mpc_event_data = live_session.mpc_event_data.clone();
                self.pending_for_computation_order
                    .push_back(ready_to_advance_session);
                self.pending_for_events_order.remove(index);
            }
        }
        let pending_for_computation = self.pending_for_computation_order.len();
        for _ in 0..pending_for_computation {
            if !self
                .cryptographic_computations_orchestrator
                .can_spawn_session()
            {
                info!("No available CPUs for cryptographic computations, waiting for a free CPU");
                return;
            }
            // Safe to unwrap, as we just checked that the queue is not empty.
            let oldest_pending_session = self.pending_for_computation_order.pop_front().unwrap();
            // Safe to unwarp since the session was ready to compute.
            let live_session = self
                .mpc_sessions
                .get(&oldest_pending_session.session_id)
                .unwrap();
            if live_session.status != MPCSessionStatus::Active {
                info!(
                    session_id=?oldest_pending_session.session_id,
                    "Session is not active, skipping"
                );
                continue;
            }
            let Some(mpc_event_data) = oldest_pending_session.mpc_event_data.clone() else {
                // This should never happen
                error!(
                    session_id=?oldest_pending_session.session_id,
                    last_session_to_complete_in_current_epoch=?self.last_session_to_complete_in_current_epoch,
                    "session does not have event data, skipping"
                );
                continue;
            };

            let should_advance = match mpc_event_data.session_type {
                SessionType::User { sequence_number } => {
                    sequence_number <= self.last_session_to_complete_in_current_epoch
                }
                SessionType::System => true,
            };
            if !should_advance {
                info!(
                    session_id=?oldest_pending_session.session_id,
                    last_session_to_complete_in_current_epoch=?self.last_session_to_complete_in_current_epoch,
                    "Session should not be computed yet, skipping"
                );
                self.pending_for_computation_order
                    .push_back(oldest_pending_session.clone());
                continue;
            }
            if let Err(err) = self
                .cryptographic_computations_orchestrator
                .spawn_session(&oldest_pending_session)
            {
                error!(
                    session_id=?oldest_pending_session.session_id,
                    last_session_to_complete_in_current_epoch=?self.last_session_to_complete_in_current_epoch,
                    mpc_protocol=?mpc_event_data.init_protocol_data,
                    error=?err,
                    "failed to spawn a cryptographic session"
                );
            }
        }
    }

    /// Returns the epoch store.
    /// Errors if the epoch was switched in the middle.
    pub(crate) fn epoch_store(&self) -> DwalletMPCResult<Arc<AuthorityPerEpochStore>> {
        self.epoch_store
            .upgrade()
            .ok_or(DwalletMPCError::EpochEnded(self.epoch_id))
    }

    /// Handles a message by forwarding it to the relevant MPC session.
    /// If the session does not exist, punish the sender.
    pub(crate) fn handle_message(&mut self, message: DWalletMPCMessage) -> DwalletMPCResult<()> {
        info!(
            session_id=?message.session_id,
            from_authority=?message.authority,
            receiving_authority=?self.epoch_store()?.name,
            crypto_round_number=?message.round_number,
            "Received a message for session",
        );
        if self
            .malicious_handler
            .get_malicious_actors_names()
            .contains(&message.authority)
        {
            info!(
                session_id=?message.session_id,
                from_authority=?message.authority,
                receiving_authority=?self.epoch_store()?.name,
                crypto_round_number=?message.round_number,
                "Received a message for from malicious authority",
            );
            // Ignore a malicious actor's messages.
            return Ok(());
        }

        let session = match self.mpc_sessions.entry(message.session_id) {
            Entry::Occupied(session) => session.into_mut(),
            Entry::Vacant(_) => {
                warn!(
                    session_id=?message.session_id,
                    from_authority=?message.authority,
                    receiving_authority=?self.epoch_store()?.name,
                    crypto_round_number=?message.round_number,
                    "received a message for an MPC session, which an event has not yet received for"
                );
                // This can happen if the session is not in the active sessions,
                // but we still want to store the message.
                // We will create a new session for it.
                self.push_new_mpc_session(&message.session_id, None);
                self.mpc_sessions.get_mut(&message.session_id).unwrap()
            }
        };
        match session.store_message(&message) {
            Err(DwalletMPCError::MaliciousParties(malicious_parties)) => {
                error!(
                    session_id=?message.session_id,
                    from_authority=?message.authority,
                    receiving_authority=?self.epoch_store()?.name,
                    crypto_round_number=?message.round_number,
                    malicious_parties=?malicious_parties,
                    "Error storing message, malicious parties detected"
                );
                self.flag_parties_as_malicious(&malicious_parties)?;
                Ok(())
            }
            other => other,
        }
    }

    /// Convert the indices of the malicious parties to their addresses and store them
    /// in the malicious actors set.
    /// New messages from these parties will be ignored.
    /// Restarted for each epoch.
    fn flag_parties_as_malicious(&mut self, malicious_parties: &[PartyID]) -> DwalletMPCResult<()> {
        let malicious_parties_names =
            party_ids_to_authority_names(malicious_parties, &*self.epoch_store()?)?;
        warn!(
            "dWallet MPC flagged the following parties as malicious: {:?}",
            malicious_parties_names
        );

        self.malicious_handler
            .report_malicious_actors(&malicious_parties_names);
        Ok(())
    }

    /// Flags the given authorities as malicious.
    /// Future messages from these authorities will be ignored.
    pub(crate) fn flag_authorities_as_malicious(&mut self, malicious_parties: &[AuthorityName]) {
        self.malicious_handler
            .report_malicious_actors(&malicious_parties);
    }

    /// Spawns a new MPC session if the number of active sessions is below the limit.
    /// Otherwise, add the session to the pending queue.
    pub(super) fn push_new_mpc_session(
        &mut self,
        session_id: &ObjectID,
        mpc_event_data: Option<MPCEventData>,
    ) {
        info!(
            "Received start MPC flow event for session ID {:?}",
            session_id
        );

        let new_session = DWalletMPCSession::new(
            self.epoch_store.clone(),
            self.consensus_adapter.clone(),
            self.epoch_id,
            MPCSessionStatus::Active,
            session_id.clone(),
            self.party_id,
            self.weighted_threshold_access_structure.clone(),
            mpc_event_data,
        );
        info!(
            last_session_to_complete_in_current_epoch=?self.last_session_to_complete_in_current_epoch,
            "Adding MPC session to active sessions",
        );
        self.mpc_sessions.insert(session_id.clone(), new_session);
    }

    pub(super) async fn must_get_next_active_committee(&self) -> Committee {
        let mut mut_receiver = self.next_epoch_committee_receiver.clone();
        let next_epoch_committee = mut_receiver
            .wait_for(|committee| committee.epoch == self.epoch_id + 1)
            .await
            .expect("next epoch committee channel got closed unexpectedly")
            .clone();
        next_epoch_committee
    }
}<|MERGE_RESOLUTION|>--- conflicted
+++ resolved
@@ -97,15 +97,11 @@
     pub(crate) pending_for_events_order: VecDeque<DWalletMPCSession>,
     pub(crate) last_session_to_complete_in_current_epoch: u64,
     pub(crate) recognized_self_as_malicious: bool,
-<<<<<<< HEAD
-    pub(crate) network_keys: DwalletMPCNetworkKeys,
-    pub(crate) next_epoch_committee_receiver: watch::Receiver<Committee>,
-=======
     pub(crate) network_keys: Box<DwalletMPCNetworkKeys>,
     /// Events that wait for the network key to update,
     /// once we get the network key, these evetns will continue.
->>>>>>> 7fcc7057
     pub(crate) events_pending_for_network_key: Vec<(DBSuiEvent, SessionInfo)>,
+    pub(crate) next_epoch_committee_receiver: watch::Receiver<Committee>,
 }
 
 /// The messages that the [`DWalletMPCManager`] can receive and process asynchronously.
@@ -196,12 +192,8 @@
             pending_for_events_order: Default::default(),
             last_session_to_complete_in_current_epoch: 0,
             recognized_self_as_malicious: false,
-<<<<<<< HEAD
-            network_keys: dwallet_network_keys,
+            network_keys: Box::new(dwallet_network_keys),
             next_epoch_committee_receiver,
-=======
-            network_keys: Box::new(dwallet_network_keys),
->>>>>>> 7fcc7057
             events_pending_for_network_key: vec![],
         })
     }
