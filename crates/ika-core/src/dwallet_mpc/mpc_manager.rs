--- conflicted
+++ resolved
@@ -287,31 +287,6 @@
             return;
         };
 
-<<<<<<< HEAD
-        match status {
-            // Quorum reached, remove the malicious parties from the session messages.
-            ReportStatus::QuorumReached => match report.advance_result {
-                AdvanceResult::Success => {
-                    // No need to re-perform the last step, as the advance was successful.
-                    return Ok(());
-                }
-                AdvanceResult::Failure {
-                    round_to_restart_from,
-                } => {
-                    if let Some(mut session) = self.mpc_sessions.get_mut(&report.session_id) {
-                        session.handle_session_failed_due_to_malicious_parties(
-                            &self
-                                .malicious_handler
-                                .get_malicious_actors_ids(epoch_store)?,
-                            round_to_restart_from,
-                        );
-                    }
-                }
-            },
-            ReportStatus::WaitingForQuorum => {}
-            ReportStatus::OverQuorum => {}
-        }
-=======
         info!(
             session_identifier=?session_identifier,
             sender_authority=?sender_authority,
@@ -319,7 +294,6 @@
             mpc_round_number=?mpc_round_number,
             "Received an MPC message for session",
         );
->>>>>>> 8f66d718
 
         debug!(
             session_identifier=?session_identifier,
@@ -420,27 +394,6 @@
     ) -> HashMap<ComputationId, DwalletMPCResult<mpc::AsynchronousRoundGODResult>> {
         let mut ready_to_advance_sessions: Vec<_> = self
             .mpc_sessions
-<<<<<<< HEAD
-            .iter_mut()
-            .filter_map(|(_, ref mut session)| {
-                let quorum_check_result = session.check_quorum_for_next_crypto_round();
-                if quorum_check_result.is_ready {
-                    // We must first clone the session, as we approve to advance the current session
-                    // in the current round and then start waiting for the next round's messages
-                    // until it is ready to advance or finalized.
-                    session.pending_quorum_for_highest_round_number += 1;
-                    let mut session_clone = session.clone();
-                    session_clone
-                        .attempts
-                        .last_mut()
-                        .expect("session should have at least one attempt")
-                        .serialized_full_messages
-                        .truncate(session.pending_quorum_for_highest_round_number);
-                    Some((session_clone, quorum_check_result.malicious_parties))
-                } else {
-                    None
-                }
-=======
             .iter()
             .filter_map(|(_, session)| {
                 // Only sessions with MPC event data should be advanced
@@ -461,7 +414,6 @@
                         None
                     }
                 })
->>>>>>> 8f66d718
             })
             .collect();
 
