use crate::authority::authority_per_epoch_store::{
    AuthorityPerEpochStore, ConsensusCertificateResult, ConsensusCommitOutput,
};
use crate::consensus_adapter::SubmitToConsensus;
use ika_types::error::{IkaError, IkaResult};
use sui_types::base_types::ObjectID;

use crate::dwallet_mpc::cryptographic_computations_orchestrator::{
    ComputationUpdate, CryptographicComputationsOrchestrator,
};
use crate::dwallet_mpc::malicious_handler::{MaliciousHandler, ReportStatus};
use crate::dwallet_mpc::mpc_outputs_verifier::DWalletMPCOutputsVerifier;
use crate::dwallet_mpc::mpc_session::{AsyncProtocol, DWalletMPCSession, MPCEventData};
use crate::dwallet_mpc::network_dkg::DwalletMPCNetworkKeys;
use crate::dwallet_mpc::party_id_to_authority_name;
use crate::dwallet_mpc::sign::{
    LAST_SIGN_ROUND_INDEX, SIGN_LAST_ROUND_COMPUTATION_CONSTANT_SECONDS,
};
use crate::dwallet_mpc::{party_ids_to_authority_names, session_input_from_event};
use class_groups::DecryptionKeyShare;
use crypto_bigint::Zero;
use dwallet_classgroups_types::ClassGroupsEncryptionKeyAndProof;
use dwallet_mpc_types::dwallet_mpc::{
    DWalletMPCNetworkKeyScheme, MPCPrivateInput, MPCPrivateOutput, MPCPublicInput, MPCPublicOutput,
    MPCSessionStatus,
};
use fastcrypto::hash::HashFunction;
use fastcrypto::traits::ToFromBytes;
use futures::future::err;
use group::PartyID;
use homomorphic_encryption::AdditivelyHomomorphicDecryptionKeyShare;
use ika_config::NodeConfig;
use ika_types::committee::{Committee, EpochId, StakeUnit};
use ika_types::crypto::AuthorityName;
use ika_types::crypto::AuthorityPublicKeyBytes;
use ika_types::crypto::DefaultHash;
use ika_types::digests::Digest;
use ika_types::dwallet_mpc_error::{DwalletMPCError, DwalletMPCResult};
use ika_types::messages_consensus::ConsensusTransaction;
use ika_types::messages_dwallet_mpc::{
    AdvanceResult, DBSuiEvent, DWalletMPCEvent, DWalletMPCMessage, MPCProtocolInitData,
    MaliciousReport, SessionInfo, StartPresignFirstRoundEvent,
};
use itertools::Itertools;
use mpc::WeightedThresholdAccessStructure;
use serde::{Deserialize, Serialize};
use shared_crypto::intent::HashingIntentScope;
use std::collections::{HashMap, HashSet, VecDeque};
use std::sync::{Arc, Weak};
use sui_json_rpc_types::SuiEvent;
use sui_storage::mutex_table::MutexGuard;
use sui_types::digests::TransactionDigest;
use sui_types::event::Event;
use sui_types::id::ID;
use tokio::runtime::Handle;
use tokio::sync::mpsc::UnboundedSender;
use tokio::sync::OnceCell;
use tracing::{debug, error, info, warn};
use twopc_mpc::sign::Protocol;
use typed_store::Map;

/// The [`DWalletMPCManager`] manages MPC sessions:
/// — Keeping track of all MPC sessions,
/// — Executing all active sessions, and
/// — (De)activating sessions.
///
/// The correct way to use the manager is to create it along with all other Ika components
/// at the start of each epoch.
/// Ensuring it is destroyed when the epoch ends and providing a clean slate for each new epoch.
pub struct DWalletMPCManager {
    /// The party ID of the current authority. Based on the authority index in the committee.
    party_id: PartyID,
    /// MPC sessions that where created.
    pub(crate) mpc_sessions: HashMap<ObjectID, DWalletMPCSession>,
    pub(crate) pending_sessions: HashMap<u64, DWalletMPCSession>,
    consensus_adapter: Arc<dyn SubmitToConsensus>,
    pub(super) node_config: NodeConfig,
    epoch_store: Weak<AuthorityPerEpochStore>,
    epoch_id: EpochId,
    weighted_threshold_access_structure: WeightedThresholdAccessStructure,
    pub(crate) validators_class_groups_public_keys_and_proofs:
        HashMap<PartyID, ClassGroupsEncryptionKeyAndProof>,
    pub(crate) cryptographic_computations_orchestrator: CryptographicComputationsOrchestrator,
    /// A struct for managing malicious actors in MPC protocols.
    /// This struct maintains a record of malicious actors reported by validators.
    /// An actor is deemed malicious if it is reported by a quorum of validators.
    /// Any message/output from these authorities will be ignored.
    /// This list is maintained during the Epoch.
    /// This happens automatically because the [`DWalletMPCManager`]
    /// is part of the [`AuthorityPerEpochStore`].
    pub(crate) malicious_handler: MaliciousHandler,
    /// The order of the sessions that are ready to get computed.
    pub(crate) pending_for_computation_order: VecDeque<DWalletMPCSession>,
    /// The order of the sessions that have received quorum for their current round, but we have not
    /// yet received an event for from Sui.
    pub(crate) pending_for_events_order: VecDeque<DWalletMPCSession>,
    pub(crate) last_session_to_complete_in_current_epoch: u64,
}

/// The messages that the [`DWalletMPCManager`] can receive and process asynchronously.
#[derive(Serialize, Deserialize, Clone, Debug)]
pub enum DWalletMPCDBMessage {
    /// An MPC message from another validator.
    Message(DWalletMPCMessage),
    /// Signal delivery of messages has ended,
    /// now the sessions that received a quorum of messages can advance.
    EndOfDelivery,
    /// A message indicating that an MPC session has failed.
    /// The advance failed, and the session needs to be restarted or marked as failed.
    MPCSessionFailed(ObjectID),
    /// A message to start processing the cryptographic computations.
    /// This message is being sent every five seconds by the dWallet MPC Service,
    /// to skip redundant advancements that have already been completed by other validators.
    PerformCryptographicComputations,
    /// A message indicating that a session failed due to malicious parties.
    /// We can receive new messages for this session with other validators,
    /// and re-run the round again to make it succeed.
    /// AuthorityName is the name of the authority that reported the malicious parties.
    SessionFailedWithMaliciousParties(AuthorityName, MaliciousReport),
}

struct ReadySessionsResponse {
    ready_sessions: Vec<DWalletMPCSession>,
    pending_for_event_sessions: Vec<DWalletMPCSession>,
    malicious_actors: Vec<PartyID>,
}

impl DWalletMPCManager {
    pub fn try_new(
        consensus_adapter: Arc<dyn SubmitToConsensus>,
        epoch_store: Arc<AuthorityPerEpochStore>,
        epoch_id: EpochId,
        node_config: NodeConfig,
    ) -> DwalletMPCResult<Self> {
        let weighted_threshold_access_structure =
            epoch_store.get_weighted_threshold_access_structure()?;
        let mpc_computations_orchestrator =
            CryptographicComputationsOrchestrator::try_new(&epoch_store)?;
        Ok(Self {
            mpc_sessions: HashMap::new(),
            pending_sessions: Default::default(),
            consensus_adapter,
            party_id: epoch_store.authority_name_to_party_id(&epoch_store.name.clone())?,
            epoch_store: Arc::downgrade(&epoch_store),
            epoch_id,
            node_config,
            weighted_threshold_access_structure,
            validators_class_groups_public_keys_and_proofs: epoch_store
                .get_validators_class_groups_public_keys_and_proofs()
                .map_err(|e| DwalletMPCError::MPCManagerError(e.to_string()))?,
            cryptographic_computations_orchestrator: mpc_computations_orchestrator,
            malicious_handler: MaliciousHandler::new(epoch_store.committee().clone()),
            pending_for_computation_order: VecDeque::new(),
            pending_for_events_order: Default::default(),
            last_session_to_complete_in_current_epoch: 0,
        })
    }

    pub(crate) fn update_last_session_to_complete_in_current_epoch(
        &mut self,
        last_session_to_complete_in_current_epoch: u64,
    ) {
        if last_session_to_complete_in_current_epoch
            <= self.last_session_to_complete_in_current_epoch
        {
            return;
        }
        for session_sequence_number in self.last_session_to_complete_in_current_epoch
            ..=last_session_to_complete_in_current_epoch
        {
            if let Some(session) = self.pending_sessions.remove(&session_sequence_number) {
                info!(session_sequence_number=?session_sequence_number,
                      new_last_session_to_complete_in_current_epoch=?last_session_to_complete_in_current_epoch,
                     "Adding session sequence number to active sessions");

                self.mpc_sessions.insert(session.session_id, session);
            }
        }
        self.last_session_to_complete_in_current_epoch = last_session_to_complete_in_current_epoch;
    }

    pub(crate) async fn handle_dwallet_db_event(&mut self, event: DWalletMPCEvent) {
        if let Err(err) = self.handle_event(event.event, event.session_info).await {
            error!("failed to handle event with error: {:?}", err);
        }
    }

    pub(crate) async fn handle_dwallet_db_message(&mut self, message: DWalletMPCDBMessage) {
        match message {
            DWalletMPCDBMessage::PerformCryptographicComputations => {
                self.perform_cryptographic_computation();
            }
            DWalletMPCDBMessage::Message(message) => {
                if let Err(err) = self.handle_message(message.clone()) {
                    error!(
                        ?err,
                        session_id=?message.session_id,
                        from_authority=?message.authority,
                        "failed to handle an MPC message with error"
                    );
                }
            }
            DWalletMPCDBMessage::EndOfDelivery => {
                if let Err(err) = self.handle_end_of_delivery().await {
                    error!("failed to handle the end of delivery with error: {:?}", err);
                }
            }
            DWalletMPCDBMessage::MPCSessionFailed(session_id) => {
                error!(session_id=?session_id, "dwallet MPC session failed");
                // TODO (#524): Handle failed MPC sessions
            }
            DWalletMPCDBMessage::SessionFailedWithMaliciousParties(authority_name, report) => {
                if let Err(err) = self
                    .handle_session_failed_with_malicious_parties_message(authority_name, report)
                {
                    error!(
                        "dWallet MPC session failed with malicious parties with error: {:?}",
                        err
                    );
                }
            }
        }
    }

    /// Advance all the MPC sessions that either received enough messages
    /// or perform the first step of the flow.
    /// We parallelize the advances with `Rayon` to speed up the process.
    pub async fn handle_end_of_delivery(&mut self) -> IkaResult {
        let ready_sessions_response = self.get_ready_to_advance_sessions()?;
        if !ready_sessions_response.malicious_actors.is_empty() {
            self.flag_parties_as_malicious(&ready_sessions_response.malicious_actors)?;
        }
        self.pending_for_computation_order
            .extend(ready_sessions_response.ready_sessions);
        self.pending_for_events_order
            .extend(ready_sessions_response.pending_for_event_sessions);
        Ok(())
    }

    fn handle_session_failed_with_malicious_parties_message(
        &mut self,
        reporting_authority: AuthorityName,
        report: MaliciousReport,
    ) -> DwalletMPCResult<()> {
        if self
            .malicious_handler
            .get_malicious_actors_names()
            .contains(&reporting_authority)
        {
            return Ok(());
        }
        let epoch_store = self.epoch_store()?;
        let status = self
            .malicious_handler
            .report_malicious_actor(report.clone(), reporting_authority)?;

        match status {
            // Quorum reached, remove the malicious parties from the session messages.
            ReportStatus::QuorumReached => {
                if report.advance_result == AdvanceResult::Success {
                    // No need to re-perform the last step, as the advance was successful.
                    return Ok(());
                }
                if let Some(mut session) = self.mpc_sessions.get_mut(&report.session_id) {
                    // For every advance we increase the round number by 1,
                    // so to re-run the same round we decrease it by 1.
                    session.pending_quorum_for_highest_round_number -= 1;
                    // Remove malicious parties from the session messages.
                    let round_messages = session
                        .serialized_full_messages
                        .get_mut(session.pending_quorum_for_highest_round_number)
                        .ok_or(DwalletMPCError::MPCSessionNotFound {
                            session_id: report.session_id,
                        })?;

                    self.malicious_handler
                        .get_malicious_actors_ids(epoch_store)?
                        .iter()
                        .for_each(|malicious_actor| {
                            round_messages.remove(malicious_actor);
                        });
                }
            }
            ReportStatus::WaitingForQuorum => {}
            ReportStatus::OverQuorum => {}
        }

        Ok(())
    }

    async fn handle_event(
        &mut self,
        event: DBSuiEvent,
        session_info: SessionInfo,
    ) -> DwalletMPCResult<()> {
        let (public_input, private_input) = session_input_from_event(event, &self).await?;
        let mpc_event_data = Some(MPCEventData {
            init_protocol_data: session_info.mpc_round.clone(),
            public_input,
            private_input,
            decryption_share: match session_info.mpc_round {
                MPCProtocolInitData::Sign(init_event) => self
                    .get_decryption_key_shares(&init_event.event_data.dwallet_mpc_network_key_id)?,
                MPCProtocolInitData::DecryptionKeyReshare(init_event) => self
                    .get_decryption_key_shares(
                        &init_event.event_data.dwallet_network_decryption_key_id,
                    )?,
                _ => HashMap::new(),
            },
        });
        if let Some(mut session) = self.mpc_sessions.get_mut(&session_info.session_id) {
            warn!(
                "received an event for an existing session with `session_id`: {:?}",
                session_info.session_id
            );
            if session.mpc_event_data.is_none() {
                session.mpc_event_data = mpc_event_data;
            }
        } else if let Some(mut session) =
            self.pending_sessions.get_mut(&session_info.sequence_number)
        {
            warn!(
                "received an event for an existing pending session with `session_id`: {:?}",
                session_info.session_id
            );
            if session.mpc_event_data.is_none() {
                session.mpc_event_data = mpc_event_data;
            }
            if session_info.is_immediate {
                let _ = session;
                let session = self
                    .pending_sessions
                    .remove(&session_info.sequence_number)
                    // Safe to unwrap,
                    // as we just checked
                    // that the session exists in the pending sessions.
                    .unwrap();
                self.mpc_sessions
                    .insert(session_info.session_id, session.clone());
            }
        } else {
            if session_info.is_immediate {
                self.push_mpc_immediate_session(
                    &session_info.session_id,
                    mpc_event_data,
                    session_info.sequence_number,
                );
            } else {
                self.push_new_mpc_session(
                    &session_info.session_id,
                    mpc_event_data,
                    session_info.sequence_number,
                );
            }
        }
        Ok(())
    }

    pub(crate) async fn get_protocol_public_parameters(
        &self,
        key_id: &ObjectID,
        key_scheme: DWalletMPCNetworkKeyScheme,
    ) -> Vec<u8> {
        loop {
            if let Ok(dwallet_mpc_network_keys) = self.dwallet_mpc_network_keys() {
                if let Ok(protocol_public_parameters) = dwallet_mpc_network_keys
                    .get_protocol_public_parameters(key_id, key_scheme)
                    .await
                {
                    return protocol_public_parameters;
                }
            }
            tokio::time::sleep(tokio::time::Duration::from_secs(2)).await;
        }
    }

    fn dwallet_mpc_network_keys(&self) -> DwalletMPCResult<Arc<DwalletMPCNetworkKeys>> {
        Ok(self
            .epoch_store()?
            .dwallet_mpc_network_keys
            .get()
            .ok_or(DwalletMPCError::MissingDwalletMPCDecryptionKeyShares)?
            .clone())
    }

    pub(super) fn get_decryption_key_share_public_parameters(
        &self,
        key_id: &ObjectID,
    ) -> DwalletMPCResult<Vec<u8>> {
        self.dwallet_mpc_network_keys()?
            .get_decryption_public_parameters(key_id)
    }

    /// Retrieves the decryption share for the current authority.
    ///
    /// This function accesses the current epoch's store and determines the party ID for the
    /// authority using its name.
    /// It then retrieves the corresponding decryption share from
    /// the node configuration.
    /// The decryption share is combined with the public parameters
    /// to build a [`DecryptionKeyShare`].
    /// If any required data is missing or invalid, an
    /// appropriate error is returned.
    fn get_decryption_key_shares(
        &self,
        key_id: &ObjectID,
    ) -> DwalletMPCResult<HashMap<PartyID, <AsyncProtocol as Protocol>::DecryptionKeyShare>> {
        let decryption_shares = self
            .dwallet_mpc_network_keys()?
            .get_decryption_key_share(key_id.clone())?;

        Ok(decryption_shares)
    }

    /// Returns the sessions that can perform the next cryptographic round, and the list of malicious parties that has
    /// been detected while checking for such sessions.
    fn get_ready_to_advance_sessions(&mut self) -> DwalletMPCResult<ReadySessionsResponse> {
        let quorum_check_results: Vec<(DWalletMPCSession, Vec<PartyID>)> = self
            .mpc_sessions
            .iter_mut()
            .filter_map(|(_, ref mut session)| {
                let quorum_check_result = session.check_quorum_for_next_crypto_round();
                if quorum_check_result.is_ready {
                    // We must first clone the session, as we approve to advance the current session
                    // in the current round and then start waiting for the next round's messages
                    // until it is ready to advance or finalized.
                    session.pending_quorum_for_highest_round_number += 1;
                    let mut session_clone = session.clone();
                    session_clone
                        .serialized_full_messages
                        .truncate(session.pending_quorum_for_highest_round_number);
                    Some((session_clone, quorum_check_result.malicious_parties))
                } else {
                    None
                }
            })
            .collect();

        let malicious_parties: Vec<PartyID> = quorum_check_results
            .clone()
            .into_iter()
            .map(|(_, malicious_parties)| malicious_parties)
            .flatten()
            .collect();
        let ready_to_advance_sessions: Vec<DWalletMPCSession> = quorum_check_results
            .into_iter()
            .map(|(session, _)| session)
            .collect();
        let (ready_sessions, pending_for_event_sessions): (Vec<_>, Vec<_>) =
            ready_to_advance_sessions
                .into_iter()
                .partition(|s| s.mpc_event_data.is_some());
        Ok(ReadySessionsResponse {
            ready_sessions,
            pending_for_event_sessions,
            malicious_actors: malicious_parties,
        })
    }

    /// Spawns all ready MPC cryptographic computations using Rayon.
    /// If no local CPUs are available, computations will execute as CPUs are freed.
    pub(crate) fn perform_cryptographic_computation(&mut self) {
        for (index, pending_for_event_session) in
            self.pending_for_events_order.clone().iter().enumerate()
        {
            let Some(live_session) = self.mpc_sessions.get(&pending_for_event_session.session_id)
            else {
                // This should never happen
                continue;
            };
            if live_session.mpc_event_data.is_some() {
                info!(
                    session_id=?pending_for_event_session.session_id,
                    "Received event data for session"
                );
                let mut ready_to_advance_session = pending_for_event_session.clone();
                ready_to_advance_session.mpc_event_data = live_session.mpc_event_data.clone();
                self.pending_for_computation_order
                    .push_back(ready_to_advance_session);
                self.pending_for_events_order.remove(index);
            }
        }
        while !self.pending_for_computation_order.is_empty() {
            if !self
                .cryptographic_computations_orchestrator
                .can_spawn_session()
            {
                info!("No available CPUs for cryptographic computations, waiting for a free CPU");
                return;
            }
            // Safe to unwrap, as we just checked that the queue is not empty.
            let oldest_pending_session = self.pending_for_computation_order.pop_front().unwrap();
            let live_session = self
                .mpc_sessions
                .get(&oldest_pending_session.session_id)
                .unwrap();
            if live_session.status != MPCSessionStatus::Active {
                info!(
                    session_id=?oldest_pending_session.session_id,
                    "Session is not active, skipping"
                );
                continue;
            }
            if let Err(err) = self
                .cryptographic_computations_orchestrator
                .spawn_session(&oldest_pending_session)
            {
                error!("failed to spawn session with err: {:?}", err);
            }
        }
    }

    /// Returns the epoch store.
    /// Errors if the epoch was switched in the middle.
    pub(crate) fn epoch_store(&self) -> DwalletMPCResult<Arc<AuthorityPerEpochStore>> {
        self.epoch_store
            .upgrade()
            .ok_or(DwalletMPCError::EpochEnded(self.epoch_id))
    }

    /// Handles a message by forwarding it to the relevant MPC session.
    /// If the session does not exist, punish the sender.
    pub(crate) fn handle_message(&mut self, message: DWalletMPCMessage) -> DwalletMPCResult<()> {
        info!(
            session_id=?message.session_id,
            from_authority=?message.authority,
            receiving_authority=?self.epoch_store()?.name,
            crypto_round_number=?message.round_number,
            "Received a message for session",
        );
        if self
            .malicious_handler
            .get_malicious_actors_names()
            .contains(&message.authority)
        {
            info!(
                session_id=?message.session_id,
                from_authority=?message.authority,
                receiving_authority=?self.epoch_store()?.name,
                crypto_round_number=?message.round_number,
                "Received a message for from malicious authority",
            );
            // Ignore a malicious actor's messages.
            return Ok(());
        }
        let session = match self.mpc_sessions.get_mut(&message.session_id) {
            Some(session) => session,
            None => {
                warn!(
                    session_id=?message.session_id,
                    from_authority=?message.authority,
                    receiving_authority=?self.epoch_store()?.name,
                    crypto_round_number=?message.round_number,
                    "received a message for an MPC session ID, which an event has not yet received for"
                );
                &mut self.push_new_mpc_session(
                    &message.session_id,
                    None,
                    message.session_sequence_number,
                )
            }
        };
        match session.store_message(&message) {
            Err(DwalletMPCError::MaliciousParties(malicious_parties)) => {
                error!(
                    session_id=?message.session_id,
                    from_authority=?message.authority,
                    receiving_authority=?self.epoch_store()?.name,
                    crypto_round_number=?message.round_number,
                    malicious_parties=?malicious_parties,
                    "Error storing message, malicious parties detected"
                );
                self.flag_parties_as_malicious(&malicious_parties)?;
                Ok(())
            }
            other => other,
        }
    }

    /// Convert the indices of the malicious parties to their addresses and store them
    /// in the malicious actors set.
    /// New messages from these parties will be ignored.
    /// Restarted for each epoch.
    fn flag_parties_as_malicious(&mut self, malicious_parties: &[PartyID]) -> DwalletMPCResult<()> {
        let malicious_parties_names =
            party_ids_to_authority_names(malicious_parties, &*self.epoch_store()?)?;
        warn!(
            "dWallet MPC flagged the following parties as malicious: {:?}",
            malicious_parties_names
        );

        self.malicious_handler
            .report_malicious_actors(&malicious_parties_names);
        Ok(())
    }

    /// Flags the given authorities as malicious.
    /// Future messages from these authorities will be ignored.
    pub(crate) fn flag_authorities_as_malicious(&mut self, malicious_parties: &[AuthorityName]) {
        self.malicious_handler
            .report_malicious_actors(&malicious_parties);
    }

    /// Spawns a new MPC session if the number of active sessions is below the limit.
    /// Otherwise, add the session to the pending queue.
    pub(super) fn push_new_mpc_session(
        &mut self,
        session_id: &ObjectID,
        mpc_event_data: Option<MPCEventData>,
        session_sequence_number: u64,
    ) -> DWalletMPCSession {
        if self.mpc_sessions.contains_key(&session_id) {
            // This can happpen because the event will be loaded once from the `load_missed_events` function,
            // and once by querying the events from Sui.
            // These sessions are ignored since we already have them in the `mpc_sessions` map.
            warn!(
                "received start flow event for session ID {:?} that already exists",
                &session_id
            );
        }
        info!(
            "Received start MPC flow event for session ID {:?}",
            session_id
        );

        let new_session = DWalletMPCSession::new(
            self.epoch_store.clone(),
            self.consensus_adapter.clone(),
            self.epoch_id,
            MPCSessionStatus::Active,
            session_id.clone(),
            self.party_id,
            self.weighted_threshold_access_structure.clone(),
            mpc_event_data,
            session_sequence_number,
        );
        if session_sequence_number <= self.last_session_to_complete_in_current_epoch {
            info!(
                session_sequence_number=?session_sequence_number,
                last_session_to_complete_in_current_epoch=?self.last_session_to_complete_in_current_epoch,
                "Adding MPC session to active sessions",
            );
            self.mpc_sessions
                .insert(session_id.clone(), new_session.clone());
        } else {
            info!(
                session_sequence_number=?session_sequence_number,
                last_session_to_complete_in_current_epoch=?self.last_session_to_complete_in_current_epoch,
                "Adding MPC session to pending sessions, as its sequence number is too high",
            );
            self.pending_sessions
                .insert(session_sequence_number, new_session.clone());
        }
        new_session
    }

    /// Spawns a new MPC session immediately.
    pub(super) fn push_mpc_immediate_session(
        &mut self,
        session_id: &ObjectID,
        mpc_event_data: Option<MPCEventData>,
        session_sequence_number: u64,
    ) -> DWalletMPCSession {
        if self.mpc_sessions.contains_key(&session_id) {
            // This can happen because the event will be loaded once from the `load_missed_events`
            // function, and once by querying the events from Sui.
            // These sessions are ignored since we already have them in the `mpc_sessions` map.
            warn!(
                "received start flow event for an immediate session ID {:?} that already exists",
                &session_id
            );
            // Unwrap is safe since we just checked that the session exists in the map.
            return self.mpc_sessions.get(session_id).unwrap().clone();
        }
        info!(
            "Received start MPC flow event for immediate session ID: {:?}",
            session_id
        );

        let new_session = DWalletMPCSession::new(
            self.epoch_store.clone(),
            self.consensus_adapter.clone(),
            self.epoch_id,
            MPCSessionStatus::Active,
            session_id.clone(),
            self.party_id,
            self.weighted_threshold_access_structure.clone(),
            mpc_event_data,
            session_sequence_number,
        );
        info!(
            session_sequence_number=?session_sequence_number,
            last_session_to_complete_in_current_epoch=?self.last_session_to_complete_in_current_epoch,
            "Adding MPC an immediate session to active sessions",
        );
        self.mpc_sessions
            .insert(session_id.clone(), new_session.clone());
        new_session
    }

<<<<<<< HEAD
    pub(super) async fn get_next_active_committee_until_success(&self) -> Committee {
=======
    pub(super) async fn must_get_next_active_committee(&self) -> Committee {
>>>>>>> 1b9f6a98
        loop {
            if let Ok(epoch_store) = self.epoch_store() {
                if let Some(next_active_committee) =
                    epoch_store.next_epoch_committee.read().await.as_ref()
                {
                    return next_active_committee.clone();
                }
            };
            tokio::time::sleep(tokio::time::Duration::from_secs(2)).await;
        }
    }
}<|MERGE_RESOLUTION|>--- conflicted
+++ resolved
@@ -698,11 +698,7 @@
         new_session
     }
 
-<<<<<<< HEAD
-    pub(super) async fn get_next_active_committee_until_success(&self) -> Committee {
-=======
     pub(super) async fn must_get_next_active_committee(&self) -> Committee {
->>>>>>> 1b9f6a98
         loop {
             if let Ok(epoch_store) = self.epoch_store() {
                 if let Some(next_active_committee) =
