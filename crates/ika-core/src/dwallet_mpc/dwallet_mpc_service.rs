//! This module contains the DWalletMPCService struct.
//! It is responsible to read DWallet MPC messages from the
//! local DB every [`READ_INTERVAL_MS`] seconds
//! and forward them to the [`DWalletMPCManager`].

use crate::authority::authority_per_epoch_store::AuthorityPerEpochStore;
use crate::consensus_adapter::SubmitToConsensus;
use crate::dwallet_checkpoints::{
    DWalletCheckpointServiceNotify, PendingDWalletCheckpoint, PendingDWalletCheckpointInfo,
    PendingDWalletCheckpointV1,
};
use crate::dwallet_mpc::crytographic_computation::ComputationId;
use crate::dwallet_mpc::dwallet_mpc_metrics::DWalletMPCMetrics;
use crate::dwallet_mpc::mpc_manager::DWalletMPCManager;
use crate::dwallet_mpc::mpc_outputs_verifier::OutputVerificationStatus;
use crate::dwallet_mpc::mpc_session::MPCEventData;
use crate::dwallet_mpc::party_ids_to_authority_names;
use dwallet_mpc_types::dwallet_mpc::{
    MPCMessage, MPCPrivateOutput, MPCSessionPublicOutput, MPCSessionStatus,
    SerializedWrappedMPCPublicOutput,
};
use ika_config::NodeConfig;
use ika_sui_client::SuiConnectorClient;
use ika_types::committee::Committee;
use ika_types::crypto::keccak256_digest;
use ika_types::dwallet_mpc_error::{DwalletMPCError, DwalletMPCResult};
use ika_types::message::DWalletCheckpointMessageKind;
use ika_types::messages_consensus::ConsensusTransaction;
use ika_types::messages_dwallet_mpc::{
    DWalletNetworkEncryptionKeyData, MPCSessionRequest, SessionIdentifier,
};
use ika_types::sui::DWalletCoordinatorInner;
use itertools::izip;
use mpc::AsynchronousRoundResult;
use std::collections::HashMap;
use std::sync::Arc;
use std::time::Duration;
use sui_json_rpc_types::SuiEvent;
use sui_types::base_types::ObjectID;
use sui_types::messages_consensus::Round;
use tokio::sync::watch::Receiver;
use tracing::{debug, error, info, warn};

const READ_INTERVAL_MS: u64 = 20;

pub struct DWalletMPCService {
    last_read_consensus_round: Option<Round>,
    pub(crate) epoch_store: Arc<AuthorityPerEpochStore>,
    consensus_adapter: Arc<dyn SubmitToConsensus>,
    pub(crate) sui_client: Arc<SuiConnectorClient>,
    dwallet_checkpoint_service: Arc<dyn DWalletCheckpointServiceNotify + Send + Sync>,
    dwallet_mpc_manager: DWalletMPCManager,
    pub exit: Receiver<()>,
    pub new_events_receiver: tokio::sync::broadcast::Receiver<Vec<SuiEvent>>,
    end_of_publish: bool,
}

impl DWalletMPCService {
    pub fn new(
        epoch_store: Arc<AuthorityPerEpochStore>,
        exit: Receiver<()>,
        consensus_adapter: Arc<dyn SubmitToConsensus>,
        node_config: NodeConfig,
        sui_client: Arc<SuiConnectorClient>,
        dwallet_checkpoint_service: Arc<dyn DWalletCheckpointServiceNotify + Send + Sync>,
        network_keys_receiver: Receiver<Arc<HashMap<ObjectID, DWalletNetworkEncryptionKeyData>>>,
        new_events_receiver: tokio::sync::broadcast::Receiver<Vec<SuiEvent>>,
        next_epoch_committee_receiver: Receiver<Committee>,
        dwallet_mpc_metrics: Arc<DWalletMPCMetrics>,
    ) -> Self {
        let validator_name = epoch_store.name;
        let committee = epoch_store.committee().clone();
        let epoch_id = epoch_store.epoch();
        let packages_config = epoch_store.packages_config.clone();

        let network_dkg_third_round_delay = epoch_store
            .protocol_config()
<<<<<<< HEAD
            .network_dkg_third_round_delay() as usize;

        let decryption_key_reconfiguration_third_round_delay = epoch_store
            .protocol_config()
            .decryption_key_reconfiguration_third_round_delay()
            as usize;
=======
            .network_dkg_third_round_delay();

        let decryption_key_reconfiguration_third_round_delay = epoch_store
            .protocol_config()
            .decryption_key_reconfiguration_third_round_delay();
>>>>>>> 81b21d31

        let dwallet_mpc_manager = DWalletMPCManager::new(
            validator_name,
            committee,
            epoch_id,
            packages_config,
            network_keys_receiver,
            next_epoch_committee_receiver,
            node_config,
            network_dkg_third_round_delay,
            decryption_key_reconfiguration_third_round_delay,
            dwallet_mpc_metrics,
        );

        Self {
            last_read_consensus_round: None,
            epoch_store: epoch_store.clone(),
            consensus_adapter,
            sui_client: sui_client.clone(),
            dwallet_checkpoint_service,
            dwallet_mpc_manager,
            new_events_receiver,
            exit,
            end_of_publish: false,
        }
    }

    async fn sync_last_session_to_complete_in_current_epoch(&mut self) {
        let coordinator_state = self.sui_client.must_get_dwallet_coordinator_inner().await;

        let DWalletCoordinatorInner::V1(inner) = coordinator_state;
        self.dwallet_mpc_manager
            .sync_last_session_to_complete_in_current_epoch(
                inner
                    .sessions_manager
                    .last_user_initiated_session_to_complete_in_current_epoch,
            );
    }

    /// Starts the DWallet MPC service.
    ///
    /// This service periodically reads DWallet MPC messages from the local database
    /// at intervals defined by [`READ_INTERVAL_SECS`] seconds.
    /// The messages are then forwarded to the
    /// [`DWalletMPCManager`] for processing.
    ///
    /// The service automatically terminates when an epoch switch occurs.
    pub async fn spawn(&mut self) {
        // Process all MPC completed session outputs we bootstrapped from storage
        // before starting execution, to avoid their computation.
        if !self.bootstrap_completed_sessions() {
            return;
        }

        info!(
            validator=?self.epoch_store.name,
            bootstrapped_sessions=?self.dwallet_mpc_manager.mpc_sessions.keys().copied().collect::<Vec<_>>(),
            "Spawning dWallet MPC Service"
        );
        let mut loop_index = 0;
        loop {
            let mut events = vec![];

            // Load events from Sui every 30 seconds (1500 * READ_INTERVAL_MS=20ms = 30,000ms = 30s).
            // Note: when we spawn, `loop_index == 0`, so we fetch uncompleted events on spawn.
            if loop_index % 1500 == 0 {
                events = self.fetch_uncompleted_events().await;
            }
            loop_index += 1;
            match self.exit.has_changed() {
                Ok(true) => {
                    warn!(
                        our_epoch_id=self.dwallet_mpc_manager.epoch_id,
                        authority=?self.epoch_store.name,
                        "DWalletMPCService exit signal received"
                    );
                    break;
                }
                Err(err) => {
                    warn!(
                        err=?err,
                        authority=?self.epoch_store.name,
                        our_epoch_id=self.dwallet_mpc_manager.epoch_id,
                        "DWalletMPCService exit channel was shutdown incorrectly"
                    );
                    break;
                }
                Ok(false) => (),
            };

            if self.dwallet_mpc_manager.recognized_self_as_malicious {
                error!(
                    authority=?self.epoch_store.name,
                    "the node has identified itself as malicious, breaking from MPC service loop"
                );

                // This signifies a bug, we can't proceed before we fix it.
                break;
            }

            debug!("Running DWalletMPCService loop");
            self.sync_last_session_to_complete_in_current_epoch().await;

            // Receive **new** dWallet MPC events and save them in the local DB.
            match self.receive_new_sui_events() {
                Ok(new_events) => events.extend(new_events),
                Err(e) => {
                    error!(
                    error=?e,
                    "failed to receive dWallet MPC events");
                    continue;
                }
            };

            self.dwallet_mpc_manager.handle_sui_db_event_batch(events);

            if !self.process_consensus_rounds_from_storage() {
                // If we failed to process consensus rounds from storage
                // we should try again in the next iteration.
                info!(
                    last_read_consensus_round=?self.last_read_consensus_round,
                    "Retrying in the next iteration to process consensus rounds from storage"
                );

                continue;
            }

            let completed_computation_results = self
                .dwallet_mpc_manager
                .perform_cryptographic_computation()
                .await;

<<<<<<< HEAD
            self.handle_and_broadcast_computation_results(completed_computation_results)
=======
            self.handle_computation_results_and_submit_to_consensus(completed_computation_results)
>>>>>>> 81b21d31
                .await;

            tokio::time::sleep(Duration::from_millis(READ_INTERVAL_MS)).await;
        }
    }

    /// Bootstrap all completed MPC sessions from the local DB for current epoch.
    /// Return `true` if bootstrapping was successful, `false` otherwise.
    fn bootstrap_completed_sessions(&mut self) -> bool {
        let Ok(tables) = self.epoch_store.tables() else {
            warn!("failed to load DB tables from the epoch store");
            return false;
        };
        let bootstrapping_completed_sessions = tables.get_dwallet_mpc_completed_sessions_iter();

        let mut last_bootstrapped_consensus_round = None;
        for bootstrapping_completed_session in bootstrapping_completed_sessions {
            match bootstrapping_completed_session {
                Ok((round, completed_sessions)) => {
                    self.process_completed_mpc_session_identifiers(&completed_sessions);
                    last_bootstrapped_consensus_round = Some(round);
                }
                Err(e) => {
                    error!(
                        err=?e,
                        last_bootstrapped_consensus_round,
                        "failed to load all completed MPC sessions from the local DB during bootstrapping"
                    );
                    return false;
                }
            }
        }

        true
    }

    fn process_consensus_rounds_from_storage(&mut self) -> bool {
        let Ok(tables) = self.epoch_store.tables() else {
            warn!("failed to load DB tables from the epoch store");
            return false;
        };

        let next_consensus_round = self
            .last_read_consensus_round
            .map(|round| round + 1)
            .unwrap_or_default();
        let mpc_messages_iter = tables.get_dwallet_mpc_messages_iter(next_consensus_round);
        let mpc_outputs_iter = tables.get_dwallet_mpc_outputs_iter(next_consensus_round);
        let verified_dwallet_checkpoint_messages_iter =
            tables.get_verified_dwallet_checkpoint_messages_iter(next_consensus_round);

        let zipped_consensus_rounds_iter = izip!(
            mpc_messages_iter,
            mpc_outputs_iter,
            verified_dwallet_checkpoint_messages_iter
        );

        for (
            mpc_messages_iteration_result,
            mpc_outputs_iteration_result,
            verified_dwallet_checkpoint_messages_iteration_result,
        ) in zipped_consensus_rounds_iter
        {
            let Ok((mpc_messages_consensus_round, mpc_messages)) = mpc_messages_iteration_result
            else {
                error!("failed to load DWallet MPC messages from the local DB");

                return false;
            };
            let Ok((mpc_outputs_consensus_round, mpc_outputs)) = mpc_outputs_iteration_result
            else {
                error!("failed to load DWallet MPC outputs from the local DB");

                return false;
            };
            let Ok((
                verified_dwallet_checkpoint_messages_consensus_round,
                verified_dwallet_checkpoint_messages,
            )) = verified_dwallet_checkpoint_messages_iteration_result
            else {
                error!("Failed to load verified DWallet checkpoint messages from the local DB");

                return false;
            };
            if mpc_messages_consensus_round != mpc_outputs_consensus_round
                || mpc_messages_consensus_round
                    != verified_dwallet_checkpoint_messages_consensus_round
            {
                error!(
                        ?mpc_messages_consensus_round,
                        ?mpc_outputs_consensus_round,
                        ?verified_dwallet_checkpoint_messages_consensus_round,
                        "the consensus rounds of MPC messages, MPC outputs and checkpoint messages do not match"
                    );

                return false;
            }

            let consensus_round = mpc_messages_consensus_round;

            if self.last_read_consensus_round >= Some(consensus_round) {
                error!(
                    consensus_round,
                    last_read_consensus_round=?self.last_read_consensus_round,
                    "consensus round must be in a ascending order, should never happen"
                );

                return false;
            }

            // Let's start processing the MPC messages for the current round.
            self.dwallet_mpc_manager
                .handle_consensus_round_messages(consensus_round, mpc_messages);

            // Not let's move to process MPC outputs for the current round.
            let mut checkpoint_messages = vec![];
            let mut completed_sessions = vec![];
            for output in &mpc_outputs {
                let output_result = self.dwallet_mpc_manager.handle_dwallet_db_output(output);
                let session_identifier = output.session_request.session_identifier;
                match output_result {
                    Ok(output_result) => match output_result.result {
                        OutputVerificationStatus::FirstQuorumReached(m) => {
                            checkpoint_messages.extend(m);
                            completed_sessions.push(session_identifier);
                            let output_digest = keccak256_digest(&output.output);

                            info!(
                                authority=?self.epoch_store.name,
                                ?output_digest,
                                consensus_round,
                                ?session_identifier,
                                "MPC output is verified and reached quorum"
                            );
                        }
                        OutputVerificationStatus::Malicious => {
                            warn!(
                                ?output,
                                consensus_round,
                                ?session_identifier,
                                "MPC output is marked as malicious, skipping it"
                            );
                        }
                        OutputVerificationStatus::NotEnoughVotes => {
                            debug!(
                                ?output,
                                consensus_round,
                                ?session_identifier,
                                "MPC output does not have enough votes, skipping it"
                            );
                        }
                        OutputVerificationStatus::AlreadyCommitted => {
                            debug!(
                                ?output,
                                consensus_round,
                                ?session_identifier,
                                "MPC output is already committed, skipping it"
                            );
                        }
                    },
                    Err(e) => {
                        error!(err=?e, ?output,"failed to load verify MPC output from the local DB");
                        return false;
                    }
                };
            }
            self.process_completed_mpc_session_identifiers(&completed_sessions);

            // Now we have the MPC outputs for the current round, we can
            // add messages from the consensus output such as EndOfPublish.
            checkpoint_messages.extend(verified_dwallet_checkpoint_messages);

            if !self.end_of_publish {
                let final_round = checkpoint_messages
                    .iter()
                    .last()
                    .is_some_and(|msg| matches!(msg, DWalletCheckpointMessageKind::EndOfPublish));
                if final_round {
                    self.end_of_publish = true;

                    info!(
                        authority=?self.epoch_store.name,
                        epoch=?self.epoch_store.epoch(),
                        consensus_round,
                        "End of publish reached, no more dwallet checkpoints will be processed for this epoch"
                    );
                }
                let pending_checkpoint = PendingDWalletCheckpoint::V1(PendingDWalletCheckpointV1 {
                    messages: checkpoint_messages.clone(),
                    details: PendingDWalletCheckpointInfo {
                        checkpoint_height: consensus_round,
                    },
                });
                if let Err(e) = self
                    .epoch_store
                    .insert_pending_dwallet_checkpoint(pending_checkpoint)
                {
                    error!(
                            err=?e,
                            ?consensus_round,
                            ?checkpoint_messages,
                            "failed to insert pending checkpoint into the local DB"
                    );
                    return false;
                };
                debug!(
                    ?consensus_round,
                    "Notifying checkpoint service about new pending checkpoint(s)",
                );
                // Only after batch is written, notify checkpoint service to start building any new
                // pending checkpoints.
                if let Err(e) = self.dwallet_checkpoint_service.notify_checkpoint() {
                    error!(
                        err=?e,
                        ?consensus_round,
                        "failed to notify checkpoint service about new pending checkpoint(s)"
                    );
                    return false;
                }
            }

            if let Err(e) = self
                .epoch_store
                .insert_dwallet_mpc_completed_sessions(&consensus_round, &completed_sessions)
            {
                error!(
                    err=?e,
                    ?consensus_round,
                    ?completed_sessions,
                    "failed to insert completed MPC sessions into the local DB"
                );
            }
            self.last_read_consensus_round = Some(consensus_round);
        }

        true
    }

    /// Process completed MPC sessions from the MPC Output Verifier or from the local DB.
    /// If the session exists, mark is as [`MPCSessionStatus::Finished`].
    /// Otherwise, create a new session with that status, to avoid re-running the computation for it.
    fn process_completed_mpc_session_identifiers(
        &mut self,
        completed_sessions: &Vec<SessionIdentifier>,
    ) {
        debug!(
            validator=?self.epoch_store.name,
            completed_sessions=?completed_sessions,
            "Process completed session identifiers"
        );

        for session_identifier in completed_sessions {
            // If no session with SID `session_identifier` exist, create a new one.
            if !self
                .dwallet_mpc_manager
                .mpc_sessions
                .contains_key(session_identifier)
            {
                self.dwallet_mpc_manager
                    .new_mpc_session(session_identifier, None)
            }

            // Now this session is guaranteed to exist, so safe to `unwrap()`.
            let session = self
                .dwallet_mpc_manager
                .mpc_sessions
                .get_mut(session_identifier)
                .unwrap();

            // Mark the session as completed, but *don't remove it from the map* (important!)
            session.clear_data();
            session.status = MPCSessionStatus::Finished;
        }
    }

<<<<<<< HEAD
    async fn handle_and_broadcast_computation_results(
=======
    async fn handle_computation_results_and_submit_to_consensus(
>>>>>>> 81b21d31
        &mut self,
        completed_computation_results: HashMap<
            ComputationId,
            DwalletMPCResult<
                mpc::AsynchronousRoundResult<
                    MPCMessage,
                    MPCPrivateOutput,
                    SerializedWrappedMPCPublicOutput,
                >,
            >,
        >,
    ) {
        let committee = self.epoch_store.committee().clone();
        let validator_name = &self.epoch_store.name;
        let party_id = self.dwallet_mpc_manager.party_id;

        for (computation_id, computation_result) in completed_computation_results {
            let session_identifier = computation_id.session_identifier;
            let mpc_round = computation_id.mpc_round;
            let consensus_adapter = self.consensus_adapter.clone();
            let epoch_store = self.epoch_store.clone();

            if let Some(session) = self
                .dwallet_mpc_manager
                .mpc_sessions
                .get(&session_identifier)
            {
                if session.status == MPCSessionStatus::Active {
                    if let Some(mpc_event_data) = session.mpc_event_data.clone() {
                        match computation_result {
                            Ok(AsynchronousRoundResult::Advance {
                                malicious_parties: _,
                                message,
                            }) => {
                                info!(
                                    ?session_identifier,
                                    validator=?validator_name,
                                    ?mpc_round,
                                    "Advanced MPC session"
                                );
                                let message = self.new_dwallet_mpc_message(
                                    session_identifier,
                                    mpc_round,
                                    message,
                                    mpc_event_data,
                                );

                                if let Err(err) = consensus_adapter
                                    .submit_to_consensus(&[message], &epoch_store)
                                    .await
                                {
                                    error!(
                                        ?session_identifier,
                                        validator=?validator_name,
                                        ?mpc_round,
                                        err=?err,
                                        "failed to submit an MPC message to consensus"
                                    );
                                }
                            }
                            Ok(AsynchronousRoundResult::Finalize {
                                malicious_parties,
                                private_output: _,
                                public_output,
                            }) => {
                                info!(
                                    ?session_identifier,
                                    validator=?validator_name,
                                    "Reached output for session"
                                );
                                let consensus_adapter = self.consensus_adapter.clone();
                                if !malicious_parties.is_empty() {
                                    let malicious_authorities = party_ids_to_authority_names(
                                        &malicious_parties,
                                        &committee,
                                    );

                                    error!(
                                        ?session_identifier,
                                            validator=?validator_name,
                                            ?malicious_parties,
                                            ?malicious_authorities,
                                        "malicious parties detected upon MPC session finalize",
                                    );

                                    self.dwallet_mpc_manager
                                        .record_malicious_actors(&malicious_authorities);
                                }

                                match bcs::to_bytes(&MPCSessionPublicOutput::CompletedSuccessfully(
                                    public_output.clone(),
                                )) {
                                    Ok(public_output) => {
                                        let consensus_message = self
                                            .new_dwallet_mpc_output_message(
                                                session_identifier,
                                                public_output,
                                                mpc_event_data,
                                            );

                                        if let Err(err) = consensus_adapter
                                            .submit_to_consensus(&[consensus_message], &epoch_store)
                                            .await
                                        {
                                            error!(
                                            ?session_identifier,
                                                    validator=?validator_name,
                                                    err=?err,
                                                    "failed to submit an MPC output message to consensus",
                                                );
                                        }
                                    }
                                    Err(e) => {
                                        error!(
                                            ?session_identifier,
                                            validator=?validator_name,
                                            error=?e,
                                            ?public_output,
                                            "failed to serialize an MPC output",
                                        );
                                    }
                                }
                            }
                            Err(DwalletMPCError::TWOPCMPCThresholdNotReached) => {
                                error!(
                                    err=?DwalletMPCError::TWOPCMPCThresholdNotReached,
                                        ?session_identifier,
                                    validator=?validator_name,
                                    mpc_round,
                                    party_id,
                                    "MPC session failed"
                                );

                                let consensus_round = computation_id.consensus_round.expect("consensus round must be set for the computation ID of a computation that got a threshold not reached error");
                                self.dwallet_mpc_manager.record_threshold_not_reached(
                                    consensus_round,
                                    computation_id.session_identifier,
                                )
                            }
                            Err(err) => {
                                error!(
                                        ?session_identifier,
                                    validator=?validator_name,
                                    ?mpc_round,
                                    party_id,
                                        error=?err,
                                    "failed to advance the MPC session, rejecting."
                                );

                                let consensus_adapter = self.consensus_adapter.clone();
                                match bcs::to_bytes(&MPCSessionPublicOutput::SessionFailed) {
                                    Ok(public_output) => {
                                        let consensus_message = self
                                            .new_dwallet_mpc_output_message(
                                                session_identifier,
                                                public_output,
                                                mpc_event_data,
                                            );

                                        if let Err(err) = consensus_adapter
                                            .submit_to_consensus(&[consensus_message], &epoch_store)
                                            .await
                                        {
                                            error!(
                            ?session_identifier,
                            validator=?validator_name,
                            error=?err,
                            "failed to submit an MPC SessionFailed message to consensus");
                                        }
                                    }
                                    Err(e) => {
                                        error!(
                                            ?session_identifier,
                                            validator=?validator_name,
                                            error=?e,
                                            "failed to serialize an MPCSessionPublicOutput::SessionFailed MPC output",
                                        );
                                    }
                                }
                            }
                        }
                    } else {
                        error!(
                            should_never_happen =? true,
                            ?session_identifier,
                            validator=?validator_name,
                            ?mpc_round,
                            "no mpc_event_data for a session for which a computation update was received"
                        );
                    }
                } else {
                    warn!(
                        ?session_identifier,
                        validator=?validator_name,
                        ?mpc_round,
                        "received a computation update for an non-active MPC session"
                    );
                }
            } else {
                error!(
                    should_never_happen =? true,
                    ?session_identifier,
                    validator=?validator_name,
                    ?mpc_round,
                    "failed to retrieve MPC session for which a computation update was received"
                );
            }
        }
    }

    /// Create a new consensus transaction with the message to be sent to the other MPC parties.
    /// Returns Error only if the epoch switched in the middle and was not available.
    fn new_dwallet_mpc_message(
        &self,
        session_identifier: SessionIdentifier,
<<<<<<< HEAD
        mpc_round: usize,
=======
        mpc_round: u64,
>>>>>>> 81b21d31
        message: MPCMessage,
        mpc_event_data: MPCEventData,
    ) -> ConsensusTransaction {
        let epoch = self.epoch_store.epoch();

        let session_request = MPCSessionRequest {
            session_type: mpc_event_data.session_type,
            request_input: mpc_event_data.request_input.clone(),
            epoch,
            session_identifier,
            session_sequence_number: mpc_event_data.session_sequence_number,
            requires_network_key_data: mpc_event_data.requires_network_key_data,
            requires_next_active_committee: mpc_event_data.requires_next_active_committee,
        };

        ConsensusTransaction::new_dwallet_mpc_message(
            self.epoch_store.name,
            message,
            session_identifier,
            mpc_round,
            session_request,
        )
    }

    /// Create a new consensus transaction with the flow result (output) to be
    /// sent to the other MPC parties.
    /// Errors if the epoch was switched in the middle and was not available.
    fn new_dwallet_mpc_output_message(
        &self,
        session_identifier: SessionIdentifier,
        output: Vec<u8>,
        mpc_event_data: MPCEventData,
    ) -> ConsensusTransaction {
        let epoch = self.epoch_store.epoch();

        ConsensusTransaction::new_dwallet_mpc_output(
            self.epoch_store.name,
            output,
            MPCSessionRequest {
                session_type: mpc_event_data.session_type,
                session_identifier,
                session_sequence_number: mpc_event_data.session_sequence_number,
                request_input: mpc_event_data.request_input.clone(),
                epoch,
                requires_network_key_data: mpc_event_data.requires_network_key_data,
                requires_next_active_committee: mpc_event_data.requires_next_active_committee,
            },
        )
    }
}<|MERGE_RESOLUTION|>--- conflicted
+++ resolved
@@ -75,20 +75,11 @@
 
         let network_dkg_third_round_delay = epoch_store
             .protocol_config()
-<<<<<<< HEAD
-            .network_dkg_third_round_delay() as usize;
-
-        let decryption_key_reconfiguration_third_round_delay = epoch_store
-            .protocol_config()
-            .decryption_key_reconfiguration_third_round_delay()
-            as usize;
-=======
             .network_dkg_third_round_delay();
 
         let decryption_key_reconfiguration_third_round_delay = epoch_store
             .protocol_config()
             .decryption_key_reconfiguration_third_round_delay();
->>>>>>> 81b21d31
 
         let dwallet_mpc_manager = DWalletMPCManager::new(
             validator_name,
@@ -221,11 +212,7 @@
                 .perform_cryptographic_computation()
                 .await;
 
-<<<<<<< HEAD
-            self.handle_and_broadcast_computation_results(completed_computation_results)
-=======
             self.handle_computation_results_and_submit_to_consensus(completed_computation_results)
->>>>>>> 81b21d31
                 .await;
 
             tokio::time::sleep(Duration::from_millis(READ_INTERVAL_MS)).await;
@@ -501,11 +488,7 @@
         }
     }
 
-<<<<<<< HEAD
-    async fn handle_and_broadcast_computation_results(
-=======
     async fn handle_computation_results_and_submit_to_consensus(
->>>>>>> 81b21d31
         &mut self,
         completed_computation_results: HashMap<
             ComputationId,
@@ -721,11 +704,7 @@
     fn new_dwallet_mpc_message(
         &self,
         session_identifier: SessionIdentifier,
-<<<<<<< HEAD
-        mpc_round: usize,
-=======
         mpc_round: u64,
->>>>>>> 81b21d31
         message: MPCMessage,
         mpc_event_data: MPCEventData,
     ) -> ConsensusTransaction {
