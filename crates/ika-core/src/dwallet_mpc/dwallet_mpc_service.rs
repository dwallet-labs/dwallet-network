//! This module contains the DWalletMPCService struct.
//! It is responsible to read DWallet MPC messages from the
//! local DB every [`READ_INTERVAL_MS`] seconds
//! and forward them to the [`DWalletMPCManager`].

use crate::authority::authority_per_epoch_store::AuthorityPerEpochStore;
use crate::consensus_adapter::SubmitToConsensus;
use crate::dwallet_mpc::dwallet_mpc_metrics::DWalletMPCMetrics;
use crate::dwallet_mpc::mpc_manager::{DWalletMPCDBMessage, DWalletMPCManager};
use crate::dwallet_mpc::session_info_from_event;
use dwallet_mpc_types::dwallet_mpc::{MPCSessionStatus, NetworkDecryptionKeyPublicData};
use ika_config::NodeConfig;
use ika_sui_client::SuiConnectorClient;
use ika_types::committee::Committee;
use ika_types::error::{IkaError, IkaResult};
use ika_types::messages_dwallet_mpc::{DBSuiEvent, DWalletMPCEvent};
use ika_types::sui::{DWalletCoordinatorInner, SystemInner};
use std::collections::HashMap;
use std::sync::Arc;
use std::time::Duration;
use sui_json_rpc_types::SuiEvent;
use sui_types::base_types::{EpochId, ObjectID};
use sui_types::event::EventID;
use sui_types::messages_consensus::Round;
use tokio::sync::broadcast::error::TryRecvError;
use tokio::sync::watch::Receiver;
use tokio::sync::Notify;
use tracing::{debug, error, info, warn};
use typed_store::Map;

const READ_INTERVAL_MS: u64 = 100;

pub struct DWalletMPCService {
    last_read_consensus_round: Round,
    #[allow(dead_code)]
    read_messages: usize,
    epoch_store: Arc<AuthorityPerEpochStore>,
    epoch_id: EpochId,
    #[allow(dead_code)]
    notify: Arc<Notify>,
    sui_client: Arc<SuiConnectorClient>,
    dwallet_mpc_manager: DWalletMPCManager,
    pub exit: Receiver<()>,
    pub network_keys_receiver: Receiver<Arc<HashMap<ObjectID, NetworkDecryptionKeyPublicData>>>,
    pub new_events_receiver: tokio::sync::broadcast::Receiver<Vec<SuiEvent>>,
}

impl DWalletMPCService {
    pub async fn new(
        epoch_store: Arc<AuthorityPerEpochStore>,
        exit: Receiver<()>,
        consensus_adapter: Arc<dyn SubmitToConsensus>,
        node_config: NodeConfig,
        sui_client: Arc<SuiConnectorClient>,
        network_keys_receiver: Receiver<Arc<HashMap<ObjectID, NetworkDecryptionKeyPublicData>>>,
        new_events_receiver: tokio::sync::broadcast::Receiver<Vec<SuiEvent>>,
        next_epoch_committee_receiver: Receiver<Committee>,
        dwallet_mpc_metrics: Arc<DWalletMPCMetrics>,
    ) -> Self {
        let dwallet_mpc_manager = DWalletMPCManager::must_create_dwallet_mpc_manager(
            consensus_adapter.clone(),
            epoch_store.clone(),
            next_epoch_committee_receiver,
            node_config,
            dwallet_mpc_metrics,
        )
        .await;
        Self {
            last_read_consensus_round: 0,
            read_messages: 0,
            epoch_store: epoch_store.clone(),
            epoch_id: epoch_store.epoch(),
            notify: Arc::new(Notify::new()),
            sui_client: sui_client.clone(),
            dwallet_mpc_manager,
            network_keys_receiver,
            new_events_receiver,
            exit,
        }
    }

    async fn update_last_session_to_complete_in_current_epoch(&mut self) {
        let system_inner = self.sui_client.must_get_system_inner_object().await;
        let SystemInner::V1(system_inner) = system_inner;
        if let Some(dwallet_coordinator_id) = system_inner.dwallet_2pc_mpc_coordinator_id {
            let coordinator_state = self
                .sui_client
                .must_get_dwallet_coordinator_inner(dwallet_coordinator_id)
                .await;
            let DWalletCoordinatorInner::V1(inner_state) = coordinator_state;
            self.dwallet_mpc_manager
                .update_last_session_to_complete_in_current_epoch(
                    inner_state
                        .session_management
                        .last_session_to_complete_in_current_epoch,
                );
        }
    }

    /// Load missed events from the Sui network.
    /// These events are from different Epochs, not necessarily the current one.
    ///
    async fn load_missed_events(&mut self) {
        let epoch_store = self.epoch_store.clone();
        loop {
            let Ok(events) = self
                .sui_client
                .get_dwallet_mpc_missed_events(epoch_store.epoch())
                .await
            else {
                error!("failed to fetch missed dWallet MPC events from Sui");
                tokio::time::sleep(Duration::from_secs(2)).await;
                continue;
            };
            for event in events {
                match session_info_from_event(event.clone(), &epoch_store.packages_config) {
                    Ok(Some(mut session_info)) => {
                        // We modify the session info to include the current epoch ID,
                        // or else
                        // this event will be ignored while handled.
                        session_info.epoch = self.epoch_id;
                        self.dwallet_mpc_manager
                            .handle_dwallet_db_event(DWalletMPCEvent {
                                event,
                                session_info: session_info.clone(),
                            })
                            .await;
                        info!(
                            session_identifier=?session_info.session_identifier,
                            session_type=?session_info.session_type,
                            mpc_round=?session_info.mpc_round,
                            "Successfully processed a missed event from Sui"
                        );
                    }
                    Ok(None) => {
                        warn!("Received an event that does not trigger the start of an MPC flow");
                    }
                    Err(e) => {
                        error!(
                            erorr=?e,
                            "error while processing a missed event"
                        );
                    }
                }
            }
            return;
        }
    }

    async fn update_network_keys(&mut self) {
        match self.network_keys_receiver.has_changed() {
            Ok(has_changed) => {
                if has_changed {
                    let new_keys = self.network_keys_receiver.borrow_and_update();
                    for (key_id, key_data) in new_keys.iter() {
                        info!("Updating network key for key_id: {:?}", key_id);
                        self.dwallet_mpc_manager
                            .network_keys
                            .update_network_key(
                                *key_id,
                                key_data,
                                &self.dwallet_mpc_manager.weighted_threshold_access_structure,
                            )
                            .unwrap_or_else(|err| error!(?err, "failed to store network keys"));
                    }
                }
            }
            Err(err) => {
                error!(?err, "failed to check network keys receiver");
            }
        }
    }

    /// Starts the DWallet MPC service.
    ///
    /// This service periodically reads DWallet MPC messages from the local database
    /// at intervals defined by [`READ_INTERVAL_SECS`] seconds.
    /// The messages are then forwarded to the
    /// [`DWalletMPCManager`] for processing.
    ///
    /// The service automatically terminates when an epoch switch occurs.
    pub async fn spawn(&mut self) {
        let mut loop_index = 0;
        loop {
            // Load events from Sui every 5 minutes.
            if loop_index % 3_000 == 0 {
                self.load_missed_events().await;
            }
            loop_index += 1;
            match self.exit.has_changed() {
                Ok(true) => {
                    warn!("DWalletMPCService exit signal received");
                    break;
                }
                Err(err) => {
                    warn!(err=?err, "DWalletMPCService exit channel was shutdown incorrectly");
                    break;
                }
                Ok(false) => (),
            };
            tokio::time::sleep(Duration::from_millis(READ_INTERVAL_MS)).await;

            if self.dwallet_mpc_manager.recognized_self_as_malicious {
                error!(
                    authority=?self.epoch_store.name,
                    "the node has identified itself as malicious and is no longer participating in MPC protocols"
                );
                tokio::time::sleep(Duration::from_secs(120)).await;
                continue;
            }
            self.update_network_keys().await;

            debug!("Running DWalletMPCService loop");
            self.dwallet_mpc_manager
                .cryptographic_computations_orchestrator
                .check_for_completed_computations();
            self.update_last_session_to_complete_in_current_epoch()
                .await;
            let Ok(tables) = self.epoch_store.tables() else {
                warn!("failed to load DB tables from the epoch store");
                continue;
            };
            let Ok(completed_sessions) = self
                .epoch_store
                .load_dwallet_mpc_completed_sessions_from_round(self.last_read_consensus_round + 1)
                .await
            else {
                error!("failed to load dWallet MPC completed sessions from the local DB");
                continue;
            };

            let mut completed_sessions_ids = Vec::new();
            for session_id in completed_sessions {
                if let Some(session) = self.dwallet_mpc_manager.mpc_sessions.get_mut(&session_id) {
                    session.clear_data();
                    session.status = MPCSessionStatus::Finished;
                    completed_sessions_ids.push(session.session_identifier);
                }
            }

<<<<<<< HEAD
            if !completed_sessions_ids.is_empty() {
                // Delete all completed sessions from the local DB.
                if let Ok(tables) = self.epoch_store.tables() {
                    let mut batch = tables
                        .dwallet_mpc_events_for_pending_and_active_sessions
                        .batch();
                    if let Err(e) = batch.delete_batch(
                        &tables.dwallet_mpc_events_for_pending_and_active_sessions,
                        completed_sessions_ids.clone(),
                    ) {
                        error!(
                            error=?e,
                            session_id=?completed_sessions_ids,
                            "failed to delete batch for session"
                        );
                    }
                    if let Err(e) = batch.write() {
                        error!(
                            error=?e,
                            session_id=?completed_sessions_ids,
                            "failed to write batch for session"
                        );
                    }
                }
            }

            // Read **new** dWallet MPC events from sui that were previously stored in `perpetual_tables`.
            // Saves them to the local DB.
            if let Err(e) = self.epoch_store.read_new_sui_events().await {
                error!(
                    error=?e,
                    "failed to load dWallet MPC events from the local DB");
                continue;
            };

            // Read all dWallet MPC events for uncompleted sessions from the local DB and handle them.
            let dwallet_mpc_events_for_pending_and_active_sessions = match self.epoch_store.tables() {
                Ok(tables) => tables.get_all_dwallet_mpc_events_for_pending_and_active_sessions().unwrap_or_else(|e| {
                    error!(error=?e, "failed to get all dWallet MPC events for uncompleted sessions");
                    vec![]
                }),
=======
            // Receive **new** dWallet MPC events and save them in the local DB.
            let events = match self.receive_new_sui_events() {
                Ok(events) => events,
>>>>>>> 9a53629f
                Err(e) => {
                    error!(
                    error=?e,
                    "failed to receive dWallet MPC events");
                    continue;
                }
            };

            // If session is already exists with event information, it will be ignored.
            for event in events {
                self.dwallet_mpc_manager
                    .handle_dwallet_db_event(event)
                    .await;
            }
            let mpc_msgs_iter = tables
                .dwallet_mpc_messages
                .safe_iter_with_bounds(Some(self.last_read_consensus_round + 1), None)
                .collect::<Result<Vec<_>, _>>();
            let mpc_msgs_iter = match mpc_msgs_iter {
                Ok(iter) => iter,
                Err(e) => {
                    error!(err=?e, "failed to load DWallet MPC messages from the local DB");
                    continue;
                }
            };

            for (round, messages) in mpc_msgs_iter {
                self.last_read_consensus_round = round;
                for message in messages {
                    self.dwallet_mpc_manager
                        .handle_dwallet_db_message(message)
                        .await;
                }
                self.dwallet_mpc_manager
                    .handle_dwallet_db_message(DWalletMPCDBMessage::EndOfDelivery)
                    .await;
            }

            self.dwallet_mpc_manager
                .handle_dwallet_db_message(DWalletMPCDBMessage::PerformCryptographicComputations)
                .await;
        }
    }

    /// Read events from perpetual tables, remove them, and store in the current epoch tables.
    fn receive_new_sui_events(&mut self) -> IkaResult<Vec<DWalletMPCEvent>> {
        let pending_events = match self.new_events_receiver.try_recv() {
            Ok(events) => events,
            Err(TryRecvError::Empty) => {
                debug!("No new Sui events to process");
                return Ok(vec![]);
            }
            Err(e) => {
                return Err(IkaError::ReveiverError(e.to_string()));
            }
        };

        let pending_events = pending_events
            .iter()
            .map(|e| {
                let serialized_event = bcs::to_bytes(&DBSuiEvent {
                    type_: e.type_.clone(),
                    contents: e.bcs.clone().into_bytes(),
                })
                .map_err(|e| IkaError::BCSError(e.to_string()))?;
                Ok((e.id, serialized_event))
            })
            .collect::<IkaResult<Vec<(EventID, Vec<u8>)>>>()?;
        let events: Vec<DWalletMPCEvent> = pending_events
            .iter()
            .filter_map(|(_id, event)| match bcs::from_bytes::<DBSuiEvent>(event) {
                Ok(event) => {
                    match session_info_from_event(event.clone(), &self.epoch_store.packages_config)
                    {
                        Ok(Some(session_info)) => {
                            info!(
                                mpc_protocol=?session_info.mpc_round,
                                session_identifier=?session_info.session_identifier,
                                validator=?self.epoch_store.name,
                                "Received start event for session"
                            );
                            let event = DWalletMPCEvent {
                                event,
                                session_info,
                            };
                            Some(event)
                        }
                        Ok(None) => {
                            warn!(
                                event=?event,
                                "Received an event that does not trigger the start of an MPC flow"
                            );
                            None
                        }
                        Err(e) => {
                            error!("error getting session info from event: {}", e);
                            None
                        }
                    }
                }
                Err(e) => {
                    error!("failed to deserialize event: {}", e);
                    None
                }
            })
            .collect();

        Ok(events)
    }
}<|MERGE_RESOLUTION|>--- conflicted
+++ resolved
@@ -238,53 +238,9 @@
                 }
             }
 
-<<<<<<< HEAD
-            if !completed_sessions_ids.is_empty() {
-                // Delete all completed sessions from the local DB.
-                if let Ok(tables) = self.epoch_store.tables() {
-                    let mut batch = tables
-                        .dwallet_mpc_events_for_pending_and_active_sessions
-                        .batch();
-                    if let Err(e) = batch.delete_batch(
-                        &tables.dwallet_mpc_events_for_pending_and_active_sessions,
-                        completed_sessions_ids.clone(),
-                    ) {
-                        error!(
-                            error=?e,
-                            session_id=?completed_sessions_ids,
-                            "failed to delete batch for session"
-                        );
-                    }
-                    if let Err(e) = batch.write() {
-                        error!(
-                            error=?e,
-                            session_id=?completed_sessions_ids,
-                            "failed to write batch for session"
-                        );
-                    }
-                }
-            }
-
-            // Read **new** dWallet MPC events from sui that were previously stored in `perpetual_tables`.
-            // Saves them to the local DB.
-            if let Err(e) = self.epoch_store.read_new_sui_events().await {
-                error!(
-                    error=?e,
-                    "failed to load dWallet MPC events from the local DB");
-                continue;
-            };
-
-            // Read all dWallet MPC events for uncompleted sessions from the local DB and handle them.
-            let dwallet_mpc_events_for_pending_and_active_sessions = match self.epoch_store.tables() {
-                Ok(tables) => tables.get_all_dwallet_mpc_events_for_pending_and_active_sessions().unwrap_or_else(|e| {
-                    error!(error=?e, "failed to get all dWallet MPC events for uncompleted sessions");
-                    vec![]
-                }),
-=======
             // Receive **new** dWallet MPC events and save them in the local DB.
             let events = match self.receive_new_sui_events() {
                 Ok(events) => events,
->>>>>>> 9a53629f
                 Err(e) => {
                     error!(
                     error=?e,
