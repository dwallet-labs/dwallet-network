--- conflicted
+++ resolved
@@ -14,13 +14,9 @@
 use ika_sui_client::SuiConnectorClient;
 use ika_types::committee::Committee;
 use ika_types::error::{IkaError, IkaResult};
-<<<<<<< HEAD
 use ika_types::messages_dwallet_mpc::{
-    DBSuiEvent, DWalletMPCEvent, DWalletNetworkDecryptionKeyData,
+    DBSuiEvent, DWalletMPCEvent, DWalletNetworkDecryptionKeyData, SessionIdentifier
 };
-=======
-use ika_types::messages_dwallet_mpc::{DBSuiEvent, DWalletMPCEvent, SessionIdentifier};
->>>>>>> ff94c1fc
 use ika_types::sui::{DWalletCoordinatorInner, SystemInner};
 use std::collections::{HashMap, HashSet};
 use std::sync::Arc;
@@ -42,12 +38,8 @@
     sui_client: Arc<SuiConnectorClient>,
     dwallet_mpc_manager: DWalletMPCManager,
     pub exit: Receiver<()>,
-<<<<<<< HEAD
     pub network_keys_receiver: Receiver<Arc<HashMap<ObjectID, DWalletNetworkDecryptionKeyData>>>,
-=======
-    pub network_keys_receiver: Receiver<Arc<HashMap<ObjectID, NetworkDecryptionKeyPublicData>>>,
     consensus_round_completed_sessions_receiver: mpsc::UnboundedReceiver<SessionIdentifier>,
->>>>>>> ff94c1fc
     pub new_events_receiver: tokio::sync::broadcast::Receiver<Vec<SuiEvent>>,
 }
 
@@ -180,7 +172,6 @@
                 if has_changed {
                     let new_keys = self.network_keys_receiver.borrow_and_update();
                     for (key_id, key_data) in new_keys.iter() {
-<<<<<<< HEAD
                         match instantiate_dwallet_mpc_network_decryption_key_shares_from_public_output(
                             key_data.current_epoch,
                             DWalletMPCNetworkKeyScheme::Secp256k1,
@@ -188,7 +179,7 @@
                             key_data.clone(),
                         ) {
                             Ok(key) => {
-                                info!(key_id=?key_id, "Updating the network key for key_id");
+                                info!(key_id=?key_id, "Updating (decrypting new shares) network key for key_id");
                                 self.dwallet_mpc_manager
                                     .network_keys
                                     .update_network_key(
@@ -206,20 +197,6 @@
                                 )
                             }
                         }
-=======
-                        info!(
-                            "Updating (decrypting new shares) network key for key_id: {:?}",
-                            key_id
-                        );
-                        self.dwallet_mpc_manager
-                            .network_keys
-                            .update_network_key(
-                                *key_id,
-                                key_data,
-                                &self.dwallet_mpc_manager.weighted_threshold_access_structure,
-                            )
-                            .unwrap_or_else(|err| error!(?err, "failed to store network keys"));
->>>>>>> ff94c1fc
                     }
                 }
             }
