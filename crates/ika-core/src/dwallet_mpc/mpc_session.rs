--- conflicted
+++ resolved
@@ -5,20 +5,11 @@
 use dwallet_mpc_types::dwallet_mpc::{MPCMessage, MPCSessionStatus};
 use group::PartyID;
 use ika_types::crypto::AuthorityPublicKeyBytes;
-<<<<<<< HEAD
-use itertools::Itertools;
-use mpc::WeightedThresholdAccessStructure;
-=======
->>>>>>> 81b21d31
 use std::collections::hash_map::Entry::Vacant;
 use std::collections::{HashMap, HashSet};
 use tracing::{debug, error, info};
 
-<<<<<<< HEAD
-use ika_types::messages_dwallet_mpc::{DWalletMPCMessage, MPCRequestInput, SessionIdentifier};
-=======
 use ika_types::messages_dwallet_mpc::{DWalletMPCMessage, SessionIdentifier};
->>>>>>> 81b21d31
 
 pub(crate) use crate::dwallet_mpc::mpc_session::mpc_event_data::MPCEventData;
 pub(crate) use input::{session_input_from_event, PublicInput};
@@ -34,43 +25,23 @@
     /// The status of the MPC session.
     pub(super) status: MPCSessionStatus,
 
-<<<<<<< HEAD
-    access_structure: WeightedThresholdAccessStructure,
-
-    /// The current MPC round number of the session.
-    /// Starts at `1` and increments after each successful advance of the session.
-    /// In round `1` We start the flow, without messages, from the event trigger.
-    pub(super) current_mpc_round: usize,
-=======
     /// The current MPC round number of the session.
     /// Starts at `1` and increments after each successful advance of the session.
     /// In round `1` We start the flow, without messages, from the event trigger.
     pub(super) current_mpc_round: u64,
->>>>>>> 81b21d31
 
     /// A map between an MPC round, and the list of consensus rounds at which we tried to
     /// advance and failed.
     /// The total number of attempts to advance that failed in the session can be
     /// computed by summing the number of failed attempts.
-<<<<<<< HEAD
-    pub(crate) mpc_round_to_threshold_not_reached_consensus_rounds: HashMap<usize, HashSet<u64>>,
-=======
     pub(crate) mpc_round_to_threshold_not_reached_consensus_rounds: HashMap<u64, HashSet<u64>>,
->>>>>>> 81b21d31
 
     pub(crate) mpc_event_data: Option<MPCEventData>,
 
     /// All the messages that have been received for this session from each party, by consensus round and then by MPC round.
     /// Used to build the input of messages to advance each round of the session.
     pub(super) messages_by_consensus_round:
-<<<<<<< HEAD
-        HashMap<u64, HashMap<usize, HashMap<PartyID, MPCMessage>>>,
-
-    network_dkg_third_round_delay: usize,
-    decryption_key_reconfiguration_third_round_delay: usize,
-=======
         HashMap<u64, HashMap<u64, HashMap<PartyID, MPCMessage>>>,
->>>>>>> 81b21d31
 }
 
 impl DWalletMPCSession {
@@ -79,14 +50,7 @@
         status: MPCSessionStatus,
         session_identifier: SessionIdentifier,
         party_id: PartyID,
-<<<<<<< HEAD
-        access_structure: WeightedThresholdAccessStructure,
         mpc_event_data: Option<MPCEventData>,
-        network_dkg_third_round_delay: usize,
-        decryption_key_reconfiguration_third_round_delay: usize,
-=======
-        mpc_event_data: Option<MPCEventData>,
->>>>>>> 81b21d31
     ) -> Self {
         Self {
             status,
@@ -95,14 +59,7 @@
             current_mpc_round: 1,
             mpc_round_to_threshold_not_reached_consensus_rounds: HashMap::new(),
             party_id,
-<<<<<<< HEAD
-            access_structure,
             mpc_event_data,
-            network_dkg_third_round_delay,
-            decryption_key_reconfiguration_third_round_delay,
-=======
-            mpc_event_data,
->>>>>>> 81b21d31
             validator_name,
         }
     }
@@ -111,237 +68,6 @@
         self.mpc_event_data = None;
         self.messages_by_consensus_round = HashMap::new();
     }
-<<<<<<< HEAD
-
-    /// Stores an incoming message, and increases the `current_mpc_round` upon seeing a message
-    /// sent from us for the current round.
-    /// This guarantees we are in sync, as our state mutates in sync with the view of the
-    /// consensus, which is shared with the other validators.
-    ///
-    /// This function performs no checks, it simply stores the message in the map.
-    ///
-    /// If a party sent a message twice, the second message will be ignored.
-    /// Whilst that is malicious, it has no effect since the messages come in order,
-    /// so all validators end up seeing the same map.
-    /// Other malicious activities like sending a message for a wrong round are also not
-    /// reported since they have no practical impact for similar reasons.
-    pub(crate) fn store_message(
-        &mut self,
-        consensus_round: u64,
-        sender_party_id: PartyID,
-        message: DWalletMPCMessage,
-    ) {
-        debug!(
-            session_identifier=?message.session_identifier,
-            from_authority=?message.authority,
-            receiving_authority=?self.validator_name,
-            mpc_round=?message.round_number,
-            message_size_bytes=?message.message.len(),
-            "Received a dWallet MPC message",
-        );
-
-        if sender_party_id == self.party_id && self.current_mpc_round <= message.round_number {
-            // Received a message from ourselves from the consensus, so it's safe to advance the round.
-            let mpc_protocol = self
-                .mpc_event_data
-                .as_ref()
-                .map(|event_data| event_data.request_input.to_string())
-                .unwrap_or_default();
-            let new_mpc_round = message.round_number + 1;
-            info!(
-                session_identifier=?message.session_identifier,
-                authority=?self.validator_name,
-                message_mpc_round=?message.round_number,
-                current_mpc_round=self.current_mpc_round,
-                new_mpc_round,
-                mpc_protocol,
-                "Advancing current MPC round",
-            );
-
-            self.current_mpc_round = new_mpc_round;
-        }
-
-        let consensus_round_messages_map = self
-            .messages_by_consensus_round
-            .entry(consensus_round)
-            .or_default();
-
-        let mpc_round_messages_map = consensus_round_messages_map
-            .entry(message.round_number)
-            .or_default();
-
-        if let Vacant(e) = mpc_round_messages_map.entry(sender_party_id) {
-            e.insert(message.message);
-        }
-    }
-
-    /// This function iterates over the messages from different parties sent for
-    /// different MPC rounds, ordered by the consensus round they were received.
-    ///
-    /// It builds a list of messages to advance the current round `current_mpc_round`,
-    /// using all the messages from the first consensus round to the first that satisfies the
-    /// following conditions:
-    /// - a quorum of messages from the previous round `current_mpc_round — 1` must exist
-    ///   (except for the first round, which is always ready to advance requiring no messages as input.)
-    /// - a minimum number of consensus rounds that was required to delay the execution
-    ///   (to allow more messages to come in before advancing)
-    ///   has passed since the first consensus round where we got a quorum for this round.
-    /// - This quorum must be "fresh", in the sense we never tried to advance with it before.
-    ///   There is only one case in which we attempt to advance the same round twice:
-    ///   when we get a threshold not reached error.
-    ///   Therefore, if such an error occurred for a consensus round, we don't stop the search,
-    ///   and wait for at least one new message to come in a later consensus round before returning
-    ///   the messages to advance with.
-    ///
-    /// Duplicate messages are ignored — the first message a party has sent for an MPC round
-    /// is always used.
-    pub(crate) fn build_messages_to_advance(
-        &self,
-    ) -> Option<(Option<u64>, HashMap<usize, HashMap<PartyID, MPCMessage>>)> {
-        // The first round needs no messages as input, and is always ready to advance.
-        if self.current_mpc_round == 1 {
-            return Some((None, HashMap::new()));
-        }
-
-        let threshold_not_reached_consensus_rounds_for_current_mpc_round = self
-            .mpc_round_to_threshold_not_reached_consensus_rounds
-            .get(&self.current_mpc_round)
-            .cloned()
-            .unwrap_or_default();
-        let rounds_to_delay = self.consensus_rounds_delay_for_mpc_round();
-        let mut delayed_rounds = 0;
-        let mut got_new_messages_since_last_threshold_not_reached = false;
-        let mut messages_for_advance: HashMap<usize, HashMap<PartyID, MPCMessage>> = HashMap::new();
-
-        let sorted_messages_by_consensus_round = self
-            .messages_by_consensus_round
-            .clone()
-            .into_iter()
-            .sorted_by(|(first_consensus_round, _), (second_consensus_round, _)| {
-                first_consensus_round.cmp(second_consensus_round)
-            });
-        for (consensus_round, consensus_round_messages) in sorted_messages_by_consensus_round {
-            // Update messages to advance the current round by joining the messages
-            // received at the current consensus round
-            // with the ones we collected so far, ignoring duplicates.
-            for (mpc_round, mpc_round_messages) in consensus_round_messages {
-                if mpc_round < self.current_mpc_round {
-                    for (sender_party_id, message) in mpc_round_messages {
-                        let mpc_round_messages_map =
-                            messages_for_advance.entry(mpc_round).or_default();
-
-                        if let Vacant(e) = mpc_round_messages_map.entry(sender_party_id) {
-                            // Always take the first message sent in consensus by a
-                            // particular party for a particular round.
-                            e.insert(message);
-                            got_new_messages_since_last_threshold_not_reached = true;
-                        }
-                    }
-                }
-            }
-
-            // Check if we have the threshold of messages for the previous round
-            // to advance to the next round.
-            let is_quorum_reached = if let Some(previous_round_messages) =
-                messages_for_advance.get(&(self.current_mpc_round - 1))
-            {
-                let previous_round_message_senders: HashSet<PartyID> =
-                    previous_round_messages.keys().cloned().collect();
-
-                self.access_structure
-                    .is_authorized_subset(&previous_round_message_senders)
-                    .is_ok()
-            } else {
-                false
-            };
-
-            if is_quorum_reached {
-                if delayed_rounds != rounds_to_delay {
-                    // Wait for the delay.
-                    // We set the map of messages by consensus round at each consensus round for
-                    // each session, even if no messages were received, so this count is
-                    // accurate as iterating the messages by consensus round goes through all
-                    // consensus rounds to date.
-                    delayed_rounds += 1;
-                } else if threshold_not_reached_consensus_rounds_for_current_mpc_round
-                    .contains(&consensus_round)
-                {
-                    // We already tried executing this MPC round at the current consensus round, no point in trying again.
-                    // Wait for new messages in later rounds before retrying.
-                    got_new_messages_since_last_threshold_not_reached = false;
-                } else if got_new_messages_since_last_threshold_not_reached {
-                    // We have a quorum of previous round messages,
-                    // we delayed the execution as and if required,
-                    // and we know we haven't tried to advance the current MPC round with this
-                    // set of messages, so we have a chance at advancing (and reaching threshold):
-                    // Let's try advancing with this set of messages!
-                    return Some((Some(consensus_round), messages_for_advance));
-                }
-            }
-        }
-
-        // If we reached here, we either got no quorum of previous round messages,
-        // or we need to delay execution further,
-        // or we need to wait for more messages before retrying after a threshold not reached has occurred.
-        // This session is not ready to advance.
-        None
-    }
-
-    /// Computes the current *total* attempt number, meaning the number of thresholds
-    /// not reached from any mpc round in this session, plus 1.
-    pub(crate) fn get_attempt_number(&self) -> usize {
-        let threshold_not_reached_consensus_rounds = self
-            .mpc_round_to_threshold_not_reached_consensus_rounds
-            .values()
-            .flatten()
-            .collect::<Vec<_>>();
-        let threshold_not_reached_count = threshold_not_reached_consensus_rounds.len();
-
-        threshold_not_reached_count + 1
-    }
-
-    /// Records a threshold not reached error that we got when advancing
-    /// this session with messages up to `consensus_round`.
-    pub(crate) fn record_threshold_not_reached(&mut self, consensus_round: u64) {
-        let request_input = &self.mpc_event_data.as_ref().unwrap().request_input;
-
-        error!(
-            mpc_protocol=?request_input,
-            validator=?self.validator_name,
-            session_identifier=?self.session_identifier,
-            mpc_round=?self.current_mpc_round,
-            "threshold was not reached for session"
-        );
-
-        self.mpc_round_to_threshold_not_reached_consensus_rounds
-            .entry(self.current_mpc_round)
-            .or_default()
-            .insert(consensus_round);
-    }
-
-    /// Returns the number of additional (delay) consensus rounds the session should wait for before advancing.
-    ///
-    /// This method returns the protocol-specific delay for certain MPC rounds in specific protocols
-    /// (NetworkDkg, DecryptionKeyReconfiguration).
-    ///
-    /// - **NetworkDkg protocol**: requires delay for the third round
-    ///   using `network_dkg_third_round_delay` config.
-    /// - **DecryptionKeyReconfiguration protocol**: requires delay for the third round
-    ///   using `decryption_key_reconfiguration_third_round_delay` config.
-    /// - **Other protocols**: No delay required, always ready to advance
-    fn consensus_rounds_delay_for_mpc_round(&self) -> usize {
-        match self.mpc_event_data.as_ref().unwrap().request_input {
-            MPCRequestInput::NetworkEncryptionKeyDkg(_, _) if self.current_mpc_round == 3 => {
-                self.network_dkg_third_round_delay
-            }
-            MPCRequestInput::NetworkEncryptionKeyReconfiguration(_)
-                if self.current_mpc_round == 3 =>
-            {
-                self.decryption_key_reconfiguration_third_round_delay
-            }
-            _ => 0,
-        }
-=======
 
     /// Stores an incoming message, and increases the `current_mpc_round` upon seeing a message
     /// sent from us for the current round.
@@ -436,6 +162,5 @@
             .entry(self.current_mpc_round)
             .or_default()
             .insert(consensus_round);
->>>>>>> 81b21d31
     }
 }