--- conflicted
+++ resolved
@@ -454,11 +454,7 @@
             self.party_id as u64,
             self.current_round as u64,
             self.attempts_count as u64,
-<<<<<<< HEAD
-            self.epoch_id as u64,
-=======
             self.epoch_id,
->>>>>>> 7fa70c8f
         );
 
         match &mpc_event_data.init_protocol_data {
