use class_groups::dkg::Secp256k1Party;
use commitment::CommitmentSizedNumber;
use crypto_bigint::Uint;
use dwallet_mpc_types::dwallet_mpc::{
    DWalletMPCNetworkKeyScheme, MPCMessage, MPCPrivateInput, MPCPublicInput, MPCSessionStatus,
};
use group::PartyID;
use itertools::Itertools;
use mpc::{AsynchronousRoundResult, WeightedThresholdAccessStructure};
use std::collections::{HashMap, HashSet};
use std::sync::{Arc, Weak};
use tokio::runtime::Handle;
use tracing::{error, info, warn};
use twopc_mpc::sign::Protocol;

use crate::authority::authority_per_epoch_store::AuthorityPerEpochStore;
use crate::consensus_adapter::SubmitToConsensus;
use crate::dwallet_mpc::dkg::{DKGFirstParty, DKGSecondParty};
use crate::dwallet_mpc::encrypt_user_share::verify_encrypted_share;
use crate::dwallet_mpc::network_dkg::{advance_network_dkg, DwalletMPCNetworkKeys};
use crate::dwallet_mpc::presign::PresignParty;
use crate::dwallet_mpc::reshare::ReshareSecp256k1Party;
use crate::dwallet_mpc::sign::{verify_partial_signature, SignFirstParty};
use crate::dwallet_mpc::{
    message_digest, party_id_to_authority_name, party_ids_to_authority_names, presign,
};
use ika_types::committee::StakeUnit;
use ika_types::crypto::AuthorityName;
use ika_types::dwallet_mpc_error::{DwalletMPCError, DwalletMPCResult};
use ika_types::messages_consensus::ConsensusTransaction;
use ika_types::messages_dwallet_mpc::{
    AdvanceResult, DWalletMPCMessage, MPCProtocolInitData, MaliciousReport, PresignSessionState,
    SessionInfo, StartEncryptedShareVerificationEvent, StartPresignFirstRoundEvent,
};
use sui_types::base_types::{EpochId, ObjectID};
use sui_types::id::ID;

pub(crate) type AsyncProtocol = twopc_mpc::secp256k1::class_groups::AsyncProtocol;

pub const FAILED_SESSION_OUTPUT: [u8; 1] = [1];

/// The result of the check if the session is ready to advance.
///
/// Returns whether the session is ready to advance or not, and a list of the malicious parties that were detected
/// while performing the check.
pub(crate) struct ReadyToAdvanceCheckResult {
    pub(crate) is_ready: bool,
    pub(crate) malicious_parties: Vec<PartyID>,
}

/// The DWallet MPC session data that is based on the event that initiated the session.
#[derive(Clone)]
pub struct MPCEventData {
    pub private_input: MPCPrivateInput,
    pub(super) public_input: MPCPublicInput,
    pub init_protocol_data: MPCProtocolInitData,
    pub(crate) decryption_share: HashMap<PartyID, <AsyncProtocol as Protocol>::DecryptionKeyShare>,
}

/// A dWallet MPC session.
/// It keeps track of the session, the channel to send messages to the session,
/// and the messages that are pending to be sent to the session.
// TODO (#539): Simplify struct to only contain session related data.
#[derive(Clone)]
pub(super) struct DWalletMPCSession {
    /// The status of the MPC session.
    pub(super) status: MPCSessionStatus,
    /// All the messages that have been received for this session.
    /// We need to accumulate a threshold of those before advancing the session.
    /// Vec[Round1: Map{Validator1->Message, Validator2->Message}, Round2: Map{Validator1->Message} ...]
    pub(super) serialized_full_messages: Vec<HashMap<PartyID, MPCMessage>>,
    epoch_store: Weak<AuthorityPerEpochStore>,
    consensus_adapter: Arc<dyn SubmitToConsensus>,
    epoch_id: EpochId,
    pub(super) session_id: ObjectID,
    /// The current MPC round number of the session.
    /// Starts at 0 and increments by one each time we advance the session.
    pub(super) pending_quorum_for_highest_round_number: usize,
    party_id: PartyID,
    // TODO (#539): Simplify struct to only contain session related data - remove this field.
    weighted_threshold_access_structure: WeightedThresholdAccessStructure,
    pub(crate) mpc_event_data: Option<MPCEventData>,
    pub(crate) sequence_number: u64,
}

impl DWalletMPCSession {
    pub(crate) fn new(
        epoch_store: Weak<AuthorityPerEpochStore>,
        consensus_adapter: Arc<dyn SubmitToConsensus>,
        epoch: EpochId,
        status: MPCSessionStatus,
        session_id: ObjectID,
        party_id: PartyID,
        weighted_threshold_access_structure: WeightedThresholdAccessStructure,
        mpc_event_data: Option<MPCEventData>,
        sequence_number: u64,
    ) -> Self {
        Self {
            status,
            serialized_full_messages: vec![HashMap::new()],
            consensus_adapter,
            epoch_store: epoch_store.clone(),
            epoch_id: epoch,
            session_id,
            pending_quorum_for_highest_round_number: 0,
            party_id,
            weighted_threshold_access_structure,
            mpc_event_data,
            sequence_number,
        }
    }

    pub(crate) fn clear_data(&mut self) {
        self.mpc_event_data = None;
        self.serialized_full_messages = Default::default();
    }

    /// Returns the epoch store.
    /// Errors if the epoch was switched in the middle.
    fn epoch_store(&self) -> DwalletMPCResult<Arc<AuthorityPerEpochStore>> {
        self.epoch_store
            .upgrade()
            .ok_or(DwalletMPCError::EpochEnded(self.epoch_id))
    }

    /// Advances the MPC session and sends the advancement result to the other validators.
    /// The consensus submission logic is being spawned as a separate tokio task, as it's an IO
    /// heavy task.
    /// Rayon, which is good for CPU heavy tasks, is used to perform the cryptographic
    /// computation, and Tokio, which is good for IO heavy tasks, is used to submit the result to
    /// the consensus.
    pub(super) fn advance(&self, tokio_runtime_handle: &Handle) -> DwalletMPCResult<()> {
        match self.advance_specific_party() {
            Ok(AsynchronousRoundResult::Advance {
                malicious_parties,
                message,
            }) => {
                info!(
                    // Safe to unwrap as advance can only be called after the event is received.
                    mpc_protocol=?self.mpc_event_data.clone().unwrap().init_protocol_data,
                    session_id=?self.session_id,
                    validator=?self.epoch_store()?.name,
                    round=?self.serialized_full_messages.len(),
                    "Reached public output (Finalize) for session"
                );
                let consensus_adapter = self.consensus_adapter.clone();
                let epoch_store = self.epoch_store()?.clone();
                if !malicious_parties.is_empty() {
                    self.report_malicious_actors(
                        tokio_runtime_handle,
                        malicious_parties,
                        AdvanceResult::Success,
                    )?;
                }
                let message = self.new_dwallet_mpc_message(message)?;
                tokio_runtime_handle.spawn(async move {
                    if let Err(err) = consensus_adapter
                        .submit_to_consensus(&vec![message], &epoch_store)
                        .await
                    {
                        error!("failed to submit an MPC message to consensus: {:?}", err);
                    }
                });
                Ok(())
            }
            Ok(AsynchronousRoundResult::Finalize {
                malicious_parties,
                private_output: _,
                public_output,
            }) => {
                info!(
                    // Safe to unwrap as advance can only be called after the event is received.
                    mpc_protocol=?self.mpc_event_data.clone().unwrap().init_protocol_data,
                    session_id=?self.session_id,
                    validator=?self.epoch_store()?.name,
                    "Reached public output (Finalize) for session"
                );
                let consensus_adapter = self.consensus_adapter.clone();
                let epoch_store = self.epoch_store()?.clone();
                if !malicious_parties.is_empty() {
                    self.report_malicious_actors(
                        tokio_runtime_handle,
                        malicious_parties,
                        AdvanceResult::Success,
                    )?;
                }
                let consensus_message = self
                    .new_dwallet_mpc_output_message(public_output.clone(), self.sequence_number)?;
                tokio_runtime_handle.spawn(async move {
                    if let Err(err) = consensus_adapter
                        .submit_to_consensus(&vec![consensus_message], &epoch_store)
                        .await
                    {
                        error!("failed to submit an MPC message to consensus: {:?}", err);
                    }
                });
                Ok(())
            }
            Err(DwalletMPCError::SessionFailedWithMaliciousParties(malicious_parties)) => {
                error!(
                    "session failed with malicious parties: {:?}",
                    malicious_parties
                );
                self.report_malicious_actors(
                    tokio_runtime_handle,
                    malicious_parties,
                    AdvanceResult::Failure,
                )
            }
            Err(e) => {
                error!("failed to advance the MPC session: {:?}", e);
                let consensus_adapter = self.consensus_adapter.clone();
                let epoch_store = self.epoch_store()?.clone();
                let consensus_message = self.new_dwallet_mpc_output_message(
                    FAILED_SESSION_OUTPUT.to_vec(),
                    self.sequence_number,
                )?;
                tokio_runtime_handle.spawn(async move {
                    if let Err(err) = consensus_adapter
                        .submit_to_consensus(&vec![consensus_message], &epoch_store)
                        .await
                    {
                        error!("failed to submit an MPC message to consensus: {:?}", err);
                    }
                });
                Err(e)
            }
        }
    }

    /// Create a new consensus transaction with the flow result (output) to be
    /// sent to the other MPC parties.
    /// Errors if the epoch was switched in the middle and was not available.
    fn new_dwallet_mpc_output_message(
        &self,
        output: Vec<u8>,
        sequence_number: u64,
    ) -> DwalletMPCResult<ConsensusTransaction> {
        let Some(mpc_event_data) = &self.mpc_event_data else {
            return Err(DwalletMPCError::MissingEventDrivenData);
        };
        Ok(ConsensusTransaction::new_dwallet_mpc_output(
            self.epoch_store()?.name,
            output,
            SessionInfo {
                sequence_number,
                session_id: self.session_id.clone(),
                mpc_round: mpc_event_data.init_protocol_data.clone(),
                is_immediate: false,
            },
        ))
    }

    /// In the Sign-Identifiable Abort protocol, each validator sends a malicious report, even
    /// if no malicious actors are found. This is necessary to reach agreement on a malicious report
    /// and to punish the validator who started the Sign IA report if they sent a faulty report.
    fn report_malicious_actors(
        &self,
        tokio_runtime_handle: &Handle,
        malicious_parties_ids: Vec<PartyID>,
        advance_result: AdvanceResult,
    ) -> DwalletMPCResult<()> {
        let report = MaliciousReport::new(
            party_ids_to_authority_names(&malicious_parties_ids, &*self.epoch_store()?)?,
            self.session_id.clone(),
            advance_result,
        );
        let report_tx = self.new_dwallet_report_failed_session_with_malicious_actors(report)?;
        let epoch_store = self.epoch_store()?.clone();
        let consensus_adapter = self.consensus_adapter.clone();
        tokio_runtime_handle.spawn(async move {
            if let Err(err) = consensus_adapter
                .submit_to_consensus(&vec![report_tx], &epoch_store)
                .await
            {
                error!("failed to submit an MPC message to consensus: {:?}", err);
            }
        });
        Ok(())
    }

    fn dwallet_mpc_network_keys(&self) -> DwalletMPCResult<Arc<DwalletMPCNetworkKeys>> {
        Ok(self
            .epoch_store()?
            .dwallet_mpc_network_keys
            .get()
            .ok_or(DwalletMPCError::MissingDwalletMPCDecryptionKeyShares)?
            .clone())
    }

    fn advance_specific_party(
        &self,
    ) -> DwalletMPCResult<AsynchronousRoundResult<Vec<u8>, Vec<u8>, Vec<u8>>> {
        let Some(mpc_event_data) = &self.mpc_event_data else {
            return Err(DwalletMPCError::MissingEventDrivenData);
        };
        info!(
            mpc_protocol=?mpc_event_data.init_protocol_data,
            validator=?self.epoch_store()?.name,
            session_id=?self.session_id,
            crypto_round=?self.pending_quorum_for_highest_round_number,
            "Advancing MPC session"
        );
        let session_id = CommitmentSizedNumber::from_le_slice(self.session_id.to_vec().as_slice());
        let public_input = &mpc_event_data.public_input;
        match &mpc_event_data.init_protocol_data {
            MPCProtocolInitData::DKGFirst(..) => {
                info!(
                    mpc_protocol=?mpc_event_data.init_protocol_data,
                    validator=?self.epoch_store()?.name,
                    session_id=?self.session_id,
                    crypto_round=?self.pending_quorum_for_highest_round_number,
                    "Advancing DKG first party",
                );
                let public_input = bcs::from_bytes(public_input)?;
                crate::dwallet_mpc::advance_and_serialize::<DKGFirstParty>(
                    session_id,
                    self.party_id,
                    &self.weighted_threshold_access_structure,
                    self.serialized_full_messages.clone(),
                    public_input,
                    (),
                )
            }
            MPCProtocolInitData::DKGSecond(event_data) => {
                let public_input: <DKGSecondParty as mpc::Party>::PublicInput =
                    bcs::from_bytes(public_input)?;
                let result = crate::dwallet_mpc::advance_and_serialize::<DKGSecondParty>(
                    session_id,
                    self.party_id,
                    &self.weighted_threshold_access_structure,
                    self.serialized_full_messages.clone(),
                    public_input.clone(),
                    (),
                )?;
                if let AsynchronousRoundResult::Finalize { public_output, .. } = &result {
                    verify_encrypted_share(
                        &StartEncryptedShareVerificationEvent {
                            decentralized_public_output: public_output.clone(),
                            encrypted_centralized_secret_share_and_proof: event_data
                                .event_data
                                .encrypted_centralized_secret_share_and_proof
                                .clone(),
                            encryption_key: event_data.event_data.encryption_key.clone(),
                            encryption_key_id: event_data.event_data.encryption_key_id.clone(),
                            dwallet_mpc_network_key_id: event_data
                                .event_data
                                .dwallet_mpc_network_key_id
                                .clone(),

                            // Fields not relevant for verification; passing empty values.
                            dwallet_id: ObjectID::new([0; 32]),
                            source_encrypted_user_secret_key_share_id: ObjectID::new([0; 32]),
                            encrypted_user_secret_key_share_id: ObjectID::new([0; 32]),
                        },
                        &bcs::to_bytes(&public_input.protocol_public_parameters)?,
                    )?;
                }
                Ok(result)
            }
            MPCProtocolInitData::Presign(..) => {
                let public_input = bcs::from_bytes(public_input)?;
                crate::dwallet_mpc::advance_and_serialize::<PresignParty>(
                    session_id,
                    self.party_id,
                    &self.weighted_threshold_access_structure,
                    self.serialized_full_messages.clone(),
                    public_input,
                    (),
                )
            }
            MPCProtocolInitData::Sign(..) => {
                let public_input = bcs::from_bytes(public_input)?;
                crate::dwallet_mpc::advance_and_serialize::<SignFirstParty>(
                    session_id,
                    self.party_id,
                    &self.weighted_threshold_access_structure,
                    self.serialized_full_messages.clone(),
                    public_input,
                    mpc_event_data.decryption_share.clone(),
                )
            }
            MPCProtocolInitData::NetworkDkg(key_scheme, _init_event) => advance_network_dkg(
                session_id,
                &self.weighted_threshold_access_structure,
                self.party_id,
                public_input,
                key_scheme,
                self.serialized_full_messages.clone(),
                bcs::from_bytes(
                    &mpc_event_data
                        .private_input
                        .clone()
                        .ok_or(DwalletMPCError::MissingMPCPrivateInput)?,
                )?,
            ),
            MPCProtocolInitData::EncryptedShareVerification(verification_data) => {
                let protocol_public_parameters = mpc_event_data.public_input.clone();
                match verify_encrypted_share(
                    &verification_data.event_data,
                    &protocol_public_parameters,
                ) {
                    Ok(_) => Ok(AsynchronousRoundResult::Finalize {
                        public_output: vec![],
                        private_output: vec![],
                        malicious_parties: vec![],
                    }),
                    Err(err) => Err(err),
                }
            }
            MPCProtocolInitData::PartialSignatureVerification(event_data) => {
                let hashed_message = bcs::to_bytes(
                    &message_digest(
                        &event_data.event_data.message,
                        &event_data.event_data.hash_scheme.try_into().unwrap(),
                    )
                    .map_err(|err| DwalletMPCError::TwoPCMPCError(err.to_string()))?,
                )?;
                verify_partial_signature(
                    &hashed_message,
                    &event_data.event_data.dkg_output,
                    &event_data.event_data.presign,
                    &event_data.event_data.message_centralized_signature,
                    &bcs::from_bytes(public_input)?,
                )?;

                Ok(AsynchronousRoundResult::Finalize {
                    public_output: vec![],
                    private_output: vec![],
                    malicious_parties: vec![],
                })
            }
<<<<<<< HEAD
            MPCProtocolInitData::DecryptionKeyReshare(_) => {
                let public_input = bcs::from_bytes(public_input)?;
                let decryption_key_shares = mpc_event_data
                    .decryption_share
                    .iter()
                    .map(|(party_id, share)| (*party_id, share.decryption_key_share))
                    .collect::<HashMap<_, _>>();
                crate::dwallet_mpc::advance_and_serialize::<ReshareSecp256k1Party>(
                    session_id,
                    self.party_id,
                    &self.weighted_threshold_access_structure,
                    self.serialized_full_messages.clone(),
                    public_input,
                    (
                        bcs::from_bytes(
                            &mpc_event_data
                                .private_input
                                .clone()
                                .ok_or(DwalletMPCError::MissingMPCPrivateInput)?,
                        )?,
                        decryption_key_shares,
                    ),
                )
            }
=======
            MPCProtocolInitData::DecryptionKeyReshare(_) => todo!(),
>>>>>>> fdaf0df4
            _ => {
                unreachable!("Unsupported MPC protocol type")
            }
        }
    }

    /// Create a new consensus transaction with the message to be sent to the other MPC parties.
    /// Returns Error only if the epoch switched in the middle and was not available.
    fn new_dwallet_mpc_message(
        &self,
        message: MPCMessage,
    ) -> DwalletMPCResult<ConsensusTransaction> {
        Ok(ConsensusTransaction::new_dwallet_mpc_message(
            self.epoch_store()?.name,
            message,
            self.session_id.clone(),
            self.pending_quorum_for_highest_round_number,
            self.sequence_number,
        ))
    }

    /// Report that the session failed because of malicious actors.
    /// Once a quorum of validators reports the same actor, it is considered malicious.
    /// The session will be continued, and the malicious actors will be ignored.
    fn new_dwallet_report_failed_session_with_malicious_actors(
        &self,
        report: MaliciousReport,
    ) -> DwalletMPCResult<ConsensusTransaction> {
        Ok(
            ConsensusTransaction::new_dwallet_mpc_session_failed_with_malicious(
                self.epoch_store()?.name,
                report,
            ),
        )
    }

    /// Stores a message in the serialized messages map.
    /// Every new message received for a session is stored.
    /// When a threshold of messages is reached, the session advances.
    pub(crate) fn store_message(&mut self, message: &DWalletMPCMessage) -> DwalletMPCResult<()> {
        // This happens because we clear the session when it is finished, and change the status,
        // so we might receive a message with delay, and it's irrelevant.
        if self.status != MPCSessionStatus::Active {
            warn!(
                session_id=?message.session_id,
                from_authority=?message.authority,
                receiving_authority=?self.epoch_store()?.name,
                crypto_round_number=?message.round_number,
                "Received a message for a session that is not active",
            );
            return Ok(());
        }
        // TODO (#876): Set the maximum message size to the smallest size possible.
        info!(
            session_id=?message.session_id,
            from_authority=?message.authority,
            receiving_authority=?self.epoch_store()?.name,
            crypto_round_number=?message.round_number,
            message_size_bytes=?message.message.len(),
            "Received DWallet mpc message",
        );
        if message.round_number == 0 {
            error!(
                session_id=?message.session_id,
                from_authority=?message.authority,
                receiving_authority=?self.epoch_store()?.name,
                crypto_round_number=?message.round_number,
                "Received a message for round zero",
            );
            return Err(DwalletMPCError::MessageForFirstMPCStep);
        }
        let source_party_id = self
            .epoch_store()?
            .authority_name_to_party_id(&message.authority)?;
        let current_round = self.serialized_full_messages.len();

        let authority_name = self.epoch_store()?.name;

        match self.serialized_full_messages.get_mut(message.round_number) {
            Some(party_to_msg) => {
                if party_to_msg.contains_key(&source_party_id) {
                    error!(
                        session_id=?message.session_id,
                        from_authority=?message.authority,
                        receiving_authority=?authority_name,
                        crypto_round_number=?message.round_number,
                        "Received a duplicate message from authority",
                    );
                    // Duplicate.
                    // This should never happen, as the consensus uniqueness key contains only the origin authority,
                    // session ID and MPC round.
                    return Ok(());
                }
                info!(
                    session_id=?message.session_id,
                    from_authority=?message.authority,
                    receiving_authority=?authority_name,
                    crypto_round_number=?message.round_number,
                    "Inserting a message into the party to message maps",
                );
                party_to_msg.insert(source_party_id, message.message.clone());
            }
            None if message.round_number == current_round => {
                info!(
                    session_id=?message.session_id,
                    from_authority=?message.authority,
                    receiving_authority=?authority_name,
                    crypto_round_number=?message.round_number,
                    "Store message for the current round",
                );
                let mut map = HashMap::new();
                map.insert(source_party_id, message.message.clone());
                self.serialized_full_messages.push(map);
            }
            // Received a message for a future round (above the current round).
            // If it happens, there is an issue with the consensus.
            None => {
                error!(
                    session_id=?message.session_id,
                    from_authority=?message.authority,
                    receiving_authority=?authority_name,
                    crypto_round_number=?message.round_number,
                    "Received a message for two or more rounds above known round for session",
                );
                // Unexpected round number; rounds should grow sequentially.
                return Err(DwalletMPCError::MaliciousParties(vec![source_party_id]));
            }
        }
        Ok(())
    }

    pub(crate) fn check_quorum_for_next_crypto_round(&self) -> ReadyToAdvanceCheckResult {
        match self.status {
            MPCSessionStatus::Active => {
                if self.pending_quorum_for_highest_round_number == 0
                    || self
                        .weighted_threshold_access_structure
                        .is_authorized_subset(
                            &self
                                .serialized_full_messages
                                .get(self.pending_quorum_for_highest_round_number)
                                .unwrap_or(&HashMap::new())
                                .keys()
                                .cloned()
                                .collect::<HashSet<PartyID>>(),
                        )
                        .is_ok()
                {
                    ReadyToAdvanceCheckResult {
                        is_ready: true,
                        malicious_parties: vec![],
                    }
                } else {
                    ReadyToAdvanceCheckResult {
                        is_ready: false,
                        malicious_parties: vec![],
                    }
                }
            }
            _ => ReadyToAdvanceCheckResult {
                is_ready: false,
                malicious_parties: vec![],
            },
        }
    }

    /// Helper function to spawn a task for submitting messages to consensus.
    fn spawn_submit_to_consensus(
        tokio_runtime_handle: &Handle,
        consensus_adapter: Arc<dyn SubmitToConsensus>,
        epoch_store: Arc<AuthorityPerEpochStore>,
        messages: Vec<ConsensusTransaction>,
    ) {
        tokio_runtime_handle.spawn(async move {
            for msg in messages {
                if let Err(err) = consensus_adapter
                    .submit_to_consensus(&vec![msg], &epoch_store)
                    .await
                {
                    error!("failed to submit an MPC message to consensus: {:?}", err);
                }
            }
        });
    }
}<|MERGE_RESOLUTION|>--- conflicted
+++ resolved
@@ -430,7 +430,6 @@
                     malicious_parties: vec![],
                 })
             }
-<<<<<<< HEAD
             MPCProtocolInitData::DecryptionKeyReshare(_) => {
                 let public_input = bcs::from_bytes(public_input)?;
                 let decryption_key_shares = mpc_event_data
@@ -455,9 +454,6 @@
                     ),
                 )
             }
-=======
-            MPCProtocolInitData::DecryptionKeyReshare(_) => todo!(),
->>>>>>> fdaf0df4
             _ => {
                 unreachable!("Unsupported MPC protocol type")
             }
