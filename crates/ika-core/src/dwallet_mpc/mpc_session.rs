use class_groups::dkg::Secp256k1Party;
use commitment::CommitmentSizedNumber;
use crypto_bigint::Uint;
use dwallet_mpc_types::dwallet_mpc::{
    DWalletMPCNetworkKeyScheme, MPCMessage, MPCPrivateInput, MPCPublicInput, MPCSessionStatus,
};
use group::PartyID;
use itertools::Itertools;
use mpc::{AsynchronousRoundResult, WeightedThresholdAccessStructure};
use std::collections::{HashMap, HashSet};
use std::sync::{Arc, Weak};
use tokio::runtime::Handle;
use tracing::{error, info, warn};
use twopc_mpc::sign::Protocol;

use crate::authority::authority_per_epoch_store::AuthorityPerEpochStore;
use crate::consensus_adapter::SubmitToConsensus;
use crate::dwallet_mpc::dkg::{DKGFirstParty, DKGSecondParty};
use crate::dwallet_mpc::encrypt_user_share::verify_encrypted_share;
use crate::dwallet_mpc::network_dkg::{advance_network_dkg, DwalletMPCNetworkKeys};
use crate::dwallet_mpc::presign::PresignParty;
use crate::dwallet_mpc::reshare::ReshareSecp256k1Party;
use crate::dwallet_mpc::sign::{verify_partial_signature, SignFirstParty};
use crate::dwallet_mpc::{
    message_digest, party_id_to_authority_name, party_ids_to_authority_names, presign,
};
use ika_types::committee::StakeUnit;
use ika_types::crypto::AuthorityName;
use ika_types::dwallet_mpc_error::{DwalletMPCError, DwalletMPCResult};
use ika_types::messages_consensus::ConsensusTransaction;
use ika_types::messages_dwallet_mpc::{
    AdvanceResult, DWalletMPCMessage, MPCProtocolInitData, MaliciousReport, PresignSessionState,
    SessionInfo, StartEncryptedShareVerificationEvent, StartPresignFirstRoundEvent,
};
use sui_types::base_types::{EpochId, ObjectID};
use sui_types::id::ID;

pub(crate) type AsyncProtocol = twopc_mpc::secp256k1::class_groups::AsyncProtocol;

pub const FAILED_SESSION_OUTPUT: [u8; 1] = [1];

/// The result of the check if the session is ready to advance.
///
/// Returns whether the session is ready to advance or not, and a list of the malicious parties that were detected
/// while performing the check.
pub(crate) struct ReadyToAdvanceCheckResult {
    pub(crate) is_ready: bool,
    pub(crate) malicious_parties: Vec<PartyID>,
}

/// The DWallet MPC session data that is based on the event that initiated the session.
#[derive(Clone)]
pub struct MPCEventData {
    pub private_input: MPCPrivateInput,
    pub(super) public_input: MPCPublicInput,
    pub init_protocol_data: MPCProtocolInitData,
    pub(crate) decryption_share: HashMap<PartyID, <AsyncProtocol as Protocol>::DecryptionKeyShare>,
}

/// A dWallet MPC session.
/// It keeps track of the session, the channel to send messages to the session,
/// and the messages that are pending to be sent to the session.
// TODO (#539): Simplify struct to only contain session related data.
#[derive(Clone)]
pub(super) struct DWalletMPCSession {
    /// The status of the MPC session.
    pub(super) status: MPCSessionStatus,
    /// All the messages that have been received for this session.
    /// We need to accumulate a threshold of those before advancing the session.
    /// Vec[Round1: Map{Validator1->Message, Validator2->Message}, Round2: Map{Validator1->Message} ...]
    pub(super) serialized_full_messages: Vec<HashMap<PartyID, MPCMessage>>,
    epoch_store: Weak<AuthorityPerEpochStore>,
    consensus_adapter: Arc<dyn SubmitToConsensus>,
    epoch_id: EpochId,
    pub(super) session_id: ObjectID,
    /// The current MPC round number of the session.
    /// Starts at 0 and increments by one each time we advance the session.
    pub(super) pending_quorum_for_highest_round_number: usize,
    party_id: PartyID,
    // TODO (#539): Simplify struct to only contain session related data - remove this field.
    weighted_threshold_access_structure: WeightedThresholdAccessStructure,
    pub(crate) mpc_event_data: Option<MPCEventData>,
    pub(crate) sequence_number: u64,
}

impl DWalletMPCSession {
    pub(crate) fn new(
        epoch_store: Weak<AuthorityPerEpochStore>,
        consensus_adapter: Arc<dyn SubmitToConsensus>,
        epoch: EpochId,
        status: MPCSessionStatus,
        session_id: ObjectID,
        party_id: PartyID,
        weighted_threshold_access_structure: WeightedThresholdAccessStructure,
        mpc_event_data: Option<MPCEventData>,
        sequence_number: u64,
    ) -> Self {
        Self {
            status,
            serialized_full_messages: vec![HashMap::new()],
            consensus_adapter,
            epoch_store: epoch_store.clone(),
            epoch_id: epoch,
            session_id,
            pending_quorum_for_highest_round_number: 0,
            party_id,
            weighted_threshold_access_structure,
            mpc_event_data,
            sequence_number,
        }
    }

    pub(crate) fn clear_data(&mut self) {
        self.mpc_event_data = None;
        self.serialized_full_messages = Default::default();
    }

    /// Returns the epoch store.
    /// Errors if the epoch was switched in the middle.
    fn epoch_store(&self) -> DwalletMPCResult<Arc<AuthorityPerEpochStore>> {
        self.epoch_store
            .upgrade()
            .ok_or(DwalletMPCError::EpochEnded(self.epoch_id))
    }

    /// Advances the MPC session and sends the advancement result to the other validators.
    /// The consensus submission logic is being spawned as a separate tokio task, as it's an IO
    /// heavy task.
    /// Rayon, which is good for CPU heavy tasks, is used to perform the cryptographic
    /// computation, and Tokio, which is good for IO heavy tasks, is used to submit the result to
    /// the consensus.
    pub(super) fn advance(&self, tokio_runtime_handle: &Handle) -> DwalletMPCResult<()> {
        match self.advance_specific_party() {
            Ok(AsynchronousRoundResult::Advance {
                malicious_parties,
                message,
            }) => {
                info!(
<<<<<<< HEAD
                    "session {:?} advanced on round {:?}, malicious parties {:?}",
                    self.session_id,
                    self.serialized_full_messages.len(),
                    malicious_parties
=======
                    // Safe to unwrap as advance can only be called after the event is received.
                    mpc_protocol=?self.mpc_event_data.clone().unwrap().init_protocol_data,
                    session_id=?self.session_id,
                    validator=?self.epoch_store()?.name,
                    round=?self.serialized_full_messages.len(),
                    "Advanced MPC session"
>>>>>>> 3a7e0d98
                );
                let consensus_adapter = self.consensus_adapter.clone();
                let epoch_store = self.epoch_store()?.clone();
                if !malicious_parties.is_empty() {
                    self.report_malicious_actors(
                        tokio_runtime_handle,
                        malicious_parties,
                        AdvanceResult::Success,
                    )?;
                }
                let message = self.new_dwallet_mpc_message(message)?;
                tokio_runtime_handle.spawn(async move {
                    if let Err(err) = consensus_adapter
                        .submit_to_consensus(&vec![message], &epoch_store)
                        .await
                    {
                        error!("failed to submit an MPC message to consensus: {:?}", err);
                    }
                });
                Ok(())
            }
            Ok(AsynchronousRoundResult::Finalize {
                malicious_parties,
                private_output: _,
                public_output,
            }) => {
                info!(
                    "session {:?} finalized successfully, malicious_parties {:?}",
                    self.session_id, malicious_parties
                );
                info!(
                    // Safe to unwrap as advance can only be called after the event is received.
                    mpc_protocol=?self.mpc_event_data.clone().unwrap().init_protocol_data,
                    session_id=?self.session_id,
                    validator=?self.epoch_store()?.name,
                    "Reached public output (Finalize) for session"
                );
                let consensus_adapter = self.consensus_adapter.clone();
                let epoch_store = self.epoch_store()?.clone();
                if !malicious_parties.is_empty() {
                    self.report_malicious_actors(
                        tokio_runtime_handle,
                        malicious_parties,
                        AdvanceResult::Success,
                    )?;
                }
                let consensus_message = self
                    .new_dwallet_mpc_output_message(public_output.clone(), self.sequence_number)?;
                tokio_runtime_handle.spawn(async move {
                    if let Err(err) = consensus_adapter
                        .submit_to_consensus(&vec![consensus_message], &epoch_store)
                        .await
                    {
                        error!("failed to submit an MPC message to consensus: {:?}", err);
                    }
                });
                Ok(())
            }
            Err(DwalletMPCError::SessionFailedWithMaliciousParties(malicious_parties)) => {
                error!(
                    "session failed with malicious parties: {:?}",
                    malicious_parties
                );
                self.report_malicious_actors(
                    tokio_runtime_handle,
                    malicious_parties,
                    AdvanceResult::Failure,
                )
            }
            Err(e) => {
                error!("failed to advance the MPC session: {:?}", e);
                let consensus_adapter = self.consensus_adapter.clone();
                let epoch_store = self.epoch_store()?.clone();
                let consensus_message = self.new_dwallet_mpc_output_message(
                    FAILED_SESSION_OUTPUT.to_vec(),
                    self.sequence_number,
                )?;
                tokio_runtime_handle.spawn(async move {
                    if let Err(err) = consensus_adapter
                        .submit_to_consensus(&vec![consensus_message], &epoch_store)
                        .await
                    {
                        error!("failed to submit an MPC message to consensus: {:?}", err);
                    }
                });
                Err(e)
            }
        }
    }

    /// Create a new consensus transaction with the flow result (output) to be
    /// sent to the other MPC parties.
    /// Errors if the epoch was switched in the middle and was not available.
    fn new_dwallet_mpc_output_message(
        &self,
        output: Vec<u8>,
        sequence_number: u64,
    ) -> DwalletMPCResult<ConsensusTransaction> {
        let Some(mpc_event_data) = &self.mpc_event_data else {
            return Err(DwalletMPCError::MissingEventDrivenData);
        };
        Ok(ConsensusTransaction::new_dwallet_mpc_output(
            self.epoch_store()?.name,
            output,
            SessionInfo {
                sequence_number,
                session_id: self.session_id.clone(),
                mpc_round: mpc_event_data.init_protocol_data.clone(),
                is_immediate: false,
            },
        ))
    }

    /// In the Sign-Identifiable Abort protocol, each validator sends a malicious report, even
    /// if no malicious actors are found. This is necessary to reach agreement on a malicious report
    /// and to punish the validator who started the Sign IA report if they sent a faulty report.
    fn report_malicious_actors(
        &self,
        tokio_runtime_handle: &Handle,
        malicious_parties_ids: Vec<PartyID>,
        advance_result: AdvanceResult,
    ) -> DwalletMPCResult<()> {
        let report = MaliciousReport::new(
            party_ids_to_authority_names(&malicious_parties_ids, &*self.epoch_store()?)?,
            self.session_id.clone(),
            advance_result,
        );
        let report_tx = self.new_dwallet_report_failed_session_with_malicious_actors(report)?;
        let epoch_store = self.epoch_store()?.clone();
        let consensus_adapter = self.consensus_adapter.clone();
        tokio_runtime_handle.spawn(async move {
            if let Err(err) = consensus_adapter
                .submit_to_consensus(&vec![report_tx], &epoch_store)
                .await
            {
                error!("failed to submit an MPC message to consensus: {:?}", err);
            }
        });
        Ok(())
    }

    fn dwallet_mpc_network_keys(&self) -> DwalletMPCResult<Arc<DwalletMPCNetworkKeys>> {
        Ok(self
            .epoch_store()?
            .dwallet_mpc_network_keys
            .get()
            .ok_or(DwalletMPCError::MissingDwalletMPCDecryptionKeyShares)?
            .clone())
    }

    fn advance_specific_party(
        &self,
    ) -> DwalletMPCResult<AsynchronousRoundResult<Vec<u8>, Vec<u8>, Vec<u8>>> {
        let Some(mpc_event_data) = &self.mpc_event_data else {
            return Err(DwalletMPCError::MissingEventDrivenData);
        };
        info!(
            mpc_protocol=?mpc_event_data.init_protocol_data,
            validator=?self.epoch_store()?.name,
            session_id=?self.session_id,
            crypto_round=?self.pending_quorum_for_highest_round_number,
            "Advancing MPC session"
        );
        let session_id = CommitmentSizedNumber::from_le_slice(self.session_id.to_vec().as_slice());
        let public_input = &mpc_event_data.public_input;
        match &mpc_event_data.init_protocol_data {
            MPCProtocolInitData::DKGFirst(..) => {
                info!(
                    mpc_protocol=?mpc_event_data.init_protocol_data,
                    validator=?self.epoch_store()?.name,
                    session_id=?self.session_id,
                    crypto_round=?self.pending_quorum_for_highest_round_number,
                    "Advancing DKG first party",
                );
                let public_input = bcs::from_bytes(public_input)?;
                crate::dwallet_mpc::advance_and_serialize::<DKGFirstParty>(
                    session_id,
                    self.party_id,
                    &self.weighted_threshold_access_structure,
                    self.serialized_full_messages.clone(),
                    public_input,
                    (),
                )
            }
            MPCProtocolInitData::DKGSecond(event_data) => {
                let public_input: <DKGSecondParty as mpc::Party>::PublicInput =
                    bcs::from_bytes(public_input)?;
                let result = crate::dwallet_mpc::advance_and_serialize::<DKGSecondParty>(
                    session_id,
                    self.party_id,
                    &self.weighted_threshold_access_structure,
                    self.serialized_full_messages.clone(),
                    public_input.clone(),
                    (),
                )?;
                if let AsynchronousRoundResult::Finalize { public_output, .. } = &result {
                    verify_encrypted_share(
                        &StartEncryptedShareVerificationEvent {
                            decentralized_public_output: public_output.clone(),
                            encrypted_centralized_secret_share_and_proof: event_data
                                .event_data
                                .encrypted_centralized_secret_share_and_proof
                                .clone(),
                            encryption_key: event_data.event_data.encryption_key.clone(),
                            encryption_key_id: event_data.event_data.encryption_key_id.clone(),
                            dwallet_mpc_network_key_id: event_data
                                .event_data
                                .dwallet_mpc_network_key_id
                                .clone(),

                            // Fields not relevant for verification; passing empty values.
                            dwallet_id: ObjectID::new([0; 32]),
                            source_encrypted_user_secret_key_share_id: ObjectID::new([0; 32]),
                            encrypted_user_secret_key_share_id: ObjectID::new([0; 32]),
                        },
                        &bcs::to_bytes(&public_input.protocol_public_parameters)?,
                    )?;
                }
                Ok(result)
            }
            MPCProtocolInitData::Presign(..) => {
                let public_input = bcs::from_bytes(public_input)?;
                crate::dwallet_mpc::advance_and_serialize::<PresignParty>(
                    session_id,
                    self.party_id,
                    &self.weighted_threshold_access_structure,
                    self.serialized_full_messages.clone(),
                    public_input,
                    (),
                )
            }
            MPCProtocolInitData::Sign(..) => {
                let public_input = bcs::from_bytes(public_input)?;
                crate::dwallet_mpc::advance_and_serialize::<SignFirstParty>(
                    session_id,
                    self.party_id,
                    &self.weighted_threshold_access_structure,
                    self.serialized_full_messages.clone(),
                    public_input,
                    mpc_event_data.decryption_share.clone(),
                )
            }
            MPCProtocolInitData::NetworkDkg(key_scheme, _init_event) => advance_network_dkg(
                session_id,
                &self.weighted_threshold_access_structure,
                self.party_id,
                public_input,
                key_scheme,
                self.serialized_full_messages.clone(),
                bcs::from_bytes(
                    &mpc_event_data
                        .private_input
                        .clone()
                        .ok_or(DwalletMPCError::MissingMPCPrivateInput)?,
                )?,
            ),
            MPCProtocolInitData::EncryptedShareVerification(verification_data) => {
                let protocol_public_parameters = mpc_event_data.public_input.clone();
                match verify_encrypted_share(
                    &verification_data.event_data,
                    &protocol_public_parameters,
                ) {
                    Ok(_) => Ok(AsynchronousRoundResult::Finalize {
                        public_output: vec![],
                        private_output: vec![],
                        malicious_parties: vec![],
                    }),
                    Err(err) => Err(err),
                }
            }
            MPCProtocolInitData::PartialSignatureVerification(event_data) => {
                let hashed_message = bcs::to_bytes(
                    &message_digest(
                        &event_data.event_data.message,
                        &event_data.event_data.hash_scheme.try_into().unwrap(),
                    )
                    .map_err(|err| DwalletMPCError::TwoPCMPCError(err.to_string()))?,
                )?;
                verify_partial_signature(
                    &hashed_message,
                    &event_data.event_data.dkg_output,
                    &event_data.event_data.presign,
                    &event_data.event_data.message_centralized_signature,
                    &bcs::from_bytes(public_input)?,
                )?;

                Ok(AsynchronousRoundResult::Finalize {
                    public_output: vec![],
                    private_output: vec![],
                    malicious_parties: vec![],
                })
            }
            MPCProtocolInitData::DecryptionKeyReshare(_) => {
                let public_input = bcs::from_bytes(public_input)?;
<<<<<<< HEAD
                let decryption_shares_primes = mpc_event_data
=======
                let decryption_key_shares = mpc_event_data
>>>>>>> 3a7e0d98
                    .decryption_share
                    .iter()
                    .map(|(party_id, share)| (*party_id, share.decryption_key_share))
                    .collect::<HashMap<_, _>>();
                crate::dwallet_mpc::advance_and_serialize::<ReshareSecp256k1Party>(
                    session_id,
                    self.party_id,
                    &self.weighted_threshold_access_structure,
                    self.serialized_full_messages.clone(),
                    public_input,
                    (
                        bcs::from_bytes(
                            &mpc_event_data
                                .private_input
                                .clone()
                                .ok_or(DwalletMPCError::MissingMPCPrivateInput)?,
                        )?,
<<<<<<< HEAD
                        decryption_shares_primes,
=======
                        decryption_key_shares,
>>>>>>> 3a7e0d98
                    ),
                )
            }
            _ => {
                unreachable!("Unsupported MPC protocol type")
            }
        }
    }

    /// Create a new consensus transaction with the message to be sent to the other MPC parties.
    /// Returns Error only if the epoch switched in the middle and was not available.
    fn new_dwallet_mpc_message(
        &self,
        message: MPCMessage,
    ) -> DwalletMPCResult<ConsensusTransaction> {
        Ok(ConsensusTransaction::new_dwallet_mpc_message(
            self.epoch_store()?.name,
            message,
            self.session_id.clone(),
            self.pending_quorum_for_highest_round_number,
            self.sequence_number,
        ))
    }

    /// Report that the session failed because of malicious actors.
    /// Once a quorum of validators reports the same actor, it is considered malicious.
    /// The session will be continued, and the malicious actors will be ignored.
    fn new_dwallet_report_failed_session_with_malicious_actors(
        &self,
        report: MaliciousReport,
    ) -> DwalletMPCResult<ConsensusTransaction> {
        Ok(
            ConsensusTransaction::new_dwallet_mpc_session_failed_with_malicious(
                self.epoch_store()?.name,
                report,
            ),
        )
    }

    /// Stores a message in the serialized messages map.
    /// Every new message received for a session is stored.
    /// When a threshold of messages is reached, the session advances.
    pub(crate) fn store_message(&mut self, message: &DWalletMPCMessage) -> DwalletMPCResult<()> {
        // This happens because we clear the session when it is finished, and change the status,
        // so we might receive a message with delay, and it's irrelevant.
        if self.status != MPCSessionStatus::Active {
            warn!(
                session_id=?message.session_id,
                from_authority=?message.authority,
                receiving_authority=?self.epoch_store()?.name,
                crypto_round_number=?message.round_number,
                "Received a message for a session that is not active",
            );
            return Ok(());
        }
        // TODO (#876): Set the maximum message size to the smallest size possible.
        info!(
            session_id=?message.session_id,
            from_authority=?message.authority,
            receiving_authority=?self.epoch_store()?.name,
            crypto_round_number=?message.round_number,
            message_size_bytes=?message.message.len(),
            "Received DWallet mpc message",
        );
        if message.round_number == 0 {
            error!(
                session_id=?message.session_id,
                from_authority=?message.authority,
                receiving_authority=?self.epoch_store()?.name,
                crypto_round_number=?message.round_number,
                "Received a message for round zero",
            );
            return Err(DwalletMPCError::MessageForFirstMPCStep);
        }
        let source_party_id = self
            .epoch_store()?
            .authority_name_to_party_id(&message.authority)?;
        let current_round = self.serialized_full_messages.len();

        let authority_name = self.epoch_store()?.name;

        match self.serialized_full_messages.get_mut(message.round_number) {
            Some(party_to_msg) => {
                if party_to_msg.contains_key(&source_party_id) {
                    error!(
                        session_id=?message.session_id,
                        from_authority=?message.authority,
                        receiving_authority=?authority_name,
                        crypto_round_number=?message.round_number,
                        "Received a duplicate message from authority",
                    );
                    // Duplicate.
                    // This should never happen, as the consensus uniqueness key contains only the origin authority,
                    // session ID and MPC round.
                    return Ok(());
                }
                info!(
                    session_id=?message.session_id,
                    from_authority=?message.authority,
                    receiving_authority=?authority_name,
                    crypto_round_number=?message.round_number,
                    "Inserting a message into the party to message maps",
                );
                party_to_msg.insert(source_party_id, message.message.clone());
            }
            None if message.round_number == current_round => {
                info!(
                    session_id=?message.session_id,
                    from_authority=?message.authority,
                    receiving_authority=?authority_name,
                    crypto_round_number=?message.round_number,
                    "Store message for the current round",
                );
                let mut map = HashMap::new();
                map.insert(source_party_id, message.message.clone());
                self.serialized_full_messages.push(map);
            }
            // Received a message for a future round (above the current round).
            // If it happens, there is an issue with the consensus.
            None => {
                error!(
                    session_id=?message.session_id,
                    from_authority=?message.authority,
                    receiving_authority=?authority_name,
                    crypto_round_number=?message.round_number,
                    "Received a message for two or more rounds above known round for session",
                );
                // Unexpected round number; rounds should grow sequentially.
                return Err(DwalletMPCError::MaliciousParties(vec![source_party_id]));
            }
        }
        Ok(())
    }

    pub(crate) fn check_quorum_for_next_crypto_round(&self) -> ReadyToAdvanceCheckResult {
        match self.status {
            MPCSessionStatus::Active => {
                if self.pending_quorum_for_highest_round_number == 0
                    || self
                        .weighted_threshold_access_structure
                        .is_authorized_subset(
                            &self
                                .serialized_full_messages
                                .get(self.pending_quorum_for_highest_round_number)
                                .unwrap_or(&HashMap::new())
                                .keys()
                                .cloned()
                                .collect::<HashSet<PartyID>>(),
                        )
                        .is_ok()
                {
                    ReadyToAdvanceCheckResult {
                        is_ready: true,
                        malicious_parties: vec![],
                    }
                } else {
                    ReadyToAdvanceCheckResult {
                        is_ready: false,
                        malicious_parties: vec![],
                    }
                }
            }
            _ => ReadyToAdvanceCheckResult {
                is_ready: false,
                malicious_parties: vec![],
            },
        }
    }

    /// Helper function to spawn a task for submitting messages to consensus.
    fn spawn_submit_to_consensus(
        tokio_runtime_handle: &Handle,
        consensus_adapter: Arc<dyn SubmitToConsensus>,
        epoch_store: Arc<AuthorityPerEpochStore>,
        messages: Vec<ConsensusTransaction>,
    ) {
        tokio_runtime_handle.spawn(async move {
            for msg in messages {
                if let Err(err) = consensus_adapter
                    .submit_to_consensus(&vec![msg], &epoch_store)
                    .await
                {
                    error!("failed to submit an MPC message to consensus: {:?}", err);
                }
            }
        });
    }
}<|MERGE_RESOLUTION|>--- conflicted
+++ resolved
@@ -136,19 +136,12 @@
                 message,
             }) => {
                 info!(
-<<<<<<< HEAD
-                    "session {:?} advanced on round {:?}, malicious parties {:?}",
-                    self.session_id,
-                    self.serialized_full_messages.len(),
-                    malicious_parties
-=======
                     // Safe to unwrap as advance can only be called after the event is received.
                     mpc_protocol=?self.mpc_event_data.clone().unwrap().init_protocol_data,
                     session_id=?self.session_id,
                     validator=?self.epoch_store()?.name,
                     round=?self.serialized_full_messages.len(),
                     "Advanced MPC session"
->>>>>>> 3a7e0d98
                 );
                 let consensus_adapter = self.consensus_adapter.clone();
                 let epoch_store = self.epoch_store()?.clone();
@@ -443,11 +436,7 @@
             }
             MPCProtocolInitData::DecryptionKeyReshare(_) => {
                 let public_input = bcs::from_bytes(public_input)?;
-<<<<<<< HEAD
-                let decryption_shares_primes = mpc_event_data
-=======
                 let decryption_key_shares = mpc_event_data
->>>>>>> 3a7e0d98
                     .decryption_share
                     .iter()
                     .map(|(party_id, share)| (*party_id, share.decryption_key_share))
@@ -465,11 +454,7 @@
                                 .clone()
                                 .ok_or(DwalletMPCError::MissingMPCPrivateInput)?,
                         )?,
-<<<<<<< HEAD
-                        decryption_shares_primes,
-=======
                         decryption_key_shares,
->>>>>>> 3a7e0d98
                     ),
                 )
             }
