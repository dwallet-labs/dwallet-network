--- conflicted
+++ resolved
@@ -112,14 +112,11 @@
         }
     }
 
-<<<<<<< HEAD
-=======
     pub(crate) fn clear_data(&mut self) {
         self.mpc_event_data = None;
         self.serialized_full_messages = HashMap::new();
     }
 
->>>>>>> d58b15a7
     /// Returns the epoch store.
     /// Errors if the epoch was switched in the middle.
     fn epoch_store(&self) -> DwalletMPCResult<Arc<AuthorityPerEpochStore>> {
@@ -199,22 +196,11 @@
                         ?malicious_parties,
                         "Malicious Parties detected on MPC session Finalize",
                     );
-<<<<<<< HEAD
-                    self.report_malicious_actors(
-                        tokio_runtime_handle,
-                        malicious_parties,
-                        AdvanceResult::Success,
-                    )?;
-                }
-                let consensus_message =
-                    self.new_dwallet_mpc_output_message(public_output.clone())?;
-=======
                     self.report_malicious_actors(tokio_runtime_handle, malicious_parties)?;
                 }
                 let consensus_message = self.new_dwallet_mpc_output_message(
                     MPCSessionPublicOutput::CompletedSuccessfully(public_output.clone()),
                 )?;
->>>>>>> d58b15a7
                 let session_id_clone = self.session_id;
                 tokio_runtime_handle.spawn(async move {
                     if let Err(err) = consensus_adapter
@@ -225,12 +211,8 @@
                             mpc_protocol=?mpc_protocol,
                             session_id=?session_id_clone,
                             validator=?validator_name,
-<<<<<<< HEAD
-                            "failed to submit an MPC message to consensus: {:?}", err
-=======
                             err=?err,
                             "failed to submit an MPC output message to consensus",
->>>>>>> d58b15a7
                         );
                     }
                 });
@@ -247,26 +229,8 @@
                 );
                 self.report_threshold_not_reached(tokio_runtime_handle)
             }
-<<<<<<< HEAD
-            Err(e) => {
-                let validator_name = self.epoch_store()?.name;
+            Err(err) => {
                 // Safe to unwrap as advance can only be called after the event is received.
-                let mpc_protocol = self.mpc_event_data.clone().unwrap().init_protocol_data;
-                error!(
-                    mpc_protocol=?&mpc_protocol,
-                    session_id=?self.session_id,
-                    validator=?validator_name,
-                    epoch=?self.epoch_id,
-                    error=?e,
-                    crypto_round=self.pending_quorum_for_highest_round_number,
-                    "failed to advance the MPC session"
-                );
-                let consensus_adapter = self.consensus_adapter.clone();
-                let epoch_store = self.epoch_store()?.clone();
-                let consensus_message =
-                    self.new_dwallet_mpc_output_message(FAILED_SESSION_OUTPUT.to_vec())?;
-=======
-            Err(err) => {
                 let mpc_protocol = self.mpc_event_data.clone().unwrap().init_protocol_data;
                 let validator_name = self.epoch_store()?.name;
 
@@ -285,7 +249,8 @@
                 let epoch_store = self.epoch_store()?.clone();
                 let consensus_message =
                     self.new_dwallet_mpc_output_message(MPCSessionPublicOutput::SessionFailed)?;
->>>>>>> d58b15a7
+                let session_id_clone = self.session_id;
+                let epoch_id_clone = self.epoch_id;
                 let session_id_clone = self.session_id;
                 let epoch_id_clone = self.epoch_id;
                 tokio_runtime_handle.spawn(async move {
@@ -299,11 +264,7 @@
                             validator=?validator_name,
                             epoch=?epoch_id_clone,
                             error=?err,
-<<<<<<< HEAD
-                            "failed to submit an MPC message to consensus: {:?}", err);
-=======
                             "failed to submit an MPC SessionFailed message to consensus");
->>>>>>> d58b15a7
                     }
                 });
                 Err(err)
@@ -401,11 +362,7 @@
             mpc_protocol=?mpc_event_data.init_protocol_data,
             validator=?self.epoch_store()?.name,
             session_id=?self.session_id,
-<<<<<<< HEAD
-            crypto_round=?self.pending_quorum_for_highest_round_number,
-=======
             crypto_round=?self.current_round,
->>>>>>> d58b15a7
             weighted_parties=?self.weighted_threshold_access_structure,
             "Advancing MPC session"
         );
@@ -755,13 +712,8 @@
         Ok(ConsensusTransaction::new_dwallet_mpc_message(
             self.epoch_store()?.name,
             message,
-<<<<<<< HEAD
-            self.session_id.clone(),
-            self.pending_quorum_for_highest_round_number,
-=======
             self.session_id,
             self.current_round,
->>>>>>> d58b15a7
             mpc_protocol,
         ))
     }
@@ -797,10 +749,7 @@
     /// Every new message received for a session is stored.
     /// When a threshold of messages is reached, the session advances.
     pub(crate) fn store_message(&mut self, message: &DWalletMPCMessage) -> DwalletMPCResult<()> {
-<<<<<<< HEAD
-=======
         self.received_more_messages_since_last_advance = true;
->>>>>>> d58b15a7
         // This happens because we clear the session when it is finished and change the status,
         // so we might receive a message with delay, and it's irrelevant.
         if self.status != MPCSessionStatus::Active {
@@ -838,65 +787,6 @@
         let source_party_id = self
             .epoch_store()?
             .authority_name_to_party_id(&message.authority)?;
-<<<<<<< HEAD
-        let current_round = self.serialized_full_messages.len();
-
-        let authority_name = self.epoch_store()?.name;
-
-        match self.serialized_full_messages.get_mut(message.round_number) {
-            Some(party_to_msg) => {
-                if party_to_msg.contains_key(&source_party_id) {
-                    error!(
-                        session_id=?message.session_id,
-                        from_authority=?message.authority,
-                        receiving_authority=?authority_name,
-                        crypto_round_number=?message.round_number,
-                        mpc_protocol=?message.mpc_protocol,
-                        "Received a duplicate message from authority",
-                    );
-                    // Duplicate.
-                    // This should never happen, as the consensus uniqueness key contains only the origin authority,
-                    // session ID and MPC round.
-                    return Ok(());
-                }
-                info!(
-                    session_id=?message.session_id,
-                    from_authority=?message.authority,
-                    receiving_authority=?authority_name,
-                    crypto_round_number=?message.round_number,
-                    mpc_protocol=%message.mpc_protocol,
-                    "Inserting an MPC message into the party-to-message maps",
-                );
-                party_to_msg.insert(source_party_id, message.message.clone());
-            }
-            None if message.round_number == current_round => {
-                info!(
-                    session_id=?message.session_id,
-                    from_authority=?message.authority,
-                    receiving_authority=?authority_name,
-                    crypto_round_number=?message.round_number,
-                    mpc_protocol=?message.mpc_protocol,
-                    "Storing a message for the current round",
-                );
-                let mut map = HashMap::new();
-                map.insert(source_party_id, message.message.clone());
-                self.serialized_full_messages.push(map);
-            }
-            // Received a message for a future round (above the current round).
-            // If it happens, there is an issue with the consensus.
-            None => {
-                error!(
-                    session_id=?message.session_id,
-                    from_authority=?message.authority,
-                    receiving_authority=?authority_name,
-                    crypto_round_number=?message.round_number,
-                    mpc_protocol=?message.mpc_protocol,
-                    "Received a message for two or more rounds above known round for session",
-                );
-                // Unexpected round number; rounds should grow sequentially.
-                return Err(DwalletMPCError::MaliciousParties(vec![source_party_id]));
-            }
-=======
         // We should only receive outputs of previous rounds.
         if message.round_number >= self.current_round {
             warn!(
@@ -907,7 +797,6 @@
                 "Received a message for a future round",
             );
             return Err(DwalletMPCError::MaliciousParties(vec![source_party_id]));
->>>>>>> d58b15a7
         }
         self.serialized_full_messages
             .entry(message.round_number)
