//! This module contains the network DKG protocol for the dWallet MPC sessions.
//! The network DKG protocol handles generating the network Decryption-Key shares.
//! The module provides the management of the network Decryption-Key shares and
//! the network DKG protocol.
use crate::dwallet_mpc::advance_and_serialize;
use crate::dwallet_mpc::mpc_session::AsyncProtocol;
use crate::dwallet_mpc::reshare::ReshareSecp256k1Party;
use class_groups::dkg::{
    RistrettoParty, RistrettoPublicInput, Secp256k1Party, Secp256k1PublicInput,
};
use class_groups::{
    Secp256k1DecryptionKeySharePublicParameters, SecretKeyShareSizedInteger,
    DEFAULT_COMPUTATIONAL_SECURITY_PARAMETER,
};
use commitment::CommitmentSizedNumber;
use dwallet_classgroups_types::{ClassGroupsDecryptionKey, ClassGroupsEncryptionKeyAndProof};
use dwallet_mpc_types::dwallet_mpc::{
    DWalletMPCNetworkKeyScheme, MPCMessage, MPCPrivateInput, MPCPrivateOutput, MPCPublicInput,
    NetworkDecryptionKeyPublicData, NetworkDecryptionKeyPublicOutputType,
    SerializedWrappedMPCPublicOutput, VersionedNetworkDkgOutput,
};
use group::{ristretto, secp256k1, PartyID};
use homomorphic_encryption::AdditivelyHomomorphicDecryptionKeyShare;
use ika_types::dwallet_mpc_error::{DwalletMPCError, DwalletMPCResult};
use ika_types::messages_dwallet_mpc::{
    DWalletMPCSuiEvent, DWalletNetworkDecryptionKeyData, DWalletNetworkEncryptionKeyState,
    MPCProtocolInitData, SessionInfo, StartNetworkDKGEvent,
};
use mpc::{AsynchronousRoundResult, WeightedThresholdAccessStructure};
use std::collections::HashMap;
use sui_types::base_types::ObjectID;
use tracing::warn;
use twopc_mpc::secp256k1::class_groups::{
    FUNDAMENTAL_DISCRIMINANT_LIMBS, NON_FUNDAMENTAL_DISCRIMINANT_LIMBS,
};
use twopc_mpc::sign::Protocol;
use twopc_mpc::ProtocolPublicParameters;

/// Holds the network (decryption) keys of the network MPC protocols.
pub struct DwalletMPCNetworkKeys {
    /// Holds all network (decryption) keys for the current network in encrypted form.
    /// This data is identical for all the Validator nodes.
    pub(crate) network_encryption_keys: HashMap<ObjectID, NetworkDecryptionKeyPublicData>,
    pub(crate) validator_private_dec_key_data: ValidatorPrivateDecryptionKeyData,
}

/// Holds the private decryption key data for a validator node.
pub struct ValidatorPrivateDecryptionKeyData {
    /// The unique party ID of the validator, representing its index within the committee.
    pub party_id: PartyID,

    /// The validator's class groups decryption key.
    pub class_groups_decryption_key: ClassGroupsDecryptionKey,

    /// A map of the validator's decryption key shares.
    ///
    /// This structure maps each key ID (`ObjectID`) to a sub-map of `PartyID`
    /// to the corresponding decryption key share.
    /// These shares are used in multi-party cryptographic protocols.
    /// NOTE: EACH PARTY IN HERE IS A **VIRTUAL PARTY**.
    /// NOTE 2: `ObjectID` is the ID of the network decryption key, not the party.
    pub validator_decryption_key_shares:
        HashMap<ObjectID, HashMap<PartyID, <AsyncProtocol as Protocol>::DecryptionKeyShare>>,
}

fn get_decryption_key_shares_from_public_output(
    shares: &NetworkDecryptionKeyPublicData,
    party_id: PartyID,
    decryption_key: ClassGroupsDecryptionKey,
    weighted_threshold_access_structure: &WeightedThresholdAccessStructure,
) -> DwalletMPCResult<HashMap<PartyID, SecretKeyShareSizedInteger>> {
    match shares.state {
        NetworkDecryptionKeyPublicOutputType::NetworkDkg => match &shares.latest_public_output {
            VersionedNetworkDkgOutput::V1(public_output) => {
                let dkg_public_output: <Secp256k1Party as mpc::Party>::PublicOutput =
                    bcs::from_bytes(public_output)?;

                let secret_shares = dkg_public_output
                    .default_decryption_key_shares::<secp256k1::GroupElement>(
                        party_id,
                        weighted_threshold_access_structure,
                        decryption_key,
                    )
                    .map_err(|err| DwalletMPCError::ClassGroupsError(err.to_string()))?;
                Ok(secret_shares)
            }
        },
        NetworkDecryptionKeyPublicOutputType::Reshare => match &shares.latest_public_output {
            VersionedNetworkDkgOutput::V1(public_output) => {
                let public_output: <ReshareSecp256k1Party as mpc::Party>::PublicOutput =
                    bcs::from_bytes(public_output)?;

                let secret_shares = public_output
                    .decrypt_decryption_key_shares::<secp256k1::GroupElement>(
                        party_id,
                        weighted_threshold_access_structure,
                        decryption_key,
                    )
                    .map_err(|err| DwalletMPCError::ClassGroupsError(err.to_string()))?;
                Ok(secret_shares)
            }
        },
    }
}

impl ValidatorPrivateDecryptionKeyData {
    /// Stores the new decryption key shares of the validator.
    /// Decrypts the decryption key shares (for all the virtual parties)
    /// from the public output of the network DKG protocol.
    pub fn store_decryption_secret_shares(
        &mut self,
        key_id: ObjectID,
        key: NetworkDecryptionKeyPublicData,
        weighted_threshold_access_structure: &WeightedThresholdAccessStructure,
    ) -> DwalletMPCResult<()> {
        let secret_key_shares = get_decryption_key_shares_from_public_output(
            &key,
            self.party_id,
            self.class_groups_decryption_key,
            weighted_threshold_access_structure,
        )?;

        let self_decryption_key_shares = Self::convert_secret_key_shares_type_to_decryption_shares(
            secret_key_shares,
            &key.decryption_key_share_public_parameters,
        )?;

        self.validator_decryption_key_shares
            .insert(key_id, self_decryption_key_shares);
        Ok(())
    }

    /// Only for type convertion.
    fn convert_secret_key_shares_type_to_decryption_shares(
        secret_shares: HashMap<PartyID, SecretKeyShareSizedInteger>,
        public_parameters: &[u8],
    ) -> DwalletMPCResult<HashMap<PartyID, <AsyncProtocol as Protocol>::DecryptionKeyShare>> {
        let public_params = bcs::from_bytes(public_parameters)
            .map_err(|err| DwalletMPCError::ClassGroupsError(err.to_string()))?;

        secret_shares
            .into_iter()
            .map(|(party_id, secret_key_share)| {
                let decryption_key_share = <AsyncProtocol as Protocol>::DecryptionKeyShare::new(
                    party_id,
                    secret_key_share,
                    &public_params,
                )
                .map_err(|err| DwalletMPCError::ClassGroupsError(err.to_string()))?;

                Ok((party_id, decryption_key_share))
            })
            .collect::<DwalletMPCResult<HashMap<_, _>>>()
    }
}

impl DwalletMPCNetworkKeys {
    pub fn new(node_context: ValidatorPrivateDecryptionKeyData) -> Self {
        Self {
            network_encryption_keys: Default::default(),
            validator_private_dec_key_data: node_context,
        }
    }

    pub fn validator_decryption_keys_shares(
        &self,
    ) -> HashMap<ObjectID, HashMap<PartyID, <AsyncProtocol as Protocol>::DecryptionKeyShare>> {
        self.validator_private_dec_key_data
            .validator_decryption_key_shares
            .clone()
    }

    pub fn update_network_key(
        &mut self,
        key_id: ObjectID,
        key: &NetworkDecryptionKeyPublicData,
        weighted_threshold_access_structure: &WeightedThresholdAccessStructure,
    ) -> DwalletMPCResult<()> {
        self.network_encryption_keys.insert(key_id, key.clone());
        self.validator_private_dec_key_data
            .store_decryption_secret_shares(
                key_id,
                key.clone(),
                weighted_threshold_access_structure,
            )
    }

    pub fn get_decryption_public_parameters(&self, key_id: &ObjectID) -> DwalletMPCResult<Vec<u8>> {
        Ok(self
            .network_encryption_keys
            .get(key_id)
            .ok_or(DwalletMPCError::MissingDwalletMPCDecryptionKeyShares(
                "".to_string(),
            ))?
            .decryption_key_share_public_parameters
            .clone())
    }

    /// Retrieves the protocol public parameters for the specified key ID.
    pub fn get_protocol_public_parameters(
        &self,
        key_id: &ObjectID,
        key_scheme: DWalletMPCNetworkKeyScheme,
    ) -> DwalletMPCResult<Vec<u8>> {
        let Some(result) = self.network_encryption_keys.get(key_id) else {
            warn!(
                ?key_id,
                "failed to fetch the network decryption key shares for key ID"
            );
            return Err(DwalletMPCError::WaitingForNetworkKey(*key_id));
        };
        let decryption_key_share_public_parameters =
            bcs::from_bytes::<Secp256k1DecryptionKeySharePublicParameters>(
                &result.decryption_key_share_public_parameters,
            )?;

        match key_scheme {
            DWalletMPCNetworkKeyScheme::Secp256k1 => {
                bcs::to_bytes(&ProtocolPublicParameters::new::<
                    { secp256k1::SCALAR_LIMBS },
                    { FUNDAMENTAL_DISCRIMINANT_LIMBS },
                    { NON_FUNDAMENTAL_DISCRIMINANT_LIMBS },
                    secp256k1::GroupElement,
                >(
                    decryption_key_share_public_parameters.encryption_scheme_public_parameters,
                ))
                .map_err(DwalletMPCError::BcsError)
            }
            DWalletMPCNetworkKeyScheme::Ristretto => {
                todo!()
            }
        }
    }

    pub async fn get_network_dkg_public_output(
        &self,
        key_id: &ObjectID,
    ) -> DwalletMPCResult<VersionedNetworkDkgOutput> {
        Ok(self
            .network_encryption_keys
            .get(key_id)
            .ok_or(DwalletMPCError::WaitingForNetworkKey(*key_id))?
            .network_dkg_output
            .clone())
    }
}

/// Advances the network DKG protocol for the supported key types.
pub(crate) fn advance_network_dkg(
    session_id: CommitmentSizedNumber,
    weighted_threshold_access_structure: &WeightedThresholdAccessStructure,
    party_id: PartyID,
    public_input: &[u8],
    key_scheme: &DWalletMPCNetworkKeyScheme,
    messages: HashMap<usize, HashMap<PartyID, Vec<u8>>>,
    class_groups_decryption_key: ClassGroupsDecryptionKey,
    encoded_public_input: &MPCPublicInput,
    logger: &crate::dwallet_mpc::MPCSessionLogger,
) -> DwalletMPCResult<
    AsynchronousRoundResult<MPCMessage, MPCPrivateOutput, SerializedWrappedMPCPublicOutput>,
> {
    // Add the Class Groups key pair and proof to the logger.
    let encoded_private_input: MPCPrivateInput = Some(bcs::to_bytes(&class_groups_decryption_key)?);
    let logger = logger
        .clone()
        .with_class_groups_key_pair_and_proof(encoded_private_input.clone());

    let res = match key_scheme {
        DWalletMPCNetworkKeyScheme::Secp256k1 => {
            let result = advance_and_serialize::<Secp256k1Party>(
                session_id,
                party_id,
                weighted_threshold_access_structure,
                messages,
                bcs::from_bytes(public_input)?,
                class_groups_decryption_key,
                encoded_public_input,
                &logger,
            );
            match result.clone() {
                Ok(AsynchronousRoundResult::Finalize {
                    public_output,
                    malicious_parties,
                    private_output,
                }) => {
                    let public_output =
                        bcs::to_bytes(&VersionedNetworkDkgOutput::V1(public_output))?;
                    Ok(AsynchronousRoundResult::Finalize {
                        public_output,
                        malicious_parties,
                        private_output,
                    })
                }
                _ => result,
            }
        }
        DWalletMPCNetworkKeyScheme::Ristretto => advance_and_serialize::<RistrettoParty>(
            session_id,
            party_id,
            weighted_threshold_access_structure,
            messages,
            bcs::from_bytes(public_input)?,
            class_groups_decryption_key,
            encoded_public_input,
            &logger,
        ),
    }?;
    Ok(res)
}

pub(super) fn network_dkg_public_input(
    weighted_threshold_access_structure: &WeightedThresholdAccessStructure,
    encryption_keys_and_proofs: HashMap<PartyID, ClassGroupsEncryptionKeyAndProof>,
    key_scheme: DWalletMPCNetworkKeyScheme,
) -> DwalletMPCResult<Vec<u8>> {
    match key_scheme {
        DWalletMPCNetworkKeyScheme::Secp256k1 => generate_secp256k1_dkg_party_public_input(
            weighted_threshold_access_structure,
            encryption_keys_and_proofs,
        ),
        DWalletMPCNetworkKeyScheme::Ristretto => generate_ristretto_dkg_party_public_input(
            weighted_threshold_access_structure,
            encryption_keys_and_proofs,
        ),
    }
}

pub(super) fn network_dkg_session_info(
    deserialized_event: DWalletMPCSuiEvent<StartNetworkDKGEvent>,
    key_scheme: DWalletMPCNetworkKeyScheme,
) -> DwalletMPCResult<SessionInfo> {
    match key_scheme {
        DWalletMPCNetworkKeyScheme::Secp256k1 => {
            Ok(network_dkg_secp256k1_session_info(deserialized_event))
        }
        DWalletMPCNetworkKeyScheme::Ristretto => {
            Ok(network_dkg_ristretto_session_info(deserialized_event))
        }
    }
}

fn network_dkg_secp256k1_session_info(
    deserialized_event: DWalletMPCSuiEvent<StartNetworkDKGEvent>,
) -> SessionInfo {
    SessionInfo {
        session_type: deserialized_event.session_type.clone(),
        session_id: deserialized_event.session_id,
        epoch: deserialized_event.epoch,
        mpc_round: MPCProtocolInitData::NetworkDkg(
            DWalletMPCNetworkKeyScheme::Secp256k1,
            deserialized_event,
        ),
    }
}

fn network_dkg_ristretto_session_info(
    deserialized_event: DWalletMPCSuiEvent<StartNetworkDKGEvent>,
) -> SessionInfo {
    SessionInfo {
        session_type: deserialized_event.session_type.clone(),
        session_id: deserialized_event.session_id,
        epoch: deserialized_event.epoch,
        mpc_round: MPCProtocolInitData::NetworkDkg(
            DWalletMPCNetworkKeyScheme::Ristretto,
            deserialized_event,
        ),
    }
}

fn generate_secp256k1_dkg_party_public_input(
    weighted_threshold_access_structure: &WeightedThresholdAccessStructure,
    encryption_keys_and_proofs: HashMap<PartyID, ClassGroupsEncryptionKeyAndProof>,
) -> DwalletMPCResult<Vec<u8>> {
    let public_params = Secp256k1PublicInput::new::<secp256k1::GroupElement>(
        weighted_threshold_access_structure,
        secp256k1::scalar::PublicParameters::default(),
        DEFAULT_COMPUTATIONAL_SECURITY_PARAMETER,
        encryption_keys_and_proofs,
    )
    .map_err(|e| DwalletMPCError::InvalidMPCPartyType(e.to_string()))?;
    bcs::to_bytes(&public_params).map_err(DwalletMPCError::BcsError)
}

fn generate_ristretto_dkg_party_public_input(
    weighted_threshold_access_structure: &WeightedThresholdAccessStructure,
    encryption_keys_and_proofs: HashMap<PartyID, ClassGroupsEncryptionKeyAndProof>,
) -> DwalletMPCResult<Vec<u8>> {
    let public_params = RistrettoPublicInput::new::<ristretto::GroupElement>(
        weighted_threshold_access_structure,
        ristretto::scalar::PublicParameters::default(),
        DEFAULT_COMPUTATIONAL_SECURITY_PARAMETER,
        encryption_keys_and_proofs,
    )
    .map_err(|e| DwalletMPCError::InvalidMPCPartyType(e.to_string()))?;
    bcs::to_bytes(&public_params).map_err(DwalletMPCError::BcsError)
}

pub(crate) fn instantiate_dwallet_mpc_network_decryption_key_shares_from_public_output(
    epoch: u64,
    key_scheme: DWalletMPCNetworkKeyScheme,
    weighted_threshold_access_structure: &WeightedThresholdAccessStructure,
    key_data: DWalletNetworkDecryptionKeyData,
) -> DwalletMPCResult<NetworkDecryptionKeyPublicData> {
    if key_data.current_reconfiguration_public_output.is_empty() {
<<<<<<< HEAD
=======
        if key_data.state == DWalletNetworkEncryptionKeyState::AwaitingNetworkDKG {
            return Err(DwalletMPCError::WaitingForNetworkKey(key_data.id));
        }
>>>>>>> d58b15a7
        instantiate_dwallet_mpc_network_decryption_key_shares_from_dkg_public_output(
            epoch,
            key_scheme,
            weighted_threshold_access_structure,
            &key_data.network_dkg_public_output,
        )
    } else {
        instantiate_dwallet_mpc_network_decryption_key_shares_from_reshare_public_output(
            epoch,
            weighted_threshold_access_structure,
            &key_data.current_reconfiguration_public_output,
            &key_data.network_dkg_public_output,
        )
    }
}

fn instantiate_dwallet_mpc_network_decryption_key_shares_from_reshare_public_output(
    epoch: u64,
    weighted_threshold_access_structure: &WeightedThresholdAccessStructure,
    public_output_bytes: &SerializedWrappedMPCPublicOutput,
    network_dkg_public_output: &SerializedWrappedMPCPublicOutput,
) -> DwalletMPCResult<NetworkDecryptionKeyPublicData> {
    let mpc_public_output: VersionedNetworkDkgOutput =
        bcs::from_bytes(public_output_bytes).map_err(DwalletMPCError::BcsError)?;
    match &mpc_public_output {
        VersionedNetworkDkgOutput::V1(public_output_bytes) => {
            let public_output: <ReshareSecp256k1Party as mpc::Party>::PublicOutput =
                bcs::from_bytes(public_output_bytes)?;
            let decryption_key_share_public_parameters = public_output
                .default_decryption_key_share_public_parameters::<secp256k1::GroupElement>(
                    weighted_threshold_access_structure,
                )
                .map_err(|e| DwalletMPCError::ClassGroupsError(e.to_string()))?;

            Ok(NetworkDecryptionKeyPublicData {
                epoch,
                state: NetworkDecryptionKeyPublicOutputType::Reshare,
                latest_public_output: mpc_public_output,
                decryption_key_share_public_parameters: bcs::to_bytes(
                    &decryption_key_share_public_parameters,
                )?,
                network_dkg_output: bcs::from_bytes(network_dkg_public_output)?,
            })
        }
    }
}

fn instantiate_dwallet_mpc_network_decryption_key_shares_from_dkg_public_output(
    epoch: u64,
    key_scheme: DWalletMPCNetworkKeyScheme,
    weighted_threshold_access_structure: &WeightedThresholdAccessStructure,
    public_output_bytes: &SerializedWrappedMPCPublicOutput,
) -> DwalletMPCResult<NetworkDecryptionKeyPublicData> {
    let mpc_public_output: VersionedNetworkDkgOutput =
        bcs::from_bytes(public_output_bytes).map_err(DwalletMPCError::BcsError)?;
    match key_scheme {
        DWalletMPCNetworkKeyScheme::Secp256k1 => match &mpc_public_output {
            VersionedNetworkDkgOutput::V1(public_output_bytes) => {
                let public_output: <Secp256k1Party as mpc::Party>::PublicOutput =
                    bcs::from_bytes(public_output_bytes)?;
                let decryption_key_share_public_parameters = public_output
                    .default_decryption_key_share_public_parameters::<secp256k1::GroupElement>(
                        weighted_threshold_access_structure,
                    )
                    .map_err(|e| DwalletMPCError::ClassGroupsError(e.to_string()))?;
                Ok(NetworkDecryptionKeyPublicData {
                    epoch,
                    state: NetworkDecryptionKeyPublicOutputType::NetworkDkg,
                    latest_public_output: mpc_public_output.clone(),
                    decryption_key_share_public_parameters: bcs::to_bytes(
                        &decryption_key_share_public_parameters,
                    )?,
                    network_dkg_output: mpc_public_output,
                })
            }
        },
        DWalletMPCNetworkKeyScheme::Ristretto => todo!("Ristretto key scheme"),
    }
}<|MERGE_RESOLUTION|>--- conflicted
+++ resolved
@@ -402,12 +402,9 @@
     key_data: DWalletNetworkDecryptionKeyData,
 ) -> DwalletMPCResult<NetworkDecryptionKeyPublicData> {
     if key_data.current_reconfiguration_public_output.is_empty() {
-<<<<<<< HEAD
-=======
         if key_data.state == DWalletNetworkEncryptionKeyState::AwaitingNetworkDKG {
             return Err(DwalletMPCError::WaitingForNetworkKey(key_data.id));
         }
->>>>>>> d58b15a7
         instantiate_dwallet_mpc_network_decryption_key_shares_from_dkg_public_output(
             epoch,
             key_scheme,
