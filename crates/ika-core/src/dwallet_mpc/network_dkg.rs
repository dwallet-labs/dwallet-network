//! This module contains the network DKG protocol for the dWallet MPC sessions.
//! The network DKG protocol handles generating the network Decryption-Key shares.
//! The module provides the management of the network Decryption-Key shares and
//! the network DKG protocol.
//! It provides inner mutability for the [`EpochStore`]
//! to update the network decryption key shares synchronously.
use crate::dwallet_mpc::advance_and_serialize;
use crate::dwallet_mpc::mpc_session::AsyncProtocol;
use class_groups::dkg::{
    RistrettoParty, RistrettoPublicInput, Secp256k1Party, Secp256k1PublicInput,
};
use class_groups::{SecretKeyShareSizedInteger, DEFAULT_COMPUTATIONAL_SECURITY_PARAMETER};
use commitment::CommitmentSizedNumber;
use dwallet_classgroups_types::{ClassGroupsDecryptionKey, ClassGroupsEncryptionKeyAndProof};
use dwallet_mpc_types::dwallet_mpc::{DWalletMPCNetworkKeyScheme, NetworkDecryptionKeyShares};
use group::{ristretto, secp256k1, PartyID};
use homomorphic_encryption::AdditivelyHomomorphicDecryptionKeyShare;
use ika_types::dwallet_mpc_error::{DwalletMPCError, DwalletMPCResult};
use ika_types::messages_dwallet_mpc::{
    DWalletMPCSuiEvent, MPCProtocolInitData, SessionInfo, StartNetworkDKGEvent,
};
use mpc::{AsynchronousRoundResult, WeightedThresholdAccessStructure};
use std::collections::{HashMap, HashSet};
use std::sync::{Arc, RwLock, RwLockWriteGuard};
use sui_types::base_types::ObjectID;
use tracing::log::info;
use tracing::warn;
use twopc_mpc::secp256k1::class_groups::{
    FUNDAMENTAL_DISCRIMINANT_LIMBS, NON_FUNDAMENTAL_DISCRIMINANT_LIMBS,
};
use twopc_mpc::sign::Protocol;
use twopc_mpc::ProtocolPublicParameters;

/// Holds the network (decryption) keys of the network MPC protocols.
pub struct DwalletMPCNetworkKeys {
    /// Holds all network (decryption) keys for the current network in encrypted form.
    /// This data is identical for all the Validator nodes.
    /// Limits the access to the network keys to a single thread at a time.
    inner: Arc<RwLock<DwalletMPCNetworkKeyInner>>,

    ///
    validator_private_dec_key_data: ValidatorPrivateDecryptionKeyData,
}

/// Holds the private decryption key data for a validator node.
pub struct ValidatorPrivateDecryptionKeyData {
    /// The unique party ID of the validator, representing its index within the committee.
    pub party_id: PartyID,

    /// The validator's class groups decryption key.
    pub class_groups_decryption_key: ClassGroupsDecryptionKey,

    /// A thread-safe map of the validator's decryption key shares.
    ///
    /// This structure maps each key ID (`ObjectID`) to a sub-map of `PartyID`
    /// to the corresponding decryption key share.
    /// These shares are used in multi-party cryptographic protocols.
    /// NOTE: EACH PARTY IN HERE IS A **VIRTUAL PARTY**.
    /// NOTE 2: `ObjectID` is the ID of the network decryption key, not the party.
    pub validator_decryption_key_shares: RwLock<
        HashMap<ObjectID, HashMap<PartyID, <AsyncProtocol as Protocol>::DecryptionKeyShare>>,
    >,
}

fn get_decryption_key_shares_from_public_output(
    shares: &NetworkDecryptionKeyShares,
    party_id: PartyID,
    decryption_key: ClassGroupsDecryptionKey,
) -> DwalletMPCResult<HashMap<PartyID, SecretKeyShareSizedInteger>> {
    #[cfg(not(feature = "with-network-dkg"))]
    {
        let secret_shares = shared_wasm_class_groups::decryption_key_shares(party_id);
        return Ok(secret_shares);
    }

    #[cfg(feature = "with-network-dkg")]
    {
        let dkg_public_output = <Secp256k1Party as CreatePublicOutput>::new(
            &shares.encryption_key,
            &shares.public_verification_keys,
            &shares.current_epoch_encryptions_of_shares_per_crt_prime,
        )?;
        let secret_shares = dkg_public_output
            .default_decryption_key_shares::<secp256k1::GroupElement>(party_id, decryption_key)
            .map_err(|err| DwalletMPCError::ClassGroupsError(err.to_string()))?;
        Ok(secret_shares)
    }
}

impl ValidatorPrivateDecryptionKeyData {
    /// Stores the new decryption key shares of the validator.
    /// Decrypts the decryption key shares (for all the virtual parties)
    /// from the public output of the network DKG protocol.
    pub fn store_decryption_secret_shares(
        &self,
        key_id: ObjectID,
        key: NetworkDecryptionKeyShares,
    ) -> DwalletMPCResult<()> {
        let secret_key_shares = get_decryption_key_shares_from_public_output(
            &key,
            self.party_id,
            self.class_groups_decryption_key,
        )?;

        let self_decryption_key_shares = Self::convert_secret_key_shares_type_to_decryption_shares(
            secret_key_shares,
            &key.decryption_key_share_public_parameters,
        )?;

        let mut inner = self
            .validator_decryption_key_shares
            .write()
            .map_err(|_| DwalletMPCError::LockError)?;
        inner.insert(key_id, self_decryption_key_shares);
        Ok(())
    }

    /// Only for type convertion.
    fn convert_secret_key_shares_type_to_decryption_shares(
        secret_shares: HashMap<PartyID, SecretKeyShareSizedInteger>,
        public_parameters: &[u8],
    ) -> DwalletMPCResult<HashMap<PartyID, <AsyncProtocol as Protocol>::DecryptionKeyShare>> {
        let public_params = bcs::from_bytes(public_parameters)
            .map_err(|err| DwalletMPCError::ClassGroupsError(err.to_string()))?;

        secret_shares
            .into_iter()
            .map(|(party_id, secret_key_share)| {
                let decryption_key_share = <AsyncProtocol as Protocol>::DecryptionKeyShare::new(
                    party_id,
                    secret_key_share,
                    &public_params,
                )
                .map_err(|err| DwalletMPCError::ClassGroupsError(err.to_string()))?;

                Ok((party_id, decryption_key_share))
            })
            .collect::<DwalletMPCResult<HashMap<_, _>>>()
    }
}

/// Encapsulates all the fields in a single structure for atomic access.
pub struct DwalletMPCNetworkKeyInner {
    /// The encrypted network (decryption) key shares used by the dWallet MPC network.
    ///
    /// This map holds the encrypted shares of decryption keys,
    /// indexed by a unique key ID (`ObjectID`).
    /// Each entry contains the set of shares
    /// needed to collaboratively decrypt data without any single party
    /// holding the full key.
    ///
    /// These shares are part of a threshold decryption scheme, where multiple parties contribute their share
    /// to reconstruct the original key securely.
    pub network_decryption_keys: HashMap<ObjectID, NetworkDecryptionKeyShares>,
}

impl DwalletMPCNetworkKeys {
    /// Creates a new instance of the network decryption key shares.
    pub fn new(node_context: ValidatorPrivateDecryptionKeyData) -> Self {
        Self {
            inner: Arc::new(RwLock::new(DwalletMPCNetworkKeyInner {
                network_decryption_keys: HashMap::new(),
            })),
            validator_private_dec_key_data: node_context,
        }
    }

    pub fn network_decryption_keys(&self) -> HashMap<ObjectID, NetworkDecryptionKeyShares> {
        self.inner
            .read()
            .map(|inner| inner.network_decryption_keys.clone())
            .unwrap_or_else(|_| {
                warn!("no network decryption keys found");
                HashMap::new()
            })
    }

    pub fn validator_decryption_keys_shares(
        &self,
    ) -> DwalletMPCResult<
        HashMap<ObjectID, HashMap<PartyID, <AsyncProtocol as Protocol>::DecryptionKeyShare>>,
    > {
        Ok(self
            .validator_private_dec_key_data
            .validator_decryption_key_shares
            .read()
            .map_err(|_| DwalletMPCError::LockError)?
            .clone())
    }

    /// Adds a new network key to the network decryption keys.
    pub fn add_new_network_key(
        &self,
        key_id: ObjectID,
        key: NetworkDecryptionKeyShares,
    ) -> DwalletMPCResult<()> {
        let mut inner = self.inner.write().map_err(|_| DwalletMPCError::LockError)?;
        inner.network_decryption_keys.insert(key_id, key.clone());
        self.validator_private_dec_key_data
            .store_decryption_secret_shares(key_id, key)?;
        Ok(())
    }

    pub fn update_network_key(
        &self,
        key_id: ObjectID,
        key: NetworkDecryptionKeyShares,
    ) -> DwalletMPCResult<()> {
        let mut inner = self.inner.write().map_err(|_| DwalletMPCError::LockError)?;
        inner.network_decryption_keys.insert(key_id, key.clone());
        self.validator_private_dec_key_data
            .store_decryption_secret_shares(key_id, key)?;
        Ok(())
    }

    fn new_dwallet_mpc_network_key(
        dkg_output: Vec<u8>,
        key_scheme: DWalletMPCNetworkKeyScheme,
        epoch: u64,
        access_structure: &WeightedThresholdAccessStructure,
    ) -> DwalletMPCResult<NetworkDecryptionKeyShares> {
        // Note: this `key_scheme` is not the scheme of the network key itself,
        // but to create Secp256k1 DSA key pairs, with the network key,
        // we need to take into account the key scheme.
        match key_scheme {
            DWalletMPCNetworkKeyScheme::Secp256k1 => {
                let dkg_output: <Secp256k1Party as mpc::Party>::PublicOutput =
                    bcs::from_bytes(&dkg_output)?;
                Ok(NetworkDecryptionKeyShares {
                    epoch,
                    current_epoch_encryptions_of_shares_per_crt_prime: bcs::to_bytes(&dkg_output.encryptions_of_shares_per_crt_prime)?,
                    previous_epoch_encryptions_of_shares_per_crt_prime: vec![],
                    encryption_scheme_public_parameters: bcs::to_bytes(
                        &dkg_output.default_encryption_scheme_public_parameters::<
                            secp256k1::GroupElement
                        >().map_err(|e| DwalletMPCError::ClassGroupsError(e.to_string()))?)?,
                    decryption_key_share_public_parameters: bcs::to_bytes(
                        &dkg_output.default_decryption_key_share_public_parameters::<
                            secp256k1::GroupElement
                        >(access_structure).map_err(|e|DwalletMPCError::ClassGroupsError(e.to_string()))?)?,
                    encryption_key: bcs::to_bytes(&dkg_output.encryption_key)?,
                    public_verification_keys: bcs::to_bytes(&dkg_output.public_verification_keys)?,
                })
            }
            DWalletMPCNetworkKeyScheme::Ristretto => Ok(NetworkDecryptionKeyShares {
                epoch,
                current_epoch_encryptions_of_shares_per_crt_prime: vec![],
                previous_epoch_encryptions_of_shares_per_crt_prime: vec![],
                encryption_scheme_public_parameters: vec![],
                decryption_key_share_public_parameters: vec![],
                encryption_key: vec![],
                public_verification_keys: vec![],
            }),
        }
    }

    /// Returns all the decryption key shares for any specified key ID.
    pub fn get_decryption_key_share(
        &self,
        key_id: ObjectID,
    ) -> DwalletMPCResult<HashMap<PartyID, <AsyncProtocol as Protocol>::DecryptionKeyShare>> {
        Ok(self
            .validator_decryption_keys_shares()?
            .get(&key_id)
            .ok_or(DwalletMPCError::MissingDwalletMPCDecryptionKeyShares)?
            .clone())
    }

    pub fn get_decryption_public_parameters(&self, key_id: &ObjectID) -> DwalletMPCResult<Vec<u8>> {
        Ok(self
            .inner
            .read()
            .map_err(|_| DwalletMPCError::LockError)?
            .network_decryption_keys
            .get(key_id)
            .ok_or(DwalletMPCError::MissingDwalletMPCDecryptionKeyShares)?
            .decryption_key_share_public_parameters
            .clone())
    }

    fn try_get_decryption_keys(
        &self,
        key_id: &ObjectID,
    ) -> DwalletMPCResult<Option<NetworkDecryptionKeyShares>> {
        let inner = self.inner.read().map_err(|_| DwalletMPCError::LockError)?;
        Ok(inner
            .network_decryption_keys
            .get(&key_id)
            .map(|v| v.clone()))
    }

<<<<<<< HEAD
=======
    /// Retrieves the protocol public parameters for the specified key ID.
    /// This function assumes the given key_id is a valid key ID, and retries getting it until it has been synced from
    /// the Sui network.
>>>>>>> e2ee82f8
    pub async fn get_protocol_public_parameters(
        &self,
        key_id: &ObjectID,
        key_scheme: DWalletMPCNetworkKeyScheme,
    ) -> DwalletMPCResult<Vec<u8>> {
        loop {
            let Ok(Some(result)) = self.try_get_decryption_keys(key_id) else {
                warn!("failed to fetch the network decryption key shares for key ID: {:?}, trying again", key_id);
                tokio::time::sleep(tokio::time::Duration::from_secs(2)).await;
                continue;
            };
            let encryption_scheme_public_parameters =
                bcs::from_bytes(&result.encryption_scheme_public_parameters)?;

            match key_scheme {
                DWalletMPCNetworkKeyScheme::Secp256k1 => {
                    return bcs::to_bytes(&ProtocolPublicParameters::new::<
                        { secp256k1::SCALAR_LIMBS },
                        { FUNDAMENTAL_DISCRIMINANT_LIMBS },
                        { NON_FUNDAMENTAL_DISCRIMINANT_LIMBS },
                        secp256k1::GroupElement,
                    >(
                        encryption_scheme_public_parameters
                    ))
                    .map_err(|e| DwalletMPCError::BcsError(e))
                }
                DWalletMPCNetworkKeyScheme::Ristretto => {
                    todo!()
                }
            }
        }
    }
}

/// Advances the network DKG protocol for the supported key types.
pub(crate) fn advance_network_dkg(
    session_id: CommitmentSizedNumber,
    weighted_threshold_access_structure: &WeightedThresholdAccessStructure,
    party_id: PartyID,
    public_input: &[u8],
    key_scheme: &DWalletMPCNetworkKeyScheme,
    messages: Vec<HashMap<PartyID, Vec<u8>>>,
    class_groups_decryption_key: ClassGroupsDecryptionKey,
) -> DwalletMPCResult<AsynchronousRoundResult<Vec<u8>, Vec<u8>, Vec<u8>>> {
    #[cfg(not(feature = "with-network-dkg"))]
    {
        let secret_shares = shared_wasm_class_groups::decryption_key_shares(party_id);

        let self_decryption_key_share = secret_shares
            .into_iter()
            .map(|(party_id, secret_key_share)| Ok((party_id, secret_key_share)))
            .collect::<DwalletMPCResult<HashMap<_, _>>>()?;

        let private_output = bcs::to_bytes(&self_decryption_key_share)?;
        let public_output = bcs::to_bytes(&shared_wasm_class_groups::network_dkg_final_output())?;

        let res = AsynchronousRoundResult::Finalize {
            malicious_parties: Vec::new(),
            private_output: private_output.clone(),
            public_output: public_output.clone(),
        };

        return Ok(res);
    }

    let res = match key_scheme {
        DWalletMPCNetworkKeyScheme::Secp256k1 => advance_and_serialize::<Secp256k1Party>(
            session_id,
            party_id,
            &weighted_threshold_access_structure,
            messages,
            bcs::from_bytes(public_input)?,
            class_groups_decryption_key,
        ),
        DWalletMPCNetworkKeyScheme::Ristretto => advance_and_serialize::<RistrettoParty>(
            session_id,
            party_id,
            &weighted_threshold_access_structure,
            messages,
            bcs::from_bytes(public_input)?,
            class_groups_decryption_key,
        ),
    }?;
    Ok(res)
}

pub(super) fn network_dkg_public_input(
    encryption_keys_and_proofs: HashMap<PartyID, ClassGroupsEncryptionKeyAndProof>,
    key_scheme: DWalletMPCNetworkKeyScheme,
) -> DwalletMPCResult<Vec<u8>> {
    match key_scheme {
        DWalletMPCNetworkKeyScheme::Secp256k1 => {
            generate_secp256k1_dkg_party_public_input(encryption_keys_and_proofs)
        }
        DWalletMPCNetworkKeyScheme::Ristretto => {
            generate_ristretto_dkg_party_public_input(encryption_keys_and_proofs)
        }
    }
}

pub(super) fn network_dkg_session_info(
    deserialized_event: DWalletMPCSuiEvent<StartNetworkDKGEvent>,
    key_scheme: DWalletMPCNetworkKeyScheme,
) -> DwalletMPCResult<SessionInfo> {
    match key_scheme {
        DWalletMPCNetworkKeyScheme::Secp256k1 => {
            Ok(network_dkg_secp256k1_session_info(deserialized_event))
        }
        DWalletMPCNetworkKeyScheme::Ristretto => {
            Ok(network_dkg_ristretto_session_info(deserialized_event))
        }
    }
}

fn network_dkg_secp256k1_session_info(
    deserialized_event: DWalletMPCSuiEvent<StartNetworkDKGEvent>,
) -> SessionInfo {
    SessionInfo {
        sequence_number: deserialized_event.session_sequence_number,
        session_id: deserialized_event.session_id,
        mpc_round: MPCProtocolInitData::NetworkDkg(
            DWalletMPCNetworkKeyScheme::Secp256k1,
            deserialized_event,
        ),
    }
}

fn network_dkg_ristretto_session_info(
    deserialized_event: DWalletMPCSuiEvent<StartNetworkDKGEvent>,
) -> SessionInfo {
    SessionInfo {
        sequence_number: deserialized_event.session_sequence_number,
        session_id: deserialized_event.session_id,
        mpc_round: MPCProtocolInitData::NetworkDkg(
            DWalletMPCNetworkKeyScheme::Ristretto,
            deserialized_event,
        ),
    }
}

fn generate_secp256k1_dkg_party_public_input(
    encryption_keys_and_proofs: HashMap<PartyID, ClassGroupsEncryptionKeyAndProof>,
) -> DwalletMPCResult<Vec<u8>> {
    let public_params = Secp256k1PublicInput::new::<secp256k1::GroupElement>(
        secp256k1::scalar::PublicParameters::default(),
        DEFAULT_COMPUTATIONAL_SECURITY_PARAMETER,
        encryption_keys_and_proofs,
    )
    .map_err(|e| DwalletMPCError::InvalidMPCPartyType)?;
    bcs::to_bytes(&public_params).map_err(|e| DwalletMPCError::BcsError(e))
}

fn generate_ristretto_dkg_party_public_input(
    encryption_keys_and_proofs: HashMap<PartyID, ClassGroupsEncryptionKeyAndProof>,
) -> DwalletMPCResult<Vec<u8>> {
    let public_params = RistrettoPublicInput::new::<ristretto::GroupElement>(
        ristretto::scalar::PublicParameters::default(),
        DEFAULT_COMPUTATIONAL_SECURITY_PARAMETER,
        encryption_keys_and_proofs,
    )
    .map_err(|e| DwalletMPCError::InvalidMPCPartyType)?;
    bcs::to_bytes(&public_params).map_err(|e| DwalletMPCError::BcsError(e))
}

pub(crate) fn dwallet_mpc_network_key_from_session_output(
    epoch: u64,
    key_scheme: DWalletMPCNetworkKeyScheme,
    weighted_threshold_access_structure: &WeightedThresholdAccessStructure,
    public_output: &[u8],
) -> DwalletMPCResult<NetworkDecryptionKeyShares> {
    match key_scheme {
        DWalletMPCNetworkKeyScheme::Secp256k1 => {
            let public_output: <Secp256k1Party as mpc::Party>::PublicOutput =
                bcs::from_bytes(&public_output)?;
            let encryption_scheme_public_parameters = public_output
                .default_encryption_scheme_public_parameters::<secp256k1::GroupElement>()
                .map_err(|e| DwalletMPCError::ClassGroupsError(e.to_string()))?;
            let decryption_key_share_public_parameters = public_output
                .default_decryption_key_share_public_parameters::<secp256k1::GroupElement>(
                    weighted_threshold_access_structure,
                )
                .map_err(|e| DwalletMPCError::ClassGroupsError(e.to_string()))?;

            Ok(NetworkDecryptionKeyShares {
                epoch,
                current_epoch_encryptions_of_shares_per_crt_prime: bcs::to_bytes(
                    &public_output.encryptions_of_shares_per_crt_prime,
                )?,
                previous_epoch_encryptions_of_shares_per_crt_prime: vec![],
                encryption_scheme_public_parameters: bcs::to_bytes(
                    &encryption_scheme_public_parameters,
                )?,
                decryption_key_share_public_parameters: bcs::to_bytes(
                    &decryption_key_share_public_parameters,
                )?,
                encryption_key: bcs::to_bytes(&public_output.encryption_key)?,
                public_verification_keys: bcs::to_bytes(&public_output.public_verification_keys)?,
            })
        }
        DWalletMPCNetworkKeyScheme::Ristretto => todo!("Ristretto key scheme"),
    }
}

pub trait CreatePublicOutput: mpc::Party {
    fn new(
        encryption_key: &Vec<u8>,
        public_verification_keys: &Vec<u8>,
        current_epoch_shares: &Vec<u8>,
    ) -> DwalletMPCResult<Self::PublicOutput>;
}

impl CreatePublicOutput for Secp256k1Party {
    fn new(
        encryption_key: &Vec<u8>,
        public_verification_keys: &Vec<u8>,
        current_epoch_encryptions_of_shares_per_crt_prime: &Vec<u8>,
    ) -> DwalletMPCResult<Self::PublicOutput> {
        let dkg_public_output = Self::PublicOutput {
            encryption_key: bcs::from_bytes(encryption_key)?,
            public_verification_keys: bcs::from_bytes(public_verification_keys)?,
            encryptions_of_shares_per_crt_prime: bcs::from_bytes(
                current_epoch_encryptions_of_shares_per_crt_prime,
            )?,
        };

        Ok(dkg_public_output)
    }
}<|MERGE_RESOLUTION|>--- conflicted
+++ resolved
@@ -289,12 +289,9 @@
             .map(|v| v.clone()))
     }
 
-<<<<<<< HEAD
-=======
     /// Retrieves the protocol public parameters for the specified key ID.
     /// This function assumes the given key_id is a valid key ID, and retries getting it until it has been synced from
     /// the Sui network.
->>>>>>> e2ee82f8
     pub async fn get_protocol_public_parameters(
         &self,
         key_id: &ObjectID,
