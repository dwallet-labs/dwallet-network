use crate::authority::authority_per_epoch_store::AuthorityPerEpochStore;
use crate::dwallet_mpc::dkg::{
    DKGFirstParty, DKGFirstPartyPublicInputGenerator, DKGSecondParty,
    DKGSecondPartyPublicInputGenerator,
};
use crate::dwallet_mpc::mpc_manager::DWalletMPCManager;
use crate::dwallet_mpc::presign::{PresignParty, PresignPartyPublicInputGenerator};
use crate::dwallet_mpc::sign::{SignFirstParty, SignPartyPublicInputGenerator};
use commitment::CommitmentSizedNumber;
use dwallet_mpc_types::dwallet_mpc::{
    DWalletMPCNetworkKeyScheme, MPCMessage, MPCPrivateInput, MPCPrivateOutput, MPCPublicInput,
    MPCPublicOutput,
};
use group::PartyID;
use ika_types::crypto::AuthorityName;
use ika_types::dwallet_mpc_error::{DwalletMPCError, DwalletMPCResult};
use ika_types::messages_dwallet_mpc::StartPartialSignaturesVerificationEvent;
use ika_types::messages_dwallet_mpc::{DBSuiEvent, StartDKGFirstRoundEvent, StartSignEvent};
use ika_types::messages_dwallet_mpc::{
    DWalletDecryptionKeyReshareRequestEvent, StartNetworkDKGEvent,
};
use ika_types::messages_dwallet_mpc::{
    DWalletMPCEventTrait, DWalletMPCSuiEvent, IkaPackagesConfig, MPCProtocolInitData, SessionInfo,
    StartDKGSecondRoundEvent, StartEncryptedShareVerificationEvent, StartPresignFirstRoundEvent,
};
use jsonrpsee::core::Serialize;
use k256::elliptic_curve::ops::Reduce;
use mpc::{AsynchronouslyAdvanceable, Weight, WeightedThresholdAccessStructure};
use serde::de::DeserializeOwned;
use serde::Deserialize;
use sha3::digest::FixedOutput as Sha3FixedOutput;
use sha3::Digest as Sha3Digest;
use std::collections::{HashMap, HashSet};
use std::vec::Vec;
use sui_types::base_types::{EpochId, ObjectID};
use sui_types::id::{ID, UID};

use crate::dwallet_mpc::reshare::{ResharePartyPublicInputGenerator, ReshareSecp256k1Party};
use shared_wasm_class_groups::message_digest::{message_digest, Hash};

mod cryptographic_computations_orchestrator;
mod dkg;
pub mod dwallet_mpc_service;
mod encrypt_user_share;
mod malicious_handler;
pub(crate) mod mpc_events;
pub mod mpc_manager;
pub mod mpc_outputs_verifier;
pub mod mpc_session;
pub mod network_dkg;
mod presign;

mod reshare;
pub(crate) mod sign;

pub const FIRST_EPOCH_ID: EpochId = 0;

/// Convert a given [`PartyID`] to it's corresponding authority name (address).
pub(crate) fn party_id_to_authority_name(
    party_id: PartyID,
    epoch_store: &AuthorityPerEpochStore,
) -> DwalletMPCResult<AuthorityName> {
    Ok(epoch_store
        .committee()
        .authority_by_index(party_id as u32 - 1)
        .ok_or(DwalletMPCError::AuthorityIndexNotFound(party_id - 1))?
        .clone())
}

/// Convert a given [`Vec<PartyID>`] to the corresponding [`Vec<AuthorityName>`].
pub(crate) fn party_ids_to_authority_names(
    party_ids: &[PartyID],
    epoch_store: &AuthorityPerEpochStore,
) -> DwalletMPCResult<Vec<AuthorityName>> {
    party_ids
        .iter()
        .map(|party_id| party_id_to_authority_name(*party_id, &epoch_store))
        .collect::<DwalletMPCResult<Vec<AuthorityName>>>()
}

/// Rust version of the Move sui::dynamic_field::Field type.
#[derive(Clone, Serialize, Deserialize, Debug)]
pub struct Field<N, V> {
    pub id: UID,
    pub name: N,
    pub value: V,
}

/// The type of the event is different when we receive an emitted event and when we
/// fetch the event's the dynamic field directly from Sui.
/// This function first tried to deserialize the event as a [`DWalletMPCSuiEvent`], and if it fails,
/// it tries to deserialize it as a [`Field<ID, DWalletMPCSuiEvent<T>>`].
fn deserialize_event_or_dynamic_field<T: DeserializeOwned + DWalletMPCEventTrait>(
    event_contents: &[u8],
) -> Result<DWalletMPCSuiEvent<T>, bcs::Error> {
    bcs::from_bytes::<DWalletMPCSuiEvent<T>>(event_contents).or_else(|_| {
        bcs::from_bytes::<Field<ID, DWalletMPCSuiEvent<T>>>(event_contents).map(|field| field.value)
    })
}

/// Parses the session info from the event and returns it.
/// Return `None` if the event is not a DWallet MPC event.
pub(crate) fn session_info_from_event(
    event: DBSuiEvent,
    packages_config: &IkaPackagesConfig,
) -> anyhow::Result<Option<SessionInfo>> {
    match &event.type_ {
        t if t == &DWalletMPCSuiEvent::<StartDKGFirstRoundEvent>::type_(packages_config) => {
            Ok(Some(dkg_first_party_session_info(
                deserialize_event_or_dynamic_field::<StartDKGFirstRoundEvent>(&event.contents)?,
            )?))
        }
        t if t == &DWalletMPCSuiEvent::<StartDKGSecondRoundEvent>::type_(packages_config) => {
            Ok(Some(dkg_second_party_session_info(
                deserialize_event_or_dynamic_field::<StartDKGSecondRoundEvent>(&event.contents)?,
            )))
        }
        t if t == &DWalletMPCSuiEvent::<StartPresignFirstRoundEvent>::type_(packages_config) => {
            let deserialized_event: DWalletMPCSuiEvent<StartPresignFirstRoundEvent> =
                deserialize_event_or_dynamic_field(&event.contents)?;
            Ok(Some(presign_party_session_info(deserialized_event)))
        }
        t if t == &DWalletMPCSuiEvent::<StartSignEvent>::type_(packages_config) => {
            let deserialized_event: DWalletMPCSuiEvent<StartSignEvent> =
                deserialize_event_or_dynamic_field(&event.contents)?;
            Ok(Some(sign_party_session_info(&deserialized_event)))
        }
        t if t
            == &DWalletMPCSuiEvent::<StartPartialSignaturesVerificationEvent>::type_(
                packages_config,
            ) =>
        {
            let deserialized_event: DWalletMPCSuiEvent<StartPartialSignaturesVerificationEvent> =
                deserialize_event_or_dynamic_field(&event.contents)?;
            Ok(Some(get_verify_partial_signatures_session_info(
                &deserialized_event,
            )))
        }
        t if t == &DWalletMPCSuiEvent::<StartNetworkDKGEvent>::type_(packages_config) => {
            let deserialized_event: DWalletMPCSuiEvent<StartNetworkDKGEvent> =
                deserialize_event_or_dynamic_field(&event.contents)?;
            Ok(Some(network_dkg::network_dkg_session_info(
                deserialized_event,
                DWalletMPCNetworkKeyScheme::Secp256k1,
            )?))
        }
        t if t
            == &DWalletMPCSuiEvent::<DWalletDecryptionKeyReshareRequestEvent>::type_(
                packages_config,
            ) =>
        {
            let deserialized_event: DWalletMPCSuiEvent<DWalletDecryptionKeyReshareRequestEvent> =
                deserialize_event_or_dynamic_field(&event.contents)?;
            Ok(Some(
<<<<<<< HEAD
                reshare::network_decryption_key_reshare_secp256k1_session_info(deserialized_event),
=======
                reshare::network_decryption_key_reshare_session_info_from_event(deserialized_event),
>>>>>>> 3a7e0d98
            ))
        }
        t if t
            == &DWalletMPCSuiEvent::<StartEncryptedShareVerificationEvent>::type_(
                packages_config,
            ) =>
        {
            let deserialized_event: DWalletMPCSuiEvent<StartEncryptedShareVerificationEvent> =
                deserialize_event_or_dynamic_field(&event.contents)?;
            Ok(Some(start_encrypted_share_verification_session_info(
                deserialized_event,
            )))
        }
        _ => Ok(None),
    }
}

fn start_encrypted_share_verification_session_info(
    deserialized_event: DWalletMPCSuiEvent<StartEncryptedShareVerificationEvent>,
) -> SessionInfo {
    SessionInfo {
        sequence_number: deserialized_event.session_sequence_number,
        session_id: deserialized_event.session_id,
        mpc_round: MPCProtocolInitData::EncryptedShareVerification(deserialized_event),
        is_immediate: false,
    }
}

fn dkg_first_public_input(protocol_public_parameters: Vec<u8>) -> DwalletMPCResult<Vec<u8>> {
    <DKGFirstParty as DKGFirstPartyPublicInputGenerator>::generate_public_input(
        protocol_public_parameters,
    )
}

fn dkg_first_party_session_info(
    deserialized_event: DWalletMPCSuiEvent<StartDKGFirstRoundEvent>,
) -> anyhow::Result<SessionInfo> {
    Ok(SessionInfo {
        sequence_number: deserialized_event.session_sequence_number,
        session_id: deserialized_event.session_id,
        mpc_round: MPCProtocolInitData::DKGFirst(deserialized_event),
        is_immediate: false,
    })
}

fn dkg_second_public_input(
    deserialized_event: StartDKGSecondRoundEvent,
    protocol_public_parameters: Vec<u8>,
) -> DwalletMPCResult<Vec<u8>> {
    Ok(DKGSecondParty::generate_public_input(
        protocol_public_parameters,
        deserialized_event.first_round_output.clone(),
        deserialized_event
            .centralized_public_key_share_and_proof
            .clone(),
    )?)
}

fn dkg_second_party_session_info(
    deserialized_event: DWalletMPCSuiEvent<StartDKGSecondRoundEvent>,
) -> SessionInfo {
    SessionInfo {
        sequence_number: deserialized_event.session_sequence_number,
        session_id: ObjectID::from(deserialized_event.session_id),
        mpc_round: MPCProtocolInitData::DKGSecond(deserialized_event.clone()),
        is_immediate: false,
    }
}

pub(crate) fn presign_public_input(
    deserialized_event: StartPresignFirstRoundEvent,
    protocol_public_parameters: Vec<u8>,
) -> DwalletMPCResult<Vec<u8>> {
    Ok(
        <PresignParty as PresignPartyPublicInputGenerator>::generate_public_input(
            protocol_public_parameters,
            deserialized_event.dkg_output.clone(),
        )?,
    )
}

fn presign_party_session_info(
    deserialized_event: DWalletMPCSuiEvent<StartPresignFirstRoundEvent>,
) -> SessionInfo {
    SessionInfo {
        sequence_number: deserialized_event.session_sequence_number,
        session_id: deserialized_event.session_id,
        mpc_round: MPCProtocolInitData::Presign(deserialized_event),
        is_immediate: false,
    }
}

fn sign_public_input(
    deserialized_event: &StartSignEvent,
    dwallet_mpc_manager: &DWalletMPCManager,
    protocol_public_parameters: Vec<u8>,
) -> DwalletMPCResult<Vec<u8>> {
    let decryption_pp = dwallet_mpc_manager.get_decryption_key_share_public_parameters(
        // The `StartSignRoundEvent` is assign with a Secp256k1 dwallet.
        // Todo (#473): Support generic network key scheme
        &deserialized_event.dwallet_mpc_network_key_id,
    )?;
    Ok(
        <SignFirstParty as SignPartyPublicInputGenerator>::generate_public_input(
            protocol_public_parameters,
            deserialized_event
                .dwallet_decentralized_public_output
                .clone(),
            bcs::to_bytes(
                &message_digest(
                    &deserialized_event.message.clone(),
                    &Hash::try_from(deserialized_event.hash_scheme)
                        .map_err(|e| DwalletMPCError::SignatureVerificationFailed(e.to_string()))?,
                )
                .map_err(|e| DwalletMPCError::SignatureVerificationFailed(e.to_string()))?,
            )?,
            deserialized_event.presign.clone(),
            deserialized_event.message_centralized_signature.clone(),
            bcs::from_bytes(&decryption_pp)?,
        )?,
    )
}

fn sign_party_session_info(deserialized_event: &DWalletMPCSuiEvent<StartSignEvent>) -> SessionInfo {
    SessionInfo {
        sequence_number: deserialized_event.session_sequence_number,
        session_id: deserialized_event.session_id,
        mpc_round: MPCProtocolInitData::Sign(deserialized_event.clone()),
        is_immediate: false,
    }
}

fn get_verify_partial_signatures_session_info(
    deserialized_event: &DWalletMPCSuiEvent<StartPartialSignaturesVerificationEvent>,
) -> SessionInfo {
    SessionInfo {
        sequence_number: deserialized_event.session_sequence_number,
        session_id: deserialized_event.session_id,
        mpc_round: MPCProtocolInitData::PartialSignatureVerification(deserialized_event.clone()),
        is_immediate: false,
    }
}

fn calculate_total_voting_weight(
    weighted_parties: &HashMap<PartyID, Weight>,
    parties: &HashSet<PartyID>,
) -> usize {
    let mut total_voting_weight = 0;
    for party in parties {
        if let Some(weight) = weighted_parties.get(&party) {
            total_voting_weight += *weight as usize;
        }
    }
    total_voting_weight
}
/// Advances the state of an MPC party and serializes the result into bytes.
///
/// This helper function wraps around a party `P`'s `advance()` method,
/// converting its output into a serialized byte format.
/// This abstraction allows the system's generic components to operate uniformly on byte arrays,
/// rather than requiring generics to handle the different message and output types
/// for each MPC protocol.
///
/// By maintaining a structured transition between instantiated types, and their
/// serialized forms, this function ensures compatibility across various components.
pub(crate) fn advance_and_serialize<P: AsynchronouslyAdvanceable>(
    session_id: CommitmentSizedNumber,
    party_id: PartyID,
    access_threshold: &WeightedThresholdAccessStructure,
    messages: Vec<HashMap<PartyID, MPCMessage>>,
    public_input: P::PublicInput,
    private_input: P::PrivateInput,
) -> DwalletMPCResult<mpc::AsynchronousRoundResult<MPCMessage, MPCPrivateOutput, MPCPublicOutput>> {
    let DeserializeMPCMessagesResponse {
        messages,
        malicious_parties: _,
    } = deserialize_mpc_messages(messages);

    let res = match P::advance(
        session_id,
        party_id,
        access_threshold,
        messages.clone(),
        Some(private_input),
        &public_input,
        &mut rand_core::OsRng,
    ) {
        Ok(res) => res,
        Err(e) => {
            let general_error = DwalletMPCError::TwoPCMPCError(format!(
                "MPC error in party {party_id} session {} at round #{} {:?}",
                session_id,
                messages.len() + 1,
                e
            ));
            return match e.into() {
                // No threshold was reached, so we can't proceed.
                mpc::Error::ThresholdNotReached { honest_subset } => {
                    let malicious_actors = messages
                        .last()
                        .ok_or(general_error)?
                        .keys()
                        .filter(|party_id| !honest_subset.contains(*party_id))
                        .cloned()
                        .collect();
                    Err(DwalletMPCError::SessionFailedWithMaliciousParties(
                        malicious_actors,
                    ))
                }
                _ => Err(general_error),
            };
        }
    };

    Ok(match res {
        mpc::AsynchronousRoundResult::Advance {
            malicious_parties,
            message,
        } => mpc::AsynchronousRoundResult::Advance {
            malicious_parties,
            message: bcs::to_bytes(&message)?,
        },
        mpc::AsynchronousRoundResult::Finalize {
            malicious_parties,
            private_output,
            public_output,
        } => {
            let public_output: P::PublicOutputValue = public_output.into();
            let public_output = bcs::to_bytes(&public_output)?;
            let private_output = bcs::to_bytes(&private_output)?;
            mpc::AsynchronousRoundResult::Finalize {
                malicious_parties,
                private_output,
                public_output,
            }
        }
    })
}

struct DeserializeMPCMessagesResponse<M: DeserializeOwned + Clone> {
    messages: Vec<HashMap<PartyID, M>>,
    malicious_parties: Vec<PartyID>,
}

/// Deserializes the messages received from other parties for the next advancement.
/// Any value that fails to deserialize is considered to be sent by a malicious party.
/// Returns the deserialized messages or an error including the IDs of the malicious parties.
fn deserialize_mpc_messages<M: DeserializeOwned + Clone>(
    messages: Vec<HashMap<PartyID, MPCMessage>>,
) -> DeserializeMPCMessagesResponse<M> {
    let mut deserialized_results = Vec::new();
    let mut malicious_parties = Vec::new();

    for message_batch in &messages {
        let mut valid_messages = HashMap::new();

        for (party_id, message) in message_batch {
            match bcs::from_bytes::<M>(&message) {
                Ok(value) => {
                    valid_messages.insert(*party_id, value);
                }
                Err(e) => {
                    tracing::error!(
                        party_id=?party_id,
                        error=?e,
                        "malicious party detected — failed to deserialize a message from party"
                    );
                    malicious_parties.push(*party_id);
                }
            }
        }

        if !valid_messages.is_empty() {
            deserialized_results.push(valid_messages);
        }
    }
    DeserializeMPCMessagesResponse {
        messages: deserialized_results,
        malicious_parties,
    }
}

// TODO (#542): move this logic to run before writing the event to the DB, maybe include within the session info
/// Parses an [`Event`] to extract the corresponding [`MPCParty`],
/// public input, private input and session information.
///
/// Returns an error if the event type does not correspond to any known MPC rounds
/// or if deserialization fails.
pub(crate) async fn session_input_from_event(
    event: DBSuiEvent,
    dwallet_mpc_manager: &DWalletMPCManager,
) -> DwalletMPCResult<(MPCPublicInput, MPCPrivateInput)> {
    let packages_config = &dwallet_mpc_manager.epoch_store()?.packages_config;
    match &event.type_ {
        t if t == &DWalletMPCSuiEvent::<StartNetworkDKGEvent>::type_(packages_config) => Ok((
            network_dkg::network_dkg_public_input(
                dwallet_mpc_manager
                    .validators_class_groups_public_keys_and_proofs
                    .clone(),
                DWalletMPCNetworkKeyScheme::Secp256k1,
            )?,
            Some(bcs::to_bytes(
                &dwallet_mpc_manager
                    .node_config
                    .class_groups_key_pair_and_proof
                    .class_groups_keypair()
                    .decryption_key(),
            )?),
        )),
        t if t
            == &DWalletMPCSuiEvent::<DWalletDecryptionKeyReshareRequestEvent>::type_(
                packages_config,
            ) =>
        {
            let deserialized_event: DWalletMPCSuiEvent<DWalletDecryptionKeyReshareRequestEvent> =
                deserialize_event_or_dynamic_field(&event.contents)?;
            let protocol_public_parameters = dwallet_mpc_manager
                .get_protocol_public_parameters(
                    // The event is assign with a Secp256k1 dwallet.
                    // Todo (#473): Support generic network key scheme
                    &deserialized_event
                        .event_data
                        .dwallet_network_decryption_key_id,
                    DWalletMPCNetworkKeyScheme::Secp256k1,
                )
                .await;
            Ok((
                ReshareSecp256k1Party::generate_public_input(
                    dwallet_mpc_manager.epoch_store()?.committee().as_ref(),
<<<<<<< HEAD
                    dwallet_mpc_manager
                        .get_next_active_committee_until_success()
                        .await,
=======
                    dwallet_mpc_manager.must_get_next_active_committee().await,
>>>>>>> 3a7e0d98
                    protocol_public_parameters,
                    dwallet_mpc_manager.get_decryption_key_share_public_parameters(
                        &deserialized_event
                            .event_data
                            .dwallet_network_decryption_key_id,
                    )?,
                )?,
                Some(bcs::to_bytes(
                    &dwallet_mpc_manager
                        .node_config
                        .class_groups_key_pair_and_proof
                        .class_groups_keypair()
                        .decryption_key(),
                )?),
            ))
        }
        t if t == &DWalletMPCSuiEvent::<StartDKGFirstRoundEvent>::type_(packages_config) => {
            let deserialized_event: DWalletMPCSuiEvent<StartDKGFirstRoundEvent> =
                deserialize_event_or_dynamic_field(&event.contents)?;
            let protocol_public_parameters = dwallet_mpc_manager
                .get_protocol_public_parameters(
                    // The event is assign with a Secp256k1 dwallet.
                    // Todo (#473): Support generic network key scheme
                    &deserialized_event
                        .event_data
                        .dwallet_network_decryption_key_id,
                    DWalletMPCNetworkKeyScheme::Secp256k1,
                )
                .await;
            Ok((dkg_first_public_input(protocol_public_parameters)?, None))
        }
        t if t == &DWalletMPCSuiEvent::<StartDKGSecondRoundEvent>::type_(packages_config) => {
            let deserialized_event: DWalletMPCSuiEvent<StartDKGSecondRoundEvent> =
                deserialize_event_or_dynamic_field(&event.contents)?;
            let protocol_public_parameters = dwallet_mpc_manager
                .get_protocol_public_parameters(
                    // The event is assign with a Secp256k1 dwallet.
                    // Todo (#473): Support generic network key scheme
                    &deserialized_event.event_data.dwallet_mpc_network_key_id,
                    DWalletMPCNetworkKeyScheme::Secp256k1,
                )
                .await;
            Ok((
                dkg_second_public_input(deserialized_event.event_data, protocol_public_parameters)?,
                None,
            ))
        }
        t if t == &DWalletMPCSuiEvent::<StartPresignFirstRoundEvent>::type_(packages_config) => {
            let deserialized_event: DWalletMPCSuiEvent<StartPresignFirstRoundEvent> =
                deserialize_event_or_dynamic_field(&event.contents)?;
            let protocol_public_parameters = dwallet_mpc_manager
                .get_protocol_public_parameters(
                    // The event is assign with a Secp256k1 dwallet.
                    // Todo (#473): Support generic network key scheme
                    &deserialized_event
                        .event_data
                        .dwallet_network_decryption_key_id,
                    DWalletMPCNetworkKeyScheme::Secp256k1,
                )
                .await;
            Ok((
                presign_public_input(deserialized_event.event_data, protocol_public_parameters)?,
                None,
            ))
        }
        t if t == &DWalletMPCSuiEvent::<StartSignEvent>::type_(packages_config) => {
            let deserialized_event: DWalletMPCSuiEvent<StartSignEvent> =
                deserialize_event_or_dynamic_field(&event.contents)?;
            let protocol_public_parameters = dwallet_mpc_manager
                .get_protocol_public_parameters(
                    // The event is assign with a Secp256k1 dwallet.
                    // Todo (#473): Support generic network key scheme
                    &deserialized_event.event_data.dwallet_mpc_network_key_id,
                    DWalletMPCNetworkKeyScheme::Secp256k1,
                )
                .await;
            Ok((
                sign_public_input(
                    &deserialized_event.event_data,
                    dwallet_mpc_manager,
                    protocol_public_parameters,
                )?,
                None,
            ))
        }
        t if t
            == &DWalletMPCSuiEvent::<StartEncryptedShareVerificationEvent>::type_(
                packages_config,
            ) =>
        {
            let deserialized_event: DWalletMPCSuiEvent<StartEncryptedShareVerificationEvent> =
                bcs::from_bytes(&event.contents)?;
            let protocol_public_parameters = dwallet_mpc_manager
                .get_protocol_public_parameters(
                    // The event is assign with a Secp256k1 dwallet.
                    // Todo (#473): Support generic network key scheme
                    &deserialized_event.event_data.dwallet_mpc_network_key_id,
                    DWalletMPCNetworkKeyScheme::Secp256k1,
                )
                .await;
            Ok((protocol_public_parameters, None))
        }
        t if t
            == &DWalletMPCSuiEvent::<StartPartialSignaturesVerificationEvent>::type_(
                packages_config,
            ) =>
        {
            let deserialized_event: DWalletMPCSuiEvent<StartPartialSignaturesVerificationEvent> =
                deserialize_event_or_dynamic_field(&event.contents)?;
            let protocol_public_parameters = dwallet_mpc_manager
                .get_protocol_public_parameters(
                    // The event is assign with a Secp256k1 dwallet.
                    // Todo (#473): Support generic network key scheme
                    &deserialized_event.event_data.dwallet_mpc_network_key_id,
                    DWalletMPCNetworkKeyScheme::Secp256k1,
                )
                .await;
            Ok((protocol_public_parameters, None))
        }
        _ => Err(DwalletMPCError::NonMPCEvent(event.type_.name.to_string()).into()),
    }
}

// TODO (#683): Parse the network key version from the network key object ID
pub(crate) fn network_key_version_from_key_id(_key_id: &ObjectID) -> u8 {
    0
}<|MERGE_RESOLUTION|>--- conflicted
+++ resolved
@@ -152,11 +152,7 @@
             let deserialized_event: DWalletMPCSuiEvent<DWalletDecryptionKeyReshareRequestEvent> =
                 deserialize_event_or_dynamic_field(&event.contents)?;
             Ok(Some(
-<<<<<<< HEAD
-                reshare::network_decryption_key_reshare_secp256k1_session_info(deserialized_event),
-=======
                 reshare::network_decryption_key_reshare_session_info_from_event(deserialized_event),
->>>>>>> 3a7e0d98
             ))
         }
         t if t
@@ -486,13 +482,7 @@
             Ok((
                 ReshareSecp256k1Party::generate_public_input(
                     dwallet_mpc_manager.epoch_store()?.committee().as_ref(),
-<<<<<<< HEAD
-                    dwallet_mpc_manager
-                        .get_next_active_committee_until_success()
-                        .await,
-=======
                     dwallet_mpc_manager.must_get_next_active_committee().await,
->>>>>>> 3a7e0d98
                     protocol_public_parameters,
                     dwallet_mpc_manager.get_decryption_key_share_public_parameters(
                         &deserialized_event
