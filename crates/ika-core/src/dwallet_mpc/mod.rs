use crate::authority::authority_per_epoch_store::AuthorityPerEpochStore;
use crate::dwallet_mpc::dkg::{
    DKGFirstParty, DKGFirstPartyPublicInputGenerator, DKGSecondParty,
    DKGSecondPartyPublicInputGenerator,
};
use crate::dwallet_mpc::mpc_manager::DWalletMPCManager;
use crate::dwallet_mpc::mpc_session::AsyncProtocol;
use crate::dwallet_mpc::presign::{PresignParty, PresignPartyPublicInputGenerator};
use crate::dwallet_mpc::sign::{SignFirstParty, SignPartyPublicInputGenerator};
use commitment::CommitmentSizedNumber;
use dwallet_mpc_types::dwallet_mpc::{
    DWalletMPCNetworkKeyScheme, MPCMessage, MPCPrivateInput, MPCPrivateOutput, MPCPublicInput,
    MPCPublicOutput,
};
use group::PartyID;
use ika_types::crypto::AuthorityName;
use ika_types::dwallet_mpc_error::{DwalletMPCError, DwalletMPCResult};
use ika_types::messages_dwallet_mpc::StartNetworkDKGEvent;
use ika_types::messages_dwallet_mpc::StartPartialSignaturesVerificationEvent;
use ika_types::messages_dwallet_mpc::{DBSuiEvent, StartDKGFirstRoundEvent, StartSignEvent};
use ika_types::messages_dwallet_mpc::{
    DWalletMPCEventTrait, DWalletMPCSuiEvent, IkaPackagesConfig, MPCProtocolInitData, SessionInfo,
    StartDKGSecondRoundEvent, StartEncryptedShareVerificationEvent, StartPresignFirstRoundEvent,
};
use jsonrpsee::core::Serialize;
use k256::ecdsa::hazmat::bits2field;
use k256::elliptic_curve;
use k256::elliptic_curve::ops::Reduce;
use k256::U256;
use mpc::{AsynchronouslyAdvanceable, Weight, WeightedThresholdAccessStructure};
use rand_core::OsRng;
use serde::de::DeserializeOwned;
use serde::Deserialize;
use sha3::digest::FixedOutput as Sha3FixedOutput;
use sha3::Digest as Sha3Digest;
use std::collections::{HashMap, HashSet};
use std::vec::Vec;
use sui_json_rpc_types::SuiEvent;
use sui_types::base_types::{EpochId, ObjectID, SuiAddress};
use sui_types::id::{ID, UID};
use tracing::warn;

use shared_wasm_class_groups::message_digest::{message_digest, Hash};
use twopc_mpc::secp256k1;

mod cryptographic_computations_orchestrator;
mod dkg;
pub mod dwallet_mpc_service;
mod encrypt_user_share;
mod malicious_handler;
pub(crate) mod mpc_events;
pub mod mpc_manager;
pub mod mpc_outputs_verifier;
pub mod mpc_session;
pub mod network_dkg;
mod presign;

pub(crate) mod sign;

pub const FIRST_EPOCH_ID: EpochId = 0;

/// Convert a given [`PartyID`] to it's corresponding authority name (address).
pub(crate) fn party_id_to_authority_name(
    party_id: PartyID,
    epoch_store: &AuthorityPerEpochStore,
) -> DwalletMPCResult<AuthorityName> {
    Ok(epoch_store
        .committee()
        .authority_by_index(party_id as u32 - 1)
        .ok_or(DwalletMPCError::AuthorityIndexNotFound(party_id - 1))?
        .clone())
}

/// Convert a given [`Vec<PartyID>`] to the corresponding [`Vec<AuthorityName>`].
pub(crate) fn party_ids_to_authority_names(
    party_ids: &[PartyID],
    epoch_store: &AuthorityPerEpochStore,
) -> DwalletMPCResult<Vec<AuthorityName>> {
    party_ids
        .iter()
        .map(|party_id| party_id_to_authority_name(*party_id, &epoch_store))
        .collect::<DwalletMPCResult<Vec<AuthorityName>>>()
}

/// Rust version of the Move sui::dynamic_field::Field type
#[derive(Clone, Serialize, Deserialize, Debug)]
pub struct Field<N, V> {
    pub id: UID,
    pub name: N,
    pub value: V,
}

/// The type of the event is different when we receive an emitted event and when we fetch the event's dynamic field
/// directly from Sui. This function first tried to deserialize the event as a [`DWalletMPCSuiEvent`], and if it fails,
/// it tries to deserialize it as a [`Field<ID, DWalletMPCSuiEvent<T>>`].
fn deserialize_event_or_dynamic_field<T: DeserializeOwned + DWalletMPCEventTrait>(
    event_contents: &[u8],
) -> Result<DWalletMPCSuiEvent<T>, bcs::Error> {
<<<<<<< HEAD
    if let Ok(deserialized_event) = bcs::from_bytes::<DWalletMPCSuiEvent<T>>(&event_contents) {
        Ok(deserialized_event)
    } else {
        let deserialized_event =
            bcs::from_bytes::<Field<ID, DWalletMPCSuiEvent<T>>>(&event_contents)?;
        Ok(deserialized_event.value)
    }
=======
    bcs::from_bytes::<DWalletMPCSuiEvent<T>>(event_contents).or_else(|_| {
        bcs::from_bytes::<Field<ID, DWalletMPCSuiEvent<T>>>(event_contents).map(|field| field.value)
    })
>>>>>>> e2ee82f8
}

/// Parses the session info from the event and returns it.
/// Return `None` if the event is not a DWallet MPC event.
pub(crate) fn session_info_from_event(
    event: DBSuiEvent,
    packages_config: &IkaPackagesConfig,
) -> anyhow::Result<Option<SessionInfo>> {
    match &event.type_ {
        t if t == &DWalletMPCSuiEvent::<StartDKGFirstRoundEvent>::type_(packages_config) => {
            Ok(Some(dkg_first_party_session_info(
                deserialize_event_or_dynamic_field::<StartDKGFirstRoundEvent>(&event.contents)?,
            )?))
        }
        t if t == &DWalletMPCSuiEvent::<StartDKGSecondRoundEvent>::type_(packages_config) => {
            Ok(Some(dkg_second_party_session_info(
                deserialize_event_or_dynamic_field::<StartDKGSecondRoundEvent>(&event.contents)?,
            )))
        }
        t if t == &DWalletMPCSuiEvent::<StartPresignFirstRoundEvent>::type_(packages_config) => {
            let deserialized_event: DWalletMPCSuiEvent<StartPresignFirstRoundEvent> =
                deserialize_event_or_dynamic_field(&event.contents)?;
            Ok(Some(presign_party_session_info(deserialized_event)))
        }
        t if t == &DWalletMPCSuiEvent::<StartSignEvent>::type_(packages_config) => {
            let deserialized_event: DWalletMPCSuiEvent<StartSignEvent> =
                deserialize_event_or_dynamic_field(&event.contents)?;
            Ok(Some(sign_party_session_info(&deserialized_event)))
        }
        t if t
            == &DWalletMPCSuiEvent::<StartPartialSignaturesVerificationEvent>::type_(
                packages_config,
            ) =>
        {
            let deserialized_event: DWalletMPCSuiEvent<StartPartialSignaturesVerificationEvent> =
                deserialize_event_or_dynamic_field(&event.contents)?;
            Ok(Some(get_verify_partial_signatures_session_info(
                &deserialized_event,
            )))
        }
        t if t == &DWalletMPCSuiEvent::<StartNetworkDKGEvent>::type_(packages_config) => {
            let deserialized_event: DWalletMPCSuiEvent<StartNetworkDKGEvent> =
                deserialize_event_or_dynamic_field(&event.contents)?;
            Ok(Some(network_dkg::network_dkg_session_info(
                deserialized_event,
                DWalletMPCNetworkKeyScheme::Secp256k1,
            )?))
        }
        t if t
            == &DWalletMPCSuiEvent::<StartEncryptedShareVerificationEvent>::type_(
                packages_config,
            ) =>
        {
            let deserialized_event: DWalletMPCSuiEvent<StartEncryptedShareVerificationEvent> =
                deserialize_event_or_dynamic_field(&event.contents)?;
            Ok(Some(start_encrypted_share_verification_session_info(
                deserialized_event,
            )))
        }
        _ => Ok(None),
    }
}

fn start_encrypted_share_verification_session_info(
    deserialized_event: DWalletMPCSuiEvent<StartEncryptedShareVerificationEvent>,
) -> SessionInfo {
    SessionInfo {
        sequence_number: deserialized_event.session_sequence_number,
        session_id: deserialized_event.session_id,
        mpc_round: MPCProtocolInitData::EncryptedShareVerification(deserialized_event),
    }
}

fn dkg_first_public_input(protocol_public_parameters: Vec<u8>) -> DwalletMPCResult<Vec<u8>> {
    <DKGFirstParty as DKGFirstPartyPublicInputGenerator>::generate_public_input(
        protocol_public_parameters,
    )
}

fn dkg_first_party_session_info(
    deserialized_event: DWalletMPCSuiEvent<StartDKGFirstRoundEvent>,
) -> anyhow::Result<SessionInfo> {
    Ok(SessionInfo {
        sequence_number: deserialized_event.session_sequence_number,
        session_id: deserialized_event.session_id,
        mpc_round: MPCProtocolInitData::DKGFirst(deserialized_event),
    })
}

fn dkg_second_public_input(
    deserialized_event: StartDKGSecondRoundEvent,
    protocol_public_parameters: Vec<u8>,
) -> DwalletMPCResult<Vec<u8>> {
    Ok(DKGSecondParty::generate_public_input(
        protocol_public_parameters,
        deserialized_event.first_round_output.clone(),
        deserialized_event
            .centralized_public_key_share_and_proof
            .clone(),
    )?)
}

fn dkg_second_party_session_info(
    deserialized_event: DWalletMPCSuiEvent<StartDKGSecondRoundEvent>,
) -> SessionInfo {
    SessionInfo {
        sequence_number: deserialized_event.session_sequence_number,
        session_id: ObjectID::from(deserialized_event.session_id),
        mpc_round: MPCProtocolInitData::DKGSecond(deserialized_event.clone()),
    }
}

pub(crate) fn presign_public_input(
    deserialized_event: StartPresignFirstRoundEvent,
    protocol_public_parameters: Vec<u8>,
) -> DwalletMPCResult<Vec<u8>> {
    Ok(
        <PresignParty as PresignPartyPublicInputGenerator>::generate_public_input(
            protocol_public_parameters,
            deserialized_event.dkg_output.clone(),
        )?,
    )
}

fn presign_party_session_info(
    deserialized_event: DWalletMPCSuiEvent<StartPresignFirstRoundEvent>,
) -> SessionInfo {
    SessionInfo {
        sequence_number: deserialized_event.session_sequence_number,
        session_id: deserialized_event.session_id,
        mpc_round: MPCProtocolInitData::Presign(deserialized_event),
    }
}

fn sign_public_input(
    deserialized_event: &StartSignEvent,
    dwallet_mpc_manager: &DWalletMPCManager,
    protocol_public_parameters: Vec<u8>,
) -> DwalletMPCResult<Vec<u8>> {
    let decryption_pp = dwallet_mpc_manager.get_decryption_key_share_public_parameters(
        // The `StartSignRoundEvent` is assign with a Secp256k1 dwallet.
        // Todo (#473): Support generic network key scheme
        &deserialized_event.dwallet_mpc_network_key_id,
    )?;
    Ok(
        <SignFirstParty as SignPartyPublicInputGenerator>::generate_public_input(
            protocol_public_parameters,
            deserialized_event
                .dwallet_decentralized_public_output
                .clone(),
            bcs::to_bytes(
                &message_digest(
                    &deserialized_event.message.clone(),
                    &Hash::try_from(deserialized_event.hash_scheme)
                        .map_err(|e| DwalletMPCError::SignatureVerificationFailed(e.to_string()))?,
                )
                .map_err(|e| DwalletMPCError::SignatureVerificationFailed(e.to_string()))?,
            )?,
            deserialized_event.presign.clone(),
            deserialized_event.message_centralized_signature.clone(),
            bcs::from_bytes(&decryption_pp)?,
        )?,
    )
}

fn sign_party_session_info(deserialized_event: &DWalletMPCSuiEvent<StartSignEvent>) -> SessionInfo {
    SessionInfo {
        sequence_number: deserialized_event.session_sequence_number,
        session_id: deserialized_event.session_id,
        mpc_round: MPCProtocolInitData::Sign(deserialized_event.clone()),
    }
}

fn get_verify_partial_signatures_session_info(
    deserialized_event: &DWalletMPCSuiEvent<StartPartialSignaturesVerificationEvent>,
) -> SessionInfo {
    SessionInfo {
        sequence_number: deserialized_event.session_sequence_number,
        session_id: deserialized_event.session_id,
        mpc_round: MPCProtocolInitData::PartialSignatureVerification(deserialized_event.clone()),
    }
}

fn calculate_total_voting_weight(
    weighted_parties: &HashMap<PartyID, Weight>,
    parties: &HashSet<PartyID>,
) -> usize {
    let mut total_voting_weight = 0;
    for party in parties {
        if let Some(weight) = weighted_parties.get(&party) {
            total_voting_weight += *weight as usize;
        }
    }
    total_voting_weight
}
/// Advances the state of an MPC party and serializes the result into bytes.
///
/// This helper function wraps around a party `P`'s `advance()` method,
/// converting its output into a serialized byte format.
/// This abstraction allows the system's generic components to operate uniformly on byte arrays,
/// rather than requiring generics to handle the different message and output types
/// for each MPC protocol.
///
/// By maintaining a structured transition between instantiated types, and their
/// serialized forms, this function ensures compatibility across various components.
pub(crate) fn advance_and_serialize<P: AsynchronouslyAdvanceable>(
    session_id: CommitmentSizedNumber,
    party_id: PartyID,
    access_threshold: &WeightedThresholdAccessStructure,
    messages: Vec<HashMap<PartyID, MPCMessage>>,
    public_input: P::PublicInput,
    private_input: P::PrivateInput,
) -> DwalletMPCResult<mpc::AsynchronousRoundResult<MPCMessage, MPCPrivateOutput, MPCPublicOutput>> {
    let DeserializeMPCMessagesResponse {
        messages,
        malicious_parties: _,
    } = deserialize_mpc_messages(messages);

    let res = match P::advance(
        session_id,
        party_id,
        access_threshold,
        messages.clone(),
        Some(private_input),
        &public_input,
        &mut rand_core::OsRng,
    ) {
        Ok(res) => res,
        Err(e) => {
            let general_error = DwalletMPCError::TwoPCMPCError(format!("{:?}", e));
            return match e.into() {
                // No threshold was reached, so we can't proceed.
                mpc::Error::ThresholdNotReached { honest_subset } => {
                    let malicious_actors = messages
                        .last()
                        .ok_or(general_error)?
                        .keys()
                        .filter(|party_id| !honest_subset.contains(*party_id))
                        .cloned()
                        .collect();
                    Err(DwalletMPCError::SessionFailedWithMaliciousParties(
                        malicious_actors,
                    ))
                }
                _ => Err(general_error),
            };
        }
    };

    Ok(match res {
        mpc::AsynchronousRoundResult::Advance {
            malicious_parties,
            message,
        } => mpc::AsynchronousRoundResult::Advance {
            malicious_parties,
            message: bcs::to_bytes(&message)?,
        },
        mpc::AsynchronousRoundResult::Finalize {
            malicious_parties,
            private_output,
            public_output,
        } => {
            let public_output: P::PublicOutputValue = public_output.into();
            let public_output = bcs::to_bytes(&public_output)?;
            let private_output = bcs::to_bytes(&private_output)?;
            mpc::AsynchronousRoundResult::Finalize {
                malicious_parties,
                private_output,
                public_output,
            }
        }
    })
}

struct DeserializeMPCMessagesResponse<M: DeserializeOwned + Clone> {
    messages: Vec<HashMap<PartyID, M>>,
    malicious_parties: Vec<PartyID>,
}

/// Deserializes the messages received from other parties for the next advancement.
/// Any value that fails to deserialize is considered to be sent by a malicious party.
/// Returns the deserialized messages or an error including the IDs of the malicious parties.
fn deserialize_mpc_messages<M: DeserializeOwned + Clone>(
    messages: Vec<HashMap<PartyID, MPCMessage>>,
) -> DeserializeMPCMessagesResponse<M> {
    let mut deserialized_results = Vec::new();
    let mut malicious_parties = Vec::new();

    for message_batch in &messages {
        let mut valid_messages = HashMap::new();

        for (party_id, message) in message_batch {
            match bcs::from_bytes::<M>(&message) {
                Ok(value) => {
                    valid_messages.insert(*party_id, value);
                }
                Err(_) => {
                    malicious_parties.push(*party_id);
                }
            }
        }

        if !valid_messages.is_empty() {
            deserialized_results.push(valid_messages);
        }
    }
    DeserializeMPCMessagesResponse {
        messages: deserialized_results,
        malicious_parties,
    }
}

// TODO (#542): move this logic to run before writing the event to the DB, maybe include within the session info
/// Parses an [`Event`] to extract the corresponding [`MPCParty`],
/// public input, private input and session information.
///
/// Returns an error if the event type does not correspond to any known MPC rounds
/// or if deserialization fails.
pub(crate) async fn session_input_from_event(
    event: DBSuiEvent,
    dwallet_mpc_manager: &DWalletMPCManager,
) -> DwalletMPCResult<(MPCPublicInput, MPCPrivateInput)> {
    let packages_config = &dwallet_mpc_manager.epoch_store()?.packages_config;
    match &event.type_ {
        t if t == &DWalletMPCSuiEvent::<StartNetworkDKGEvent>::type_(packages_config) => Ok((
            network_dkg::network_dkg_public_input(
                dwallet_mpc_manager
                    .validators_class_groups_public_keys_and_proofs
                    .clone(),
                DWalletMPCNetworkKeyScheme::Secp256k1,
            )?,
            Some(bcs::to_bytes(
                &dwallet_mpc_manager
                    .node_config
                    .class_groups_key_pair_and_proof
                    .class_groups_keypair()
                    .decryption_key(),
            )?),
        )),
        t if t == &DWalletMPCSuiEvent::<StartDKGFirstRoundEvent>::type_(packages_config) => {
            let deserialized_event: DWalletMPCSuiEvent<StartDKGFirstRoundEvent> =
                deserialize_event_or_dynamic_field(&event.contents)?;
            let protocol_public_parameters = dwallet_mpc_manager
                .get_protocol_public_parameters(
                    // The event is assign with a Secp256k1 dwallet.
                    // Todo (#473): Support generic network key scheme
                    &deserialized_event
                        .event_data
                        .dwallet_network_decryption_key_id,
                    DWalletMPCNetworkKeyScheme::Secp256k1,
                )
                .await;
            Ok((dkg_first_public_input(protocol_public_parameters)?, None))
        }
        t if t == &DWalletMPCSuiEvent::<StartDKGSecondRoundEvent>::type_(packages_config) => {
            let deserialized_event: DWalletMPCSuiEvent<StartDKGSecondRoundEvent> =
                deserialize_event_or_dynamic_field(&event.contents)?;
            let protocol_public_parameters = dwallet_mpc_manager
                .get_protocol_public_parameters(
                    // The event is assign with a Secp256k1 dwallet.
                    // Todo (#473): Support generic network key scheme
                    &deserialized_event.event_data.dwallet_mpc_network_key_id,
                    DWalletMPCNetworkKeyScheme::Secp256k1,
                )
                .await;
            Ok((
                dkg_second_public_input(deserialized_event.event_data, protocol_public_parameters)?,
                None,
            ))
        }
        t if t == &DWalletMPCSuiEvent::<StartPresignFirstRoundEvent>::type_(packages_config) => {
            let deserialized_event: DWalletMPCSuiEvent<StartPresignFirstRoundEvent> =
                deserialize_event_or_dynamic_field(&event.contents)?;
            let protocol_public_parameters = dwallet_mpc_manager
                .get_protocol_public_parameters(
                    // The event is assign with a Secp256k1 dwallet.
                    // Todo (#473): Support generic network key scheme
                    &deserialized_event
                        .event_data
                        .dwallet_network_decryption_key_id,
                    DWalletMPCNetworkKeyScheme::Secp256k1,
                )
                .await;
            Ok((
                presign_public_input(deserialized_event.event_data, protocol_public_parameters)?,
                None,
            ))
        }
        t if t == &DWalletMPCSuiEvent::<StartSignEvent>::type_(packages_config) => {
            let deserialized_event: DWalletMPCSuiEvent<StartSignEvent> =
                deserialize_event_or_dynamic_field(&event.contents)?;
            let protocol_public_parameters = dwallet_mpc_manager
                .get_protocol_public_parameters(
                    // The event is assign with a Secp256k1 dwallet.
                    // Todo (#473): Support generic network key scheme
                    &deserialized_event.event_data.dwallet_mpc_network_key_id,
                    DWalletMPCNetworkKeyScheme::Secp256k1,
                )
                .await;
            Ok((
                sign_public_input(
                    &deserialized_event.event_data,
                    dwallet_mpc_manager,
                    protocol_public_parameters,
                )?,
                None,
            ))
        }
        t if t
            == &DWalletMPCSuiEvent::<StartEncryptedShareVerificationEvent>::type_(
                packages_config,
            ) =>
        {
            Ok((vec![], None))
        }
        t if t
            == &DWalletMPCSuiEvent::<StartPartialSignaturesVerificationEvent>::type_(
                packages_config,
            ) =>
        {
            let deserialized_event: DWalletMPCSuiEvent<StartPartialSignaturesVerificationEvent> =
                deserialize_event_or_dynamic_field(&event.contents)?;
            let protocol_public_parameters = dwallet_mpc_manager
                .get_protocol_public_parameters(
                    // The event is assign with a Secp256k1 dwallet.
                    // Todo (#473): Support generic network key scheme
                    &deserialized_event.event_data.dwallet_mpc_network_key_id,
                    DWalletMPCNetworkKeyScheme::Secp256k1,
                )
                .await;
            Ok((protocol_public_parameters, None))
        }
        _ => Err(DwalletMPCError::NonMPCEvent(event.type_.name.to_string()).into()),
    }
}

// TODO (#683): Parse the network key version from the network key object ID
pub(crate) fn network_key_version_from_key_id(_key_id: &ObjectID) -> u8 {
    0
}<|MERGE_RESOLUTION|>--- conflicted
+++ resolved
@@ -96,19 +96,9 @@
 fn deserialize_event_or_dynamic_field<T: DeserializeOwned + DWalletMPCEventTrait>(
     event_contents: &[u8],
 ) -> Result<DWalletMPCSuiEvent<T>, bcs::Error> {
-<<<<<<< HEAD
-    if let Ok(deserialized_event) = bcs::from_bytes::<DWalletMPCSuiEvent<T>>(&event_contents) {
-        Ok(deserialized_event)
-    } else {
-        let deserialized_event =
-            bcs::from_bytes::<Field<ID, DWalletMPCSuiEvent<T>>>(&event_contents)?;
-        Ok(deserialized_event.value)
-    }
-=======
     bcs::from_bytes::<DWalletMPCSuiEvent<T>>(event_contents).or_else(|_| {
         bcs::from_bytes::<Field<ID, DWalletMPCSuiEvent<T>>>(event_contents).map(|field| field.value)
     })
->>>>>>> e2ee82f8
 }
 
 /// Parses the session info from the event and returns it.
