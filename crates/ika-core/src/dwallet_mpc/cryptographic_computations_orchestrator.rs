//! The orchestrator for dWallet MPC cryptographic computations.
//!
//! The orchestrator manages a task queue for cryptographic computations and
//! ensures efficient CPU resource utilization.
//! It tracks the number of available CPU cores and prevents launching
//! tasks when all cores are occupied.
//!
//! Key responsibilities:
//! — Manages a queue of pending cryptographic computations
//! — Tracks currently running sessions and available CPU cores
//! — Handles session spawning and completion notifications.
//! — Implements special handling for aggregated sign operations
//! — Ensures computations don't become redundant based on received messages
//!
//! The orchestrator uses a channel-based notification system to track computation status:
//! — Sends `Started` notifications when computations begin
//! — Sends `Completed` notifications when computations finish
//! — Updates the running sessions count accordingly
use crate::authority::authority_per_epoch_store::AuthorityPerEpochStore;
use crate::dwallet_mpc::dwallet_mpc_metrics::DWalletMPCMetrics;
use crate::dwallet_mpc::mpc_session::DWalletMPCSession;
use ika_types::dwallet_mpc_error::{DwalletMPCError, DwalletMPCResult};
use ika_types::messages_dwallet_mpc::MPCProtocolInitData;
use std::sync::Arc;
use tokio::runtime::Handle;
use tokio::sync::mpsc::error::TryRecvError;
use tokio::sync::mpsc::{UnboundedReceiver, UnboundedSender};
use tokio::time::Instant;
use tracing::{error, info};

/// Represents the state transitions of cryptographic computations in the orchestrator.
///
/// This enum is used for communication between Tokio and Rayon tasks via a channel.
/// In the aggregated sign flow, Rayon tasks are spawned from within Tokio tasks,
/// requiring explicit lifecycle tracking.
pub(crate) enum ComputationUpdate {
    /// A new computation has started.
    Started,

    /// A computation has been completed.
    Completed,
}

/// The orchestrator for DWallet MPC cryptographic computations.
///
/// The orchestrator manages cryptographic computation tasks and ensures efficient
///  CPU resource utilization.
/// It tracks available CPU cores and prevents launching tasks when all cores are occupied.
///
/// Key responsibilities:
/// — Manages a queue of pending cryptographic computations
/// — Tracks currently running sessions and available CPU cores
/// — Handles session spawning and completion notifications
/// — Implements special handling for aggregated sign operations
/// — Ensures computations don't become redundant based on received messages
pub(crate) struct CryptographicComputationsOrchestrator {
    /// The number of logical CPUs available for cryptographic computations on the validator's
    /// machine. Used to limit parallel task execution.
    available_cores_for_cryptographic_computations: usize,

    /// A channel sender to notify the manager about computation lifecycle events.
    /// Used to track when computations start and complete, allowing proper resource management.
    computation_channel_sender: UnboundedSender<ComputationUpdate>,
    computation_channel_receiver: UnboundedReceiver<ComputationUpdate>,

    /// The number of currently running cryptographic computations.
    /// Tracks tasks that have been spawned with [`rayon::spawn_fifo`] but haven't completed yet.
    /// Used to prevent exceeding available CPU cores.
    currently_running_sessions_count: usize,
}

impl CryptographicComputationsOrchestrator {
    /// Creates a new orchestrator for cryptographic computations.
    pub(crate) fn try_new() -> DwalletMPCResult<Self> {
        let (completed_computation_channel_sender, mut completed_computation_channel_receiver) =
            tokio::sync::mpsc::unbounded_channel();
        let available_cores_for_computations: usize = std::thread::available_parallelism()
            .map_err(|e| DwalletMPCError::FailedToGetAvailableParallelism(e.to_string()))?
            .into();
        if !(available_cores_for_computations > 0) {
            error!(
                "failed to get available parallelism, no CPU cores available for cryptographic computations"
            );
            return Err(DwalletMPCError::InsufficientCPUCores);
        }
        info!(
            available_cores_for_computations =? available_cores_for_computations,
            "Available CPU cores for Rayon cryptographic computations"
        );

        Ok(CryptographicComputationsOrchestrator {
            available_cores_for_cryptographic_computations: available_cores_for_computations,
            computation_channel_sender: completed_computation_channel_sender,
            computation_channel_receiver: completed_computation_channel_receiver,
            currently_running_sessions_count: 0,
        })
    }

    pub(crate) fn check_for_completed_computations(&mut self) {
        loop {
            match self.computation_channel_receiver.try_recv() {
                Ok(computation_update) => match computation_update {
                    ComputationUpdate::Started => {
                        info!(
                            currently_running_sessions_count =? self.currently_running_sessions_count,
                            "Started cryptographic computation, increasing count"
                        );
                        self.currently_running_sessions_count += 1;
                    }
                    ComputationUpdate::Completed => {
                        // todo(zeev): protocol, session, etc..
                        info!(
                            currently_running_sessions_count =? self.currently_running_sessions_count,
                            "Completed cryptographic computation, decreasing count"
                        );
                        self.currently_running_sessions_count -= 1;
                    }
                },
                Err(err) => match err {
                    TryRecvError::Empty => {
                        info!("no new completed computations");
                        return;
                    }
                    TryRecvError::Disconnected => {
                        error!("cryptographic computations channel got disconnected");
                        return;
                    }
                },
            }
        }
    }

    /// Checks if a new session can be spawned based on available CPU cores.
    pub(crate) fn can_spawn_session(&self) -> bool {
        self.currently_running_sessions_count < self.available_cores_for_cryptographic_computations
    }

    pub(super) fn spawn_session(
        &mut self,
        session: &DWalletMPCSession,
        dwallet_mpc_metrics: Arc<DWalletMPCMetrics>,
    ) -> DwalletMPCResult<()> {
        let handle = Handle::current();
        let session = session.clone();
<<<<<<< HEAD
        let mpc_protocol = session.mpc_event_data.clone().unwrap().init_protocol_data;
=======
        Self::update_started_computation_metric(
            // Safe to unwrap here (event must exist before this).
            &session.mpc_event_data.clone().unwrap().init_protocol_data,
            dwallet_mpc_metrics.clone(),
        );
>>>>>>> e98ba3ae
        if let Err(err) = self
            .computation_channel_sender
            .send(ComputationUpdate::Started)
        {
            // This should not happen, but error just in case.
            error!(
                session_id=?session.session_id,
                mpc_protocol=?mpc_protocol,
                error=?err,
                "failed to send a `started` computation message",
            );
        }
        let computation_channel_sender = self.computation_channel_sender.clone();
        rayon::spawn_fifo(move || {
            // Measure session.advance()
            let start_advance = Instant::now();
            if let Err(err) = session.advance(&handle) {
<<<<<<< HEAD
                error!(
                    error=?err,
                    mpc_protocol=%mpc_protocol,
                    session_id=?session.session_id,
                    "failed to advance an MPC session"
                );
            } else {
                let elapsed_ms = start_advance.elapsed().as_millis();
                info!(
                    mpc_protocol=%mpc_protocol,
                    session_id=?session.session_id,
                    duration_ms = elapsed_ms,
                    duration_seconds = elapsed_ms / 1000,
                    "MPC session advanced successfully"
                );
            }
            // Measure computation_channel_sender.send(...)
            let start_send = Instant::now();
=======
                error!("failed to advance session with error: {:?}", err);
            };
            Self::update_completed_computation_metric(
                // Safe to unwrap here (event must exist before this).
                &session.mpc_event_data.unwrap().init_protocol_data,
                dwallet_mpc_metrics.clone(),
            );
>>>>>>> e98ba3ae
            if let Err(err) = computation_channel_sender.send(ComputationUpdate::Completed) {
                error!(
                    error=?err,
                    mpc_protocol=?mpc_protocol,
                    "failed to send a finished computation message"
                );
            } else {
                let elapsed_ms = start_send.elapsed().as_millis();
                info!(
                    duration_ms = elapsed_ms,
                    mpc_protocol=?mpc_protocol,
                    duration_seconds = elapsed_ms / 1000,
                    "Computation update message sent"
                );
            }
        });
        Ok(())
    }

    fn update_started_computation_metric(
        mpc_protocol_init_data: &MPCProtocolInitData,
        dwallet_mpc_metrics: Arc<DWalletMPCMetrics>,
    ) {
        match &mpc_protocol_init_data {
            MPCProtocolInitData::DKGFirst(_) => {
                dwallet_mpc_metrics
                    .advance_calls_for_dwallet_dkg_first_round
                    .inc();
            }
            MPCProtocolInitData::DKGSecond(_) => {
                dwallet_mpc_metrics
                    .advance_calls_for_dwallet_dkg_second_round
                    .inc();
            }
            MPCProtocolInitData::Presign(_) => {
                dwallet_mpc_metrics.advance_calls_for_presign.inc();
            }
            MPCProtocolInitData::Sign(_) => {
                dwallet_mpc_metrics.advance_calls_for_sign.inc();
            }
            MPCProtocolInitData::NetworkDkg(_, _) => {
                dwallet_mpc_metrics.advance_calls_for_network_dkg.inc();
            }
            MPCProtocolInitData::EncryptedShareVerification(_) => {
                dwallet_mpc_metrics
                    .advance_calls_for_encrypted_share_verification
                    .inc();
            }
            MPCProtocolInitData::PartialSignatureVerification(_) => {
                dwallet_mpc_metrics
                    .advance_calls_for_partial_signature_verification
                    .inc();
            }
            MPCProtocolInitData::DecryptionKeyReshare(_) => {
                dwallet_mpc_metrics
                    .advance_calls_for_decryption_key_reshare
                    .inc();
            }
        }
    }

    fn update_completed_computation_metric(
        mpc_protocol_init_data: &MPCProtocolInitData,
        dwallet_mpc_metrics: Arc<DWalletMPCMetrics>,
    ) {
        match &mpc_protocol_init_data {
            MPCProtocolInitData::DKGFirst(_) => {
                dwallet_mpc_metrics
                    .advance_completions_for_dwallet_dkg_first_round
                    .inc();
            }
            MPCProtocolInitData::DKGSecond(_) => {
                dwallet_mpc_metrics
                    .advance_completions_for_dwallet_dkg_second_round
                    .inc();
            }
            MPCProtocolInitData::Presign(_) => {
                dwallet_mpc_metrics.advance_completions_for_presign.inc();
            }
            MPCProtocolInitData::Sign(_) => {
                dwallet_mpc_metrics.advance_completions_for_sign.inc();
            }
            MPCProtocolInitData::NetworkDkg(_, _) => {
                dwallet_mpc_metrics
                    .advance_completions_for_network_dkg
                    .inc();
            }
            MPCProtocolInitData::EncryptedShareVerification(_) => {
                dwallet_mpc_metrics
                    .advance_completions_for_encrypted_share_verification
                    .inc();
            }
            MPCProtocolInitData::PartialSignatureVerification(_) => {
                dwallet_mpc_metrics
                    .advance_completions_for_partial_signature_verification
                    .inc();
            }
            MPCProtocolInitData::DecryptionKeyReshare(_) => {
                dwallet_mpc_metrics
                    .advance_completions_for_decryption_key_reshare
                    .inc();
            }
        }
    }
}<|MERGE_RESOLUTION|>--- conflicted
+++ resolved
@@ -142,15 +142,12 @@
     ) -> DwalletMPCResult<()> {
         let handle = Handle::current();
         let session = session.clone();
-<<<<<<< HEAD
-        let mpc_protocol = session.mpc_event_data.clone().unwrap().init_protocol_data;
-=======
         Self::update_started_computation_metric(
             // Safe to unwrap here (event must exist before this).
             &session.mpc_event_data.clone().unwrap().init_protocol_data,
             dwallet_mpc_metrics.clone(),
         );
->>>>>>> e98ba3ae
+        let mpc_protocol = session.mpc_event_data.clone().unwrap().init_protocol_data;
         if let Err(err) = self
             .computation_channel_sender
             .send(ComputationUpdate::Started)
@@ -165,10 +162,8 @@
         }
         let computation_channel_sender = self.computation_channel_sender.clone();
         rayon::spawn_fifo(move || {
-            // Measure session.advance()
             let start_advance = Instant::now();
             if let Err(err) = session.advance(&handle) {
-<<<<<<< HEAD
                 error!(
                     error=?err,
                     mpc_protocol=%mpc_protocol,
@@ -185,17 +180,13 @@
                     "MPC session advanced successfully"
                 );
             }
-            // Measure computation_channel_sender.send(...)
-            let start_send = Instant::now();
-=======
-                error!("failed to advance session with error: {:?}", err);
-            };
             Self::update_completed_computation_metric(
                 // Safe to unwrap here (event must exist before this).
                 &session.mpc_event_data.unwrap().init_protocol_data,
                 dwallet_mpc_metrics.clone(),
             );
->>>>>>> e98ba3ae
+            // Measure computation_channel_sender.send(...)
+            let start_send = Instant::now();
             if let Err(err) = computation_channel_sender.send(ComputationUpdate::Completed) {
                 error!(
                     error=?err,
