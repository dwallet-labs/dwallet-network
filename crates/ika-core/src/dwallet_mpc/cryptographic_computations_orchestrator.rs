//! The orchestrator for dWallet MPC cryptographic computations.
//!
//! The orchestrator manages a task queue for cryptographic computations and
//! ensures efficient CPU resource utilization.
//! It tracks the number of available CPU cores and prevents launching
//! tasks when all cores are occupied.
//!
//! Key responsibilities:
//! — Manages a queue of pending cryptographic computations
//! — Tracks currently running sessions and available CPU cores
//! — Handles session spawning and completion notifications.
//! — Implements special handling for aggregated sign operations
//! — Ensures computations don't become redundant based on received messages
//!
//! The orchestrator uses a channel-based notification system to track computation status:
//! — Sends `Started` notifications when computations begin
//! — Sends `Completed` notifications when computations finish
//! — Updates the running sessions count accordingly
use crate::dwallet_mpc::dwallet_mpc_metrics::DWalletMPCMetrics;
use crate::dwallet_mpc::mpc_session::DWalletMPCSession;
use ika_types::dwallet_mpc_error::{DwalletMPCError, DwalletMPCResult};
use ika_types::messages_dwallet_mpc::MPCProtocolInitData;
use std::sync::Arc;
use std::time::Instant;
use tokio::runtime::Handle;
use tokio::sync::mpsc::error::TryRecvError;
use tokio::sync::mpsc::{UnboundedReceiver, UnboundedSender};
use tokio::time::Instant;
use tracing::{error, info};

/// Represents the state transitions of cryptographic computations in the orchestrator.
///
/// This enum is used for communication between Tokio and Rayon tasks via a channel.
/// In the aggregated sign flow, Rayon tasks are spawned from within Tokio tasks,
/// requiring explicit lifecycle tracking.
pub(crate) enum ComputationUpdate {
    /// A new computation has started.
    Started,

    /// A computation has been completed.
    Completed,
}

/// The orchestrator for DWallet MPC cryptographic computations.
///
/// The orchestrator manages cryptographic computation tasks and ensures efficient
///  CPU resource utilization.
/// It tracks available CPU cores and prevents launching tasks when all cores are occupied.
///
/// Key responsibilities:
/// — Manages a queue of pending cryptographic computations
/// — Tracks currently running sessions and available CPU cores
/// — Handles session spawning and completion notifications
/// — Implements special handling for aggregated sign operations
/// — Ensures computations don't become redundant based on received messages
pub(crate) struct CryptographicComputationsOrchestrator {
    /// The number of logical CPUs available for cryptographic computations on the validator's
    /// machine. Used to limit parallel task execution.
    available_cores_for_cryptographic_computations: usize,

    /// A channel sender to notify the manager about computation lifecycle events.
    /// Used to track when computations start and complete, allowing proper resource management.
    computation_channel_sender: UnboundedSender<ComputationUpdate>,
    computation_channel_receiver: UnboundedReceiver<ComputationUpdate>,

    /// The number of currently running cryptographic computations.
    /// Tracks tasks that have been spawned with [`rayon::spawn_fifo`] but haven't completed yet.
    /// Used to prevent exceeding available CPU cores.
    currently_running_sessions_count: usize,
}

impl CryptographicComputationsOrchestrator {
    /// Creates a new orchestrator for cryptographic computations.
    pub(crate) fn try_new() -> DwalletMPCResult<Self> {
        let (completed_computation_channel_sender, completed_computation_channel_receiver) =
            tokio::sync::mpsc::unbounded_channel();
        let available_cores_for_computations: usize = std::thread::available_parallelism()
            .map_err(|e| DwalletMPCError::FailedToGetAvailableParallelism(e.to_string()))?
            .into();
        if available_cores_for_computations == 0 {
            error!(
                "failed to get available parallelism, no CPU cores available for cryptographic computations"
            );
            return Err(DwalletMPCError::InsufficientCPUCores);
        }
        info!(
            available_cores_for_computations =? available_cores_for_computations,
            "Available CPU cores for Rayon cryptographic computations"
        );

        Ok(CryptographicComputationsOrchestrator {
            available_cores_for_cryptographic_computations: available_cores_for_computations,
            computation_channel_sender: completed_computation_channel_sender,
            computation_channel_receiver: completed_computation_channel_receiver,
            currently_running_sessions_count: 0,
        })
    }

    pub(crate) fn check_for_completed_computations(&mut self) {
        loop {
            match self.computation_channel_receiver.try_recv() {
                Ok(computation_update) => match computation_update {
                    ComputationUpdate::Started => {
                        info!(
                            currently_running_sessions_count =? self.currently_running_sessions_count,
                            "Started cryptographic computation, increasing count"
                        );
                        self.currently_running_sessions_count += 1;
                    }
                    ComputationUpdate::Completed => {
<<<<<<< HEAD
                        // todo(zeev): protocol, session, etc..
=======
                        // todo(#1081): metadata.
>>>>>>> d58b15a7
                        info!(
                            currently_running_sessions_count =? self.currently_running_sessions_count,
                            "Completed cryptographic computation, decreasing count"
                        );
                        self.currently_running_sessions_count -= 1;
                    }
                },
                Err(err) => match err {
                    TryRecvError::Empty => {
                        info!("no new completed computations");
                        return;
                    }
                    TryRecvError::Disconnected => {
                        error!("cryptographic computations channel got disconnected");
                        return;
                    }
                },
            }
        }
    }

    /// Checks if a new session can be spawned based on available CPU cores.
    pub(crate) fn can_spawn_session(&self) -> bool {
        self.currently_running_sessions_count < self.available_cores_for_cryptographic_computations
    }

    pub(super) fn spawn_session(
        &mut self,
        session: &DWalletMPCSession,
        dwallet_mpc_metrics: Arc<DWalletMPCMetrics>,
    ) -> DwalletMPCResult<()> {
        let handle = Handle::current();
        let session = session.clone();
<<<<<<< HEAD
=======
        Self::update_started_computation_metric(
            // Safe to unwrap here (event must exist before this).
            &session.mpc_event_data.clone().unwrap().init_protocol_data,
            dwallet_mpc_metrics.clone(),
        );
>>>>>>> d58b15a7
        let mpc_protocol = session.mpc_event_data.clone().unwrap().init_protocol_data;
        if let Err(err) = self
            .computation_channel_sender
            .send(ComputationUpdate::Started)
        {
            // This should not happen, but error just in case.
            error!(
                session_id=?session.session_id,
                mpc_protocol=?mpc_protocol,
                error=?err,
                "failed to send a `started` computation message",
            );
        }
        let computation_channel_sender = self.computation_channel_sender.clone();
        rayon::spawn_fifo(move || {
<<<<<<< HEAD
            // Measure session.advance()
=======
>>>>>>> d58b15a7
            let start_advance = Instant::now();
            if let Err(err) = session.advance(&handle) {
                error!(
                    error=?err,
                    mpc_protocol=%mpc_protocol,
                    session_id=?session.session_id,
                    "failed to advance an MPC session"
                );
            } else {
                let elapsed_ms = start_advance.elapsed().as_millis();
                info!(
                    mpc_protocol=%mpc_protocol,
                    session_id=?session.session_id,
                    duration_ms = elapsed_ms,
                    duration_seconds = elapsed_ms / 1000,
<<<<<<< HEAD
                    "MPC session advanced successfully"
                );
            }
=======
                    current_round = session.current_round,
                    "MPC session advanced successfully"
                );
            }
            let elapsed = start_advance.elapsed();
            Self::update_completed_computation_metric(
                // Safe to unwrap here (event must exist before this).
                &session.mpc_event_data.unwrap().init_protocol_data,
                dwallet_mpc_metrics.clone(),
                elapsed.as_millis(),
            );
>>>>>>> d58b15a7
            // Measure computation_channel_sender.send(...)
            let start_send = Instant::now();
            if let Err(err) = computation_channel_sender.send(ComputationUpdate::Completed) {
                error!(
                    error=?err,
                    mpc_protocol=?mpc_protocol,
                    "failed to send a finished computation message"
                );
            } else {
                let elapsed_ms = start_send.elapsed().as_millis();
                info!(
                    duration_ms = elapsed_ms,
                    mpc_protocol=?mpc_protocol,
                    duration_seconds = elapsed_ms / 1000,
                    "Computation update message sent"
                );
            }
        });
        Ok(())
    }

    fn update_started_computation_metric(
        mpc_protocol_init_data: &MPCProtocolInitData,
        dwallet_mpc_metrics: Arc<DWalletMPCMetrics>,
    ) {
        match &mpc_protocol_init_data {
            MPCProtocolInitData::DKGFirst(_) => {
                dwallet_mpc_metrics
                    .advance_calls_for_dwallet_dkg_first_round
                    .inc();
            }
            MPCProtocolInitData::DKGSecond(_) => {
                dwallet_mpc_metrics
                    .advance_calls_for_dwallet_dkg_second_round
                    .inc();
            }
            MPCProtocolInitData::Presign(_) => {
                dwallet_mpc_metrics.advance_calls_for_presign.inc();
            }
            MPCProtocolInitData::Sign(_) => {
                dwallet_mpc_metrics.advance_calls_for_sign.inc();
            }
            MPCProtocolInitData::NetworkDkg(_, _) => {
                dwallet_mpc_metrics.advance_calls_for_network_dkg.inc();
            }
            MPCProtocolInitData::EncryptedShareVerification(_) => {
                dwallet_mpc_metrics
                    .advance_calls_for_encrypted_share_verification
                    .inc();
            }
            MPCProtocolInitData::PartialSignatureVerification(_) => {
                dwallet_mpc_metrics
                    .advance_calls_for_partial_signature_verification
                    .inc();
            }
            MPCProtocolInitData::DecryptionKeyReshare(_) => {
                dwallet_mpc_metrics
                    .advance_calls_for_decryption_key_reshare
                    .inc();
            }
            MPCProtocolInitData::MakeDWalletUserSecretKeySharesPublicRequest(_) => {
                dwallet_mpc_metrics
                    .advance_calls_for_make_dwallet_user_secret_key_shares_public
                    .inc()
            }
            MPCProtocolInitData::DWalletImportedKeyVerificationRequest(_) => {
                dwallet_mpc_metrics
                    .advance_calls_for_import_dwallet_verification
                    .inc();
            }
        }
    }

    fn update_completed_computation_metric(
        mpc_protocol_init_data: &MPCProtocolInitData,
        dwallet_mpc_metrics: Arc<DWalletMPCMetrics>,
        computation_duration: u128,
    ) {
        match &mpc_protocol_init_data {
            MPCProtocolInitData::DKGFirst(_) => {
                dwallet_mpc_metrics
                    .advance_completions_for_dwallet_dkg_first_round
                    .inc();
                dwallet_mpc_metrics
                    .dwallet_dkg_first_round_completion_duration
                    .set(computation_duration as i64);
            }
            MPCProtocolInitData::DKGSecond(_) => {
                dwallet_mpc_metrics
                    .advance_completions_for_dwallet_dkg_second_round
                    .inc();
                dwallet_mpc_metrics
                    .dwallet_dkg_second_round_completion_duration
                    .set(computation_duration as i64);
            }
            MPCProtocolInitData::Presign(_) => {
                dwallet_mpc_metrics.advance_completions_for_presign.inc();
                dwallet_mpc_metrics
                    .presign_last_completion_duration
                    .set(computation_duration as i64);
            }
            MPCProtocolInitData::Sign(_) => {
                dwallet_mpc_metrics.advance_completions_for_sign.inc();
                dwallet_mpc_metrics
                    .sign_last_completion_duration
                    .set(computation_duration as i64);
            }
            MPCProtocolInitData::NetworkDkg(_, _) => {
                dwallet_mpc_metrics
                    .advance_completions_for_network_dkg
                    .inc();
                dwallet_mpc_metrics
                    .network_dkg_completion_duration
                    .set(computation_duration as i64);
            }
            MPCProtocolInitData::EncryptedShareVerification(_) => {
                dwallet_mpc_metrics
                    .advance_completions_for_encrypted_share_verification
                    .inc();
                dwallet_mpc_metrics
                    .encrypted_share_verification_completion_duration
                    .set(computation_duration as i64);
            }
            MPCProtocolInitData::PartialSignatureVerification(_) => {
                dwallet_mpc_metrics
                    .advance_completions_for_partial_signature_verification
                    .inc();
                dwallet_mpc_metrics
                    .partial_signature_verification_completion_duration
                    .set(computation_duration as i64);
            }
            MPCProtocolInitData::DecryptionKeyReshare(_) => {
                dwallet_mpc_metrics
                    .advance_completions_for_decryption_key_reshare
                    .inc();
                dwallet_mpc_metrics
                    .decryption_key_reshare_completion_duration
                    .set(computation_duration as i64);
            }
            MPCProtocolInitData::MakeDWalletUserSecretKeySharesPublicRequest(_) => {
                dwallet_mpc_metrics
                    .advance_completions_for_make_dwallet_user_secret_key_shares_public
                    .inc();
                dwallet_mpc_metrics
                    .make_dwallet_user_secret_key_shares_public_completion_duration
                    .set(computation_duration as i64);
            }
            MPCProtocolInitData::DWalletImportedKeyVerificationRequest(_) => {
                dwallet_mpc_metrics
                    .advance_completions_for_import_dwallet_verification
                    .inc();
                dwallet_mpc_metrics
                    .import_dwallet_verification_completion_duration
                    .set(computation_duration as i64);
            }
        }
    }
}<|MERGE_RESOLUTION|>--- conflicted
+++ resolved
@@ -108,11 +108,8 @@
                         self.currently_running_sessions_count += 1;
                     }
                     ComputationUpdate::Completed => {
-<<<<<<< HEAD
+                        // todo(#1081): metadata.
                         // todo(zeev): protocol, session, etc..
-=======
-                        // todo(#1081): metadata.
->>>>>>> d58b15a7
                         info!(
                             currently_running_sessions_count =? self.currently_running_sessions_count,
                             "Completed cryptographic computation, decreasing count"
@@ -146,14 +143,11 @@
     ) -> DwalletMPCResult<()> {
         let handle = Handle::current();
         let session = session.clone();
-<<<<<<< HEAD
-=======
         Self::update_started_computation_metric(
             // Safe to unwrap here (event must exist before this).
             &session.mpc_event_data.clone().unwrap().init_protocol_data,
             dwallet_mpc_metrics.clone(),
         );
->>>>>>> d58b15a7
         let mpc_protocol = session.mpc_event_data.clone().unwrap().init_protocol_data;
         if let Err(err) = self
             .computation_channel_sender
@@ -169,10 +163,7 @@
         }
         let computation_channel_sender = self.computation_channel_sender.clone();
         rayon::spawn_fifo(move || {
-<<<<<<< HEAD
             // Measure session.advance()
-=======
->>>>>>> d58b15a7
             let start_advance = Instant::now();
             if let Err(err) = session.advance(&handle) {
                 error!(
@@ -188,11 +179,6 @@
                     session_id=?session.session_id,
                     duration_ms = elapsed_ms,
                     duration_seconds = elapsed_ms / 1000,
-<<<<<<< HEAD
-                    "MPC session advanced successfully"
-                );
-            }
-=======
                     current_round = session.current_round,
                     "MPC session advanced successfully"
                 );
@@ -204,7 +190,6 @@
                 dwallet_mpc_metrics.clone(),
                 elapsed.as_millis(),
             );
->>>>>>> d58b15a7
             // Measure computation_channel_sender.send(...)
             let start_send = Instant::now();
             if let Err(err) = computation_channel_sender.send(ComputationUpdate::Completed) {
