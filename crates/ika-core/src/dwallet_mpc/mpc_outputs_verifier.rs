//! A module to verify the dWallet MPC outputs.
//! The module handles storing the outputs received for each session,
//! and deciding whether an output is valid
//! by checking if an authorized validator set voted for it.
//! Any validator that voted for a different output is considered malicious.

use crate::authority::authority_per_epoch_store::AuthorityPerEpochStore;
use crate::dwallet_mpc::dwallet_mpc_metrics::DWalletMPCMetrics;
use crate::dwallet_mpc::mpc_session::MPCSessionLogger;
use crate::stake_aggregator::StakeAggregator;
use commitment::CommitmentSizedNumber;
use dwallet_mpc_types::dwallet_mpc::SerializedWrappedMPCPublicOutput;
use ika_types::crypto::AuthorityName;
use ika_types::dwallet_mpc_error::DwalletMPCResult;
use ika_types::error::IkaResult;
use ika_types::messages_dwallet_mpc::{SessionIdentifier, SessionInfo};
use std::cmp::PartialEq;
use std::collections::{HashMap, HashSet};
use std::sync::Arc;
use tokio::sync::mpsc;
use tracing::{error, info};

/// Verify the DWallet MPC outputs.
///
/// Stores all the outputs received for each session,
/// and decides whether an output is valid
/// by checking if a validators with quorum of stake voted for it.
pub struct DWalletMPCOutputsVerifier {
    /// The outputs received for each MPC session.
    mpc_sessions_outputs: HashMap<SessionIdentifier, SessionOutputsData>,
<<<<<<< HEAD
    consensus_round_completed_sessions_sender: mpsc::Sender<SessionIdentifier>,
=======
    consensus_round_completed_sessions_sender: mpsc::UnboundedSender<SessionIdentifier>,
>>>>>>> 92206668
    dwallet_mpc_metrics: Arc<DWalletMPCMetrics>,
}

/// The data needed to manage the outputs of an MPC session.
struct SessionOutputsData {
    /// Maps session's output to the authorities that voted for it.
    /// The key must contain the session info, and the output to prevent
    /// malicious behavior, such as sending the correct output, but from a faulty session.
    session_output_to_voting_authorities:
        HashMap<(SerializedWrappedMPCPublicOutput, SessionInfo), StakeAggregator<(), true>>,
    /// Needed to make sure an authority does not send two outputs for the same session.
    authorities_that_sent_output: HashSet<AuthorityName>,
    current_result: OutputVerificationStatus,
}

impl SessionOutputsData {
    fn clear_data(&mut self) {
        self.session_output_to_voting_authorities.clear();
        self.authorities_that_sent_output.clear();
    }
}

/// The result of verifying an incoming output for an MPC session.
/// We need to differentiate between a duplicate and a malicious output,
/// as the output can be sent twice by honest parties.
#[derive(PartialOrd, PartialEq, Clone)]
pub enum OutputVerificationStatus {
    FirstQuorumReached(SerializedWrappedMPCPublicOutput),
    Malicious,
    /// We need more votes to decide if the output is valid or not.
    NotEnoughVotes,
    /// The output has already been verified and committed to the chain.
    /// This happens every time since all honest parties send the same output.
    AlreadyCommitted,
}

pub struct OutputVerificationResult {
    pub result: OutputVerificationStatus,
    pub malicious_actors: Vec<AuthorityName>,
}

impl DWalletMPCOutputsVerifier {
    pub fn new(
        dwallet_mpc_metrics: Arc<DWalletMPCMetrics>,
<<<<<<< HEAD
        consensus_round_completed_sessions_sender: mpsc::Sender<SessionIdentifier>,
=======
        consensus_round_completed_sessions_sender: mpsc::UnboundedSender<SessionIdentifier>,
>>>>>>> 92206668
    ) -> Self {
        DWalletMPCOutputsVerifier {
            mpc_sessions_outputs: HashMap::new(),
            dwallet_mpc_metrics,
            consensus_round_completed_sessions_sender,
        }
    }

    /// Stores the given MPC output, and checks if any of the received
    /// outputs already received a quorum of votes.
    /// If so, the output is returned along with a vector of malicious actors,
    /// i.e., parties that voted for other outputs.
    // TODO (#311): Make sure validator don't mark other validators as malicious
    // TODO (#311): or take any active action while syncing
    pub fn try_verify_output(
        &mut self,
        output: &[u8],
        session_info: &SessionInfo,
        origin_authority: AuthorityName,
        epoch_store: &AuthorityPerEpochStore,
    ) -> DwalletMPCResult<OutputVerificationResult> {
        // TODO (#876): Set the maximum message size to the smallest size possible.
        info!(
            mpc_protocol=?session_info.mpc_round,
            session_identifier=?session_info.session_identifier,
            from_authority=?origin_authority,
            receiving_authority=?epoch_store.name,
            output_size_bytes=?output.len(),
            "Received DWallet MPC output",
        );
        let committee = epoch_store.committee().clone();

        let session_output_data = self
            .mpc_sessions_outputs
            .entry(session_info.session_identifier)
            .or_insert(SessionOutputsData {
                session_output_to_voting_authorities: HashMap::new(),
                authorities_that_sent_output: HashSet::new(),
                current_result: OutputVerificationStatus::NotEnoughVotes,
            });
        if session_output_data.current_result == OutputVerificationStatus::AlreadyCommitted {
            return Ok(OutputVerificationResult {
                result: OutputVerificationStatus::AlreadyCommitted,
                malicious_actors: vec![],
            });
        }
        // Sent more than once.
        if session_output_data
            .authorities_that_sent_output
            .contains(&origin_authority)
        {
            // Duplicate.
            return Ok(OutputVerificationResult {
                result: OutputVerificationStatus::AlreadyCommitted,
                malicious_actors: vec![],
            });
        }
        session_output_data
            .authorities_that_sent_output
            .insert(origin_authority);

        if session_output_data
            .session_output_to_voting_authorities
            .entry((output.to_owned(), session_info.clone()))
            .or_insert(StakeAggregator::new(committee))
            .insert_generic(origin_authority, ())
            .is_quorum_reached()
        {
            session_output_data.current_result = OutputVerificationStatus::AlreadyCommitted;
            session_output_data.clear_data();
            if let Err(e) = self
                .consensus_round_completed_sessions_sender
<<<<<<< HEAD
                .try_send(session_info.session_identifier)
=======
                .send(session_info.session_identifier)
>>>>>>> 92206668
            {
                error!(
                    error=?e,
                    "error in sending completed session ID"
                );
            };
            let mpc_event_data = session_info.mpc_round.clone();
            self.dwallet_mpc_metrics.add_completion(&mpc_event_data);
            return Ok(OutputVerificationResult {
                result: OutputVerificationStatus::FirstQuorumReached(output.to_owned()),
                malicious_actors: vec![],
            });
        }
        Ok(OutputVerificationResult {
            result: OutputVerificationStatus::NotEnoughVotes,
            malicious_actors: vec![],
        })
    }

    /// Syncs the [`DWalletMPCOutputsVerifier`] from the epoch start.
    /// Fails only if the epoch switched in the middle of the state sync (in which case the process is exited and this struct would be re-initialized).
    pub fn bootstrap_from_storage(&mut self, epoch_store: &AuthorityPerEpochStore) -> IkaResult {
        info!("Bootstrapping MPC Outputs Verifier from Storage");
        for output in epoch_store.tables()?.get_all_dwallet_mpc_outputs()? {
            let party_to_authority_map = epoch_store.committee().party_to_authority_map();
            let mpc_protocol_name = output.session_info.mpc_round.to_string();

            // Create a base logger with common parameters.
            let base_logger = MPCSessionLogger::new()
                .with_protocol_name(mpc_protocol_name.clone())
                .with_party_to_authority_map(party_to_authority_map.clone());
            let session_identifier = CommitmentSizedNumber::from_le_slice(
                &output.session_info.session_identifier.into_bytes(),
            );
            base_logger.write_output_to_disk(
                session_identifier,
                epoch_store.authority_name_to_party_id(&epoch_store.name)?,
                epoch_store.authority_name_to_party_id(&output.authority)?,
                &output.output,
                &output.session_info,
            );
            if let Err(err) = self.try_verify_output(
                &output.output,
                &output.session_info,
                output.authority,
                epoch_store,
            ) {
                error!(
                    "failed to verify output from session {:?} and party {:?}: {:?}",
                    output.session_info.session_identifier, output.authority, err
                );
            }
        }

        Ok(())
    }
}<|MERGE_RESOLUTION|>--- conflicted
+++ resolved
@@ -28,11 +28,7 @@
 pub struct DWalletMPCOutputsVerifier {
     /// The outputs received for each MPC session.
     mpc_sessions_outputs: HashMap<SessionIdentifier, SessionOutputsData>,
-<<<<<<< HEAD
-    consensus_round_completed_sessions_sender: mpsc::Sender<SessionIdentifier>,
-=======
     consensus_round_completed_sessions_sender: mpsc::UnboundedSender<SessionIdentifier>,
->>>>>>> 92206668
     dwallet_mpc_metrics: Arc<DWalletMPCMetrics>,
 }
 
@@ -77,11 +73,7 @@
 impl DWalletMPCOutputsVerifier {
     pub fn new(
         dwallet_mpc_metrics: Arc<DWalletMPCMetrics>,
-<<<<<<< HEAD
-        consensus_round_completed_sessions_sender: mpsc::Sender<SessionIdentifier>,
-=======
         consensus_round_completed_sessions_sender: mpsc::UnboundedSender<SessionIdentifier>,
->>>>>>> 92206668
     ) -> Self {
         DWalletMPCOutputsVerifier {
             mpc_sessions_outputs: HashMap::new(),
@@ -154,11 +146,7 @@
             session_output_data.clear_data();
             if let Err(e) = self
                 .consensus_round_completed_sessions_sender
-<<<<<<< HEAD
-                .try_send(session_info.session_identifier)
-=======
                 .send(session_info.session_identifier)
->>>>>>> 92206668
             {
                 error!(
                     error=?e,
