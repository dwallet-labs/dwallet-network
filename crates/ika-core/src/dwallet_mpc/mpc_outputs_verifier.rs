//! A module to verify the dWallet MPC outputs.
//! The module handles storing the outputs received for each session,
//! and deciding whether an output is valid
//! by checking if an authorized validator set voted for it.
//! Any validator that voted for a different output is considered malicious.

use crate::authority::authority_per_epoch_store::AuthorityPerEpochStore;
use crate::stake_aggregator::StakeAggregator;
use dwallet_mpc_types::dwallet_mpc::MPCPublicOutput;
use group::{GroupElement, PartyID};
use ika_types::committee::StakeUnit;
use ika_types::crypto::AuthorityName;
use ika_types::dwallet_mpc_error::{DwalletMPCError, DwalletMPCResult};
use ika_types::messages_dwallet_mpc::{DWalletMPCMessage, SessionInfo};
use std::cmp::PartialEq;
use std::collections::{HashMap, HashSet};
use std::hash::Hash;
use std::sync::{Arc, Weak};
use sui_types::base_types::{EpochId, ObjectID};
use sui_types::messages_consensus::Round;
use tracing::info;

/// Verify the DWallet MPC outputs.
///
/// Stores all the outputs received for each session,
/// and decides whether an output is valid
/// by checking if a validators with quorum of stake voted for it.
pub struct DWalletMPCOutputsVerifier {
    /// The outputs received for each MPC session.
    pub mpc_sessions_outputs: HashMap<ObjectID, SessionOutputsData>,
    /// A mapping between an authority name to its stake.
    /// This data exists in the MPCManager, but in a different data structure.
    pub weighted_parties: HashMap<AuthorityName, StakeUnit>,
    /// The quorum threshold of the chain.
    pub quorum_threshold: StakeUnit,
    pub completed_locking_next_committee: bool,
    voted_to_lock_committee: HashSet<PartyID>,
    /// The latest consensus round that was processed.
    /// Used to check if there's a need to perform a state sync —
    /// if the `latest_processed_dwallet_round` is behind
    /// the currently processed round by more than one,
    /// a state sync should be performed.
    pub(crate) last_processed_consensus_round: Round,
    epoch_store: Weak<AuthorityPerEpochStore>,
    epoch_id: EpochId,
<<<<<<< HEAD
    output_collector: HashMap<ObjectID, MPCSessionMessagesCollector>,
    pub(crate) number_of_completed_sessions: u64,
=======
>>>>>>> 0a3e7ade
}

/// The data needed to manage the outputs of an MPC session.
struct SessionOutputsData {
    /// Maps session's output to the authorities that voted for it.
    /// The key must contain the session info, and the output to prevent
    /// malicious behavior, such as sending the correct output, but from a faulty session.
    session_output_to_voting_authorities:
        HashMap<(MPCPublicOutput, SessionInfo), StakeAggregator<(), true>>,
    /// Needed to make sure an authority does not send two outputs for the same session.
    authorities_that_sent_output: HashSet<AuthorityName>,
    current_result: OutputVerificationStatus,
}

impl SessionOutputsData {
    fn clear_data(&mut self) {
        self.session_output_to_voting_authorities.clear();
        self.authorities_that_sent_output.clear();
    }
}

/// The result of verifying an incoming output for an MPC session.
/// We need to differentiate between a duplicate and a malicious output,
/// as the output can be sent twice by honest parties.
#[derive(PartialOrd, PartialEq, Clone)]
pub enum OutputVerificationStatus {
    FirstQuorumReached(MPCPublicOutput),
    Malicious,
    /// We need more votes to decide if the output is valid or not.
    NotEnoughVotes,
    /// The output has already been verified and committed to the chain.
    /// This happens every time since all honest parties send the same output.
    AlreadyCommitted,
}

pub struct OutputVerificationResult {
    pub result: OutputVerificationStatus,
    pub malicious_actors: Vec<AuthorityName>,
}

impl DWalletMPCOutputsVerifier {
    pub fn new(epoch_store: &Arc<AuthorityPerEpochStore>) -> Self {
        DWalletMPCOutputsVerifier {
            epoch_store: Arc::downgrade(&epoch_store),
            quorum_threshold: epoch_store.committee().quorum_threshold(),
            mpc_sessions_outputs: HashMap::new(),
            weighted_parties: epoch_store
                .committee()
                .voting_rights
                .iter()
                .cloned()
                .collect(),
            completed_locking_next_committee: false,
            voted_to_lock_committee: HashSet::new(),
            last_processed_consensus_round: 0,
            epoch_id: epoch_store.epoch(),
<<<<<<< HEAD
            output_collector: HashMap::new(),
            number_of_completed_sessions: 0,
=======
>>>>>>> 0a3e7ade
        }
    }

    /// Determines whether the `lock_next_epoch_committee` system transaction should be called.
    ///
    /// This function tracks votes from authorities to decide if a quorum has been reached
    /// to lock the next epoch's committee.
    /// If the total weighted stake of the authorities
    /// that have voted exceeds or equals the quorum threshold, it returns `true`.
    /// Otherwise, it returns `false`.
    pub(crate) fn append_vote_and_check_committee_lock(
        &mut self,
        authority_name: AuthorityName,
    ) -> DwalletMPCResult<bool> {
        let epoch_store = self.epoch_store()?;
        self.voted_to_lock_committee
            .insert(epoch_store.authority_name_to_party_id(&authority_name)?);
        Ok(epoch_store
            .get_weighted_threshold_access_structure()?
            .is_authorized_subset(&self.voted_to_lock_committee)
            .is_ok())
    }

    /// Stores the given MPC output, and checks if any of the received
    /// outputs already received a quorum of votes.
    /// If so, the output is returned along with a vector of malicious actors,
    /// i.e., parties that voted for other outputs.
    // TODO (#311): Make sure validator don't mark other validators as malicious
    // TODO (#311): or take any active action while syncing
    pub async fn try_verify_output(
        &mut self,
        output: &Vec<u8>,
        session_info: &SessionInfo,
        origin_authority: AuthorityName,
    ) -> DwalletMPCResult<OutputVerificationResult> {
        // TODO (#876): Set the maximum message size to the smallest size possible.
        info!(
            session_id=?session_info.session_id,
            from_authority=?origin_authority,
            receiving_authority=?self.epoch_store()?.name,
            output_size_bytes=?output.len(),
            "Received DWallet mpc output",
        );
        let epoch_store = self.epoch_store()?;
        let committee = epoch_store.committee().clone();

        let ref mut session_output_data = self
            .mpc_sessions_outputs
            .entry(session_info.session_id)
            .or_insert(SessionOutputsData {
                session_output_to_voting_authorities: HashMap::new(),
                authorities_that_sent_output: HashSet::new(),
                current_result: OutputVerificationStatus::NotEnoughVotes,
            });
        if session_output_data.current_result == OutputVerificationStatus::AlreadyCommitted {
            return Ok(OutputVerificationResult {
                result: OutputVerificationStatus::AlreadyCommitted,
                malicious_actors: vec![],
            });
        }
        // Sent more than once.
        if session_output_data
            .authorities_that_sent_output
            .contains(&origin_authority)
        {
            // Duplicate.
            return Ok(OutputVerificationResult {
                result: OutputVerificationStatus::AlreadyCommitted,
                malicious_actors: vec![],
            });
        }
        session_output_data
            .authorities_that_sent_output
            .insert(origin_authority.clone());

        if session_output_data
            .session_output_to_voting_authorities
            .entry((output.clone(), session_info.clone()))
            .or_insert(StakeAggregator::new(committee))
            .insert_generic(origin_authority, ())
            .is_quorum_reached()
        {
            session_output_data.current_result = OutputVerificationStatus::AlreadyCommitted;
<<<<<<< HEAD
            self.number_of_completed_sessions += 1;
=======
            session_output_data.clear_data();
>>>>>>> 0a3e7ade
            return Ok(OutputVerificationResult {
                result: OutputVerificationStatus::FirstQuorumReached(output.clone()),
                malicious_actors: vec![],
            });
        }
        Ok(OutputVerificationResult {
            result: OutputVerificationStatus::NotEnoughVotes,
            malicious_actors: vec![],
        })
    }

    fn epoch_store(&self) -> DwalletMPCResult<Arc<AuthorityPerEpochStore>> {
        self.epoch_store
            .upgrade()
            .ok_or(DwalletMPCError::EpochEnded(self.epoch_id))
    }

    /// Stores the session ID of the new MPC session,
    /// and initializes the output data for it.
    /// Needed, so we'll know when we receive a malicious output
    /// that related to a non-existing session.
    pub fn monitor_new_session_outputs(&mut self, session_info: &SessionInfo) {
        self.mpc_sessions_outputs.insert(
            session_info.session_id,
            SessionOutputsData {
                session_output_to_voting_authorities: HashMap::new(),
                authorities_that_sent_output: HashSet::new(),
                current_result: OutputVerificationStatus::NotEnoughVotes,
            },
        );
    }
}<|MERGE_RESOLUTION|>--- conflicted
+++ resolved
@@ -43,11 +43,7 @@
     pub(crate) last_processed_consensus_round: Round,
     epoch_store: Weak<AuthorityPerEpochStore>,
     epoch_id: EpochId,
-<<<<<<< HEAD
-    output_collector: HashMap<ObjectID, MPCSessionMessagesCollector>,
     pub(crate) number_of_completed_sessions: u64,
-=======
->>>>>>> 0a3e7ade
 }
 
 /// The data needed to manage the outputs of an MPC session.
@@ -104,11 +100,7 @@
             voted_to_lock_committee: HashSet::new(),
             last_processed_consensus_round: 0,
             epoch_id: epoch_store.epoch(),
-<<<<<<< HEAD
-            output_collector: HashMap::new(),
             number_of_completed_sessions: 0,
-=======
->>>>>>> 0a3e7ade
         }
     }
 
@@ -192,11 +184,8 @@
             .is_quorum_reached()
         {
             session_output_data.current_result = OutputVerificationStatus::AlreadyCommitted;
-<<<<<<< HEAD
             self.number_of_completed_sessions += 1;
-=======
             session_output_data.clear_data();
->>>>>>> 0a3e7ade
             return Ok(OutputVerificationResult {
                 result: OutputVerificationStatus::FirstQuorumReached(output.clone()),
                 malicious_actors: vec![],
