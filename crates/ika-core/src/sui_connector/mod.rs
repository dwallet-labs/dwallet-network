--- conflicted
+++ resolved
@@ -67,13 +67,8 @@
         sui_client: Arc<SuiClient<SuiSdkClient>>,
         sui_connector_config: SuiConnectorConfig,
         sui_connector_metrics: Arc<SuiConnectorMetrics>,
-<<<<<<< HEAD
-        network_keys_sender: watch::Sender<HashMap<ObjectID, NetworkDecryptionKeyPublicData>>,
+        network_keys_sender: watch::Sender<Arc<HashMap<ObjectID, NetworkDecryptionKeyPublicData>>>,
         next_epoch_committee_sender: watch::Sender<Committee>,
-=======
-        next_epoch_committee: Arc<RwLock<Option<Committee>>>,
-        network_keys_sender: watch::Sender<Arc<HashMap<ObjectID, NetworkDecryptionKeyPublicData>>>,
->>>>>>> 7fcc7057
     ) -> anyhow::Result<Self> {
         let sui_notifier = Self::prepare_for_sui(
             sui_connector_config.clone(),
