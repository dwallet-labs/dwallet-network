--- conflicted
+++ resolved
@@ -199,14 +199,7 @@
         sui_client: &Arc<SuiClient<C>>,
         _metrics: &Arc<SuiConnectorMetrics>,
     ) -> IkaResult<()> {
-<<<<<<< HEAD
-        let (_gas_coin, gas_obj_ref, _owner) = sui_client
-            .get_gas_data_panic_if_not_gas(sui_notifier.gas_object_ref.0)
-            .await;
-
-=======
         let gas_coins = sui_client.get_gas_objects(sui_notifier.sui_address).await;
->>>>>>> d4572f44
         let mut ptb = ProgrammableTransactionBuilder::new();
 
         if gas_coins.len() > 1 {
