--- conflicted
+++ resolved
@@ -272,10 +272,7 @@
     fn calculate_signers_bitmap(signers_map: &RoaringBitmap) -> Vec<u8> {
         let max_singers_bytes = signers_map.max().unwrap_or(0).div_ceil(8) as usize;
         // The bitmap is 1 byte larger than the number of signers to accommodate the last byte.
-<<<<<<< HEAD
-=======
         // TODO (#877): Fix the signers bitmap in edge cases
->>>>>>> 0a3e7ade
         let mut signers_bitmap = vec![0u8; max_singers_bytes];
         for singer in signers_map.iter() {
             // Set the i-th bit to 1,
@@ -509,26 +506,16 @@
             .get_mutable_dwallet_2pc_mpc_secp256k1_arg_must_succeed(dwallet_2pc_mpc_secp256k1_id)
             .await;
 
-<<<<<<< HEAD
-        println!("`signers_bitmap` @ handle_execution_task: {:?}", signers_bitmap);
-=======
         info!(
             "`signers_bitmap` @ handle_execution_task: {:?}",
             signers_bitmap
         );
->>>>>>> 0a3e7ade
 
         let messages = Self::break_down_checkpoint_message(message);
         let mut args = vec![
             CallArg::Object(ika_system_state_arg),
             CallArg::Object(dwallet_2pc_mpc_secp256k1_arg),
             CallArg::Pure(bcs::to_bytes(&signature).map_err(|e| {
-<<<<<<< HEAD
-                IkaError::SuiConnectorSerializationError(format!("can't serialize `signature`: {e}"))
-            })?),
-            CallArg::Pure(bcs::to_bytes(&signers_bitmap).map_err(|e| {
-                IkaError::SuiConnectorSerializationError(format!("can't serialize `signers_bitmap`: {e}"))
-=======
                 IkaError::SuiConnectorSerializationError(format!(
                     "can't serialize `signature`: {e}"
                 ))
@@ -537,7 +524,6 @@
                 IkaError::SuiConnectorSerializationError(format!(
                     "can't serialize `signers_bitmap`: {e}"
                 ))
->>>>>>> 0a3e7ade
             })?),
         ];
         args.extend(messages);
@@ -595,12 +581,6 @@
         for &num_validators in &test_cases {
             let mut signers = RoaringBitmap::new();
             for i in 0..num_validators {
-<<<<<<< HEAD
-                if i % 2 == 0 {
-                    continue;
-                }
-=======
->>>>>>> 0a3e7ade
                 signers.insert(i);
             }
 
@@ -622,8 +602,6 @@
             // assert_bitmap_has_indices(&bitmap, &indices);
         }
     }
-<<<<<<< HEAD
-=======
 
     #[test]
     fn test_calculate_signers_bitmap_with_index_exceeding_bitmap_size() {
@@ -657,5 +635,4 @@
             "Expected bit at index 9 to be set"
         );
     }
->>>>>>> 0a3e7ade
 }