// Copyright (c) dWallet Labs, Inc.
// SPDX-License-Identifier: BSD-3-Clause-Clear

//! The SuiExecutor module handles executing transactions
//! on Sui blockchain for `ika_system` package.

use crate::dwallet_checkpoints::DWalletCheckpointStore;
use crate::sui_connector::SuiNotifier;
use crate::sui_connector::metrics::SuiConnectorMetrics;
use crate::system_checkpoints::SystemCheckpointStore;
use fastcrypto::traits::ToFromBytes;
use ika_config::node::RunWithRange;
use ika_sui_client::{SuiClient, SuiClientInner, retry_with_max_elapsed_time};
use ika_types::committee::EpochId;
use ika_types::dwallet_mpc_error::DwalletMPCResult;
use ika_types::error::{IkaError, IkaResult};
use ika_types::messages_dwallet_checkpoint::DWalletCheckpointMessage;
use ika_types::messages_dwallet_mpc::{
    DKG_FIRST_ROUND_PROTOCOL_FLAG, DKG_SECOND_ROUND_PROTOCOL_FLAG,
    DWALLET_2PC_MPC_COORDINATOR_MODULE_NAME, DWalletNetworkEncryptionKeyData,
    FUTURE_SIGN_PROTOCOL_FLAG, IMPORTED_KEY_DWALLET_VERIFICATION_PROTOCOL_FLAG,
    MAKE_DWALLET_USER_SECRET_KEY_SHARE_PUBLIC_PROTOCOL_FLAG, PRESIGN_PROTOCOL_FLAG,
    RE_ENCRYPT_USER_SHARE_PROTOCOL_FLAG, SIGN_PROTOCOL_FLAG,
    SIGN_WITH_PARTIAL_USER_SIGNATURE_PROTOCOL_FLAG,
};
use ika_types::messages_system_checkpoints::SystemCheckpointMessage;
use ika_types::sui::epoch_start_system::EpochStartSystem;
use ika_types::sui::system_inner_v1::BlsCommittee;
use ika_types::sui::{
    ADVANCE_EPOCH_FUNCTION_NAME, CREATE_SYSTEM_CURRENT_STATUS_INFO_FUNCTION_NAME,
    DWalletCoordinatorInner, INITIATE_ADVANCE_EPOCH_FUNCTION_NAME,
    INITIATE_MID_EPOCH_RECONFIGURATION_FUNCTION_NAME,
    PROCESS_CHECKPOINT_MESSAGE_BY_QUORUM_FUNCTION_NAME, REQUEST_LOCK_EPOCH_SESSIONS_FUNCTION_NAME,
    REQUEST_NETWORK_ENCRYPTION_KEY_MID_EPOCH_RECONFIGURATION_FUNCTION_NAME, SYSTEM_MODULE_NAME,
    SystemInner, SystemInnerTrait,
};
use itertools::Itertools;
use move_core_types::ident_str;
use roaring::RoaringBitmap;
use std::collections::HashMap;
use std::sync::Arc;
use sui_json_rpc_types::SuiTransactionBlockResponse;
use sui_macros::fail_point_async;
use sui_types::base_types::{ObjectID, TransactionDigest};
use sui_types::programmable_transaction_builder::ProgrammableTransactionBuilder;
use sui_types::transaction::{Argument, CallArg, ObjectArg, Transaction};
use tokio::sync::watch;
use tokio::time::{self, Duration};
use tracing::{error, info};

#[derive(PartialEq, Eq, Debug)]
pub enum StopReason {
    EpochComplete(Box<SystemInner>, EpochStartSystem),
    RunWithRangeCondition,
}

const ONE_HOUR_IN_SECONDS: u64 = 60 * 60;

pub struct SuiExecutor<C> {
    ika_system_package_id: ObjectID,
    ika_dwallet_2pc_mpc_package_id: ObjectID,
    dwallet_checkpoint_store: Arc<DWalletCheckpointStore>,
    system_checkpoint_store: Arc<SystemCheckpointStore>,
    sui_notifier: Option<SuiNotifier>,
    sui_client: Arc<SuiClient<C>>,
    metrics: Arc<SuiConnectorMetrics>,
    notifier_tx_lock: Arc<tokio::sync::Mutex<Option<TransactionDigest>>>,
}

struct EpochSwitchState {
    ran_mid_epoch: bool,
    ran_lock_last_session: bool,
    ran_request_advance_epoch: bool,
    calculated_protocol_pricing: bool,
}

impl<C> SuiExecutor<C>
where
    C: SuiClientInner + 'static,
{
    pub fn new(
        ika_system_package_id: ObjectID,
        ika_dwallet_2pc_mpc_package_id: ObjectID,
        dwallet_checkpoint_store: Arc<DWalletCheckpointStore>,
        system_checkpoint_store: Arc<SystemCheckpointStore>,
        sui_notifier: Option<SuiNotifier>,
        sui_client: Arc<SuiClient<C>>,
        metrics: Arc<SuiConnectorMetrics>,
    ) -> Self {
        Self {
            ika_system_package_id,
            ika_dwallet_2pc_mpc_package_id,
            dwallet_checkpoint_store,
            system_checkpoint_store,
            sui_notifier,
            sui_client,
            metrics,
            notifier_tx_lock: Arc::new(tokio::sync::Mutex::new(None)),
        }
    }

    /// Checks whether `process_mid_epoch`, `lock_last_active_session_sequence_number`, or
    /// `request_advance_epoch` can be called, and calls them if so.
    ///
    /// Anyone can call these functions based on the epoch and Sui's clock times.
    ///
    /// We don't use Sui's previous epoch switch mechanism as it assumes checkpoints are
    /// being created all the time, and in Ika,
    /// checkpoints are created only when there are new completed MPC sessions to write to Sui.
    async fn run_epoch_switch(
        &self,
        sui_notifier: &SuiNotifier,
        ika_system_state_inner: &SystemInner,
        network_encryption_key_ids: Vec<ObjectID>,
        epoch_switch_state: &mut EpochSwitchState,
    ) {
        let Ok(clock) = self.sui_client.get_clock().await else {
            error!("failed to get clock when running epoch switch");
            return;
        };
        let SystemInner::V1(system_inner_v1) = &ika_system_state_inner;

        let mid_epoch_time = ika_system_state_inner.epoch_start_timestamp_ms()
            + (ika_system_state_inner.epoch_duration_ms() / 2);
        let next_epoch_committee_is_empty =
            system_inner_v1.validator_set.next_epoch_committee.is_none();
        if clock.timestamp_ms > mid_epoch_time
            && next_epoch_committee_is_empty
            && !epoch_switch_state.ran_mid_epoch
        {
            info!("Calling `process_mid_epoch()`");
            // After mid-epoch reconfiguration, the next epoch committee is set, and
            // we can't call request dkg for the network encryption keys for the epoch.
            let response = retry_with_max_elapsed_time!(
                Self::process_mid_epoch(
                    self.ika_system_package_id,
                    self.ika_dwallet_2pc_mpc_package_id,
                    sui_notifier,
                    &self.sui_client,
                    self.notifier_tx_lock.clone(),
                ),
                Duration::from_secs(ONE_HOUR_IN_SECONDS)
            );
            if response.is_err() {
                panic!(
                    "failed to submit mid-epoch for over an hour: {:?}",
                    response.err()
                );
            }
            info!("Successfully processed mid-epoch");
            epoch_switch_state.ran_mid_epoch = true;
        }
        let Ok(DWalletCoordinatorInner::V1(coordinator)) =
            self.sui_client.get_dwallet_coordinator_inner().await
        else {
            error!("failed to get dwallet coordinator inner when running epoch switch");
            return;
        };

        if clock.timestamp_ms > mid_epoch_time
            && coordinator
                .pricing_and_fee_management
                .calculation_votes
                .is_some()
            && coordinator.next_epoch_active_committee.is_some()
            // network_encryption_key_ids holds only keys that finished dkg
            && coordinator.dwallet_network_encryption_keys.size == network_encryption_key_ids.len() as u64
            && !epoch_switch_state.calculated_protocol_pricing
        {
            info!(
                "Running network encryption key mid-epoch reconfiguration and Calculating protocol pricing"
            );
            let result = retry_with_max_elapsed_time!(
                Self::request_mid_epoch_reconfiguration_and_calculate_protocols_pricing(
                    &self.sui_client,
                    self.ika_dwallet_2pc_mpc_package_id,
                    network_encryption_key_ids.clone(),
                    sui_notifier,
                    self.notifier_tx_lock.clone(),
                ),
                Duration::from_secs(ONE_HOUR_IN_SECONDS)
            );
            if result.is_err() {
                panic!(
                    "failed to calculate protocols' pricing for over an hour: {:?}",
                    result.err()
                );
            }
            info!("Successfully calculated protocols pricing");
            epoch_switch_state.calculated_protocol_pricing = true;
        }

        // The Epoch was finished.
        let epoch_finish_time = ika_system_state_inner.epoch_start_timestamp_ms()
            + ika_system_state_inner.epoch_duration_ms();
        let epoch_not_locked = !coordinator
            .sessions_manager
            .locked_last_user_initiated_session_to_complete_in_current_epoch;
        if clock.timestamp_ms > epoch_finish_time
            && epoch_not_locked
            && !epoch_switch_state.ran_lock_last_session
        {
            info!("Calling `lock_last_active_session_sequence_number()`");
            let response = retry_with_max_elapsed_time!(
                Self::lock_last_session_to_complete_in_current_epoch(
                    self.ika_system_package_id,
                    self.ika_dwallet_2pc_mpc_package_id,
                    sui_notifier,
                    &self.sui_client,
                    self.notifier_tx_lock.clone(),
                ),
                Duration::from_secs(ONE_HOUR_IN_SECONDS)
            );
            if response.is_err() {
                panic!(
                    "failed to submit lock-last session for over an hour: {:?}",
                    response.err()
                );
            }
            epoch_switch_state.ran_lock_last_session = true;
            info!("Successfully locked last session in current epoch");
        }
        if coordinator.received_end_of_publish
            && system_inner_v1.received_end_of_publish
            && !epoch_switch_state.ran_request_advance_epoch
        {
            info!("Calling `process_request_advance_epoch()`");
            let response = retry_with_max_elapsed_time!(
                Self::process_request_advance_epoch(
                    self.ika_system_package_id,
                    self.ika_dwallet_2pc_mpc_package_id,
                    sui_notifier,
                    &self.sui_client.clone(),
                    self.notifier_tx_lock.clone(),
                ),
                Duration::from_secs(ONE_HOUR_IN_SECONDS)
            );
            if response.is_err() {
                panic!(
                    "failed to submit request advance epoch for over an hour: {:?}",
                    response.err()
                );
            }
            info!("Successfully requested advance epoch");
            epoch_switch_state.ran_request_advance_epoch = true;
        }
    }

    pub async fn run_epoch(
        &self,
        epoch: EpochId,
        run_with_range: Option<RunWithRange>,
        mut network_keys_receiver: watch::Receiver<
            Arc<HashMap<ObjectID, DWalletNetworkEncryptionKeyData>>,
        >,
    ) -> StopReason {
        info!(?epoch, "Starting sui connector SuiExecutor run_epoch");
        // Check if we want to run this epoch based on RunWithRange condition value
        // we want to be inclusive of the defined RunWithRangeEpoch::Epoch
        // i.e Epoch(N) means we will execute the epoch N and stop when reaching N+1.
        if run_with_range.is_some_and(|rwr| rwr.is_epoch_gt(epoch)) {
            info!(
                "RunWithRange condition satisfied at {:?}, run_epoch={:?}",
                run_with_range, epoch
            );
            return StopReason::RunWithRangeCondition;
        };

        let mut interval = time::interval(Duration::from_millis(120));

        let mut last_submitted_dwallet_checkpoint: Option<u64> = None;
        let mut last_submitted_system_checkpoint: Option<u64> = None;

        let mut epoch_switch_state = EpochSwitchState {
            ran_mid_epoch: false,
            ran_lock_last_session: false,
            ran_request_advance_epoch: false,
            calculated_protocol_pricing: false,
        };

        loop {
            interval.tick().await;
            let ika_system_state_inner = self.sui_client.must_get_system_inner_object().await;
            let epoch_on_sui: u64 = ika_system_state_inner.epoch();
            if epoch_on_sui > epoch {
                fail_point_async!("crash");
                info!(epoch, "Finished epoch");
                let epoch_start_system_state = self
                    .sui_client
                    .must_get_epoch_start_system(&ika_system_state_inner)
                    .await;
                return StopReason::EpochComplete(
                    Box::new(ika_system_state_inner),
                    epoch_start_system_state,
                );
            }
            if epoch_on_sui < epoch {
                error!("epoch_on_sui cannot be less than epoch");
            }
            let dwallet_coordinator_inner = self
                .sui_client
                .must_get_dwallet_coordinator_inner_v1()
                .await;
            let last_processed_dwallet_checkpoint_sequence_number: u64 =
                dwallet_coordinator_inner.last_processed_checkpoint_sequence_number;
            let next_dwallet_checkpoint_sequence_number =
                last_processed_dwallet_checkpoint_sequence_number + 1;

            let last_processed_system_checkpoint_sequence_number: u64 =
                ika_system_state_inner.last_processed_checkpoint_sequence_number();
            let next_system_checkpoint_sequence_number =
                last_processed_system_checkpoint_sequence_number + 1;

            if let Some(sui_notifier) = self.sui_notifier.as_ref() {
                let network_encryption_key_ids = {
                    network_keys_receiver
                        .borrow_and_update()
                        .clone()
                        .keys()
                        .cloned()
                        .collect_vec()
                };
                self.run_epoch_switch(
                    sui_notifier,
                    &ika_system_state_inner,
                    network_encryption_key_ids,
                    &mut epoch_switch_state,
                )
                .await;
                if Some(next_dwallet_checkpoint_sequence_number) > last_submitted_dwallet_checkpoint
                {
                    match self
                        .dwallet_checkpoint_store
                        .get_dwallet_checkpoint_by_sequence_number(
                            next_dwallet_checkpoint_sequence_number,
                        ) {
                        Ok(Some(dwallet_checkpoint_message)) => {
                            info!(
                                ?next_dwallet_checkpoint_sequence_number,
                                "Processing checkpoint sequence number"
                            );
                            self.metrics.dwallet_checkpoint_write_requests_total.inc();
                            self.metrics
                                .dwallet_checkpoint_sequence
                                .set(next_dwallet_checkpoint_sequence_number as i64);

                            let active_members: BlsCommittee = ika_system_state_inner
                                .validator_set()
                                .clone()
                                .active_committee;
                            let auth_sig = dwallet_checkpoint_message.auth_sig();
                            let signature = auth_sig.signature.as_bytes().to_vec();
                            let signers_bitmap = Self::calculate_signers_bitmap(
                                &auth_sig.signers_map,
                                &active_members,
                            );
                            let signers_len = auth_sig.signers_map.len();
                            let message = bcs::to_bytes::<DWalletCheckpointMessage>(
                                &dwallet_checkpoint_message.into_message(),
                            )
                            .expect("Serializing checkpoint message cannot fail");

                            info!(
                                signers_len=?signers_len,
                                ?signers_bitmap,
                                "Processing checkpoint with signers"
                            );

                            let response = retry_with_max_elapsed_time!(
                                Self::handle_dwallet_checkpoint_execution_task(
                                    self.ika_dwallet_2pc_mpc_package_id,
                                    signature.clone(),
                                    signers_bitmap.clone(),
                                    message.clone(),
                                    sui_notifier,
                                    &self.sui_client.clone(),
                                    &self.metrics.clone(),
                                    self.notifier_tx_lock.clone().clone(),
                                ),
                                Duration::from_secs(ONE_HOUR_IN_SECONDS)
                            );
                            if response.is_err() {
                                panic!(
                                    "failed to submit dwallet checkpoint for over an hour, err: {:?}",
                                    response.err()
                                );
                            }
                            info!(
                                ?next_dwallet_checkpoint_sequence_number,
                                "Successfully submitted dwallet checkpoint"
                            );
                            self.metrics.dwallet_checkpoint_writes_success_total.inc();
                            self.metrics
                                .last_written_dwallet_checkpoint_sequence
                                .set(next_dwallet_checkpoint_sequence_number as i64);
                            last_submitted_dwallet_checkpoint =
                                Some(next_dwallet_checkpoint_sequence_number);
                        }
                        Err(e) => {
                            error!(
                                sequence_number=?next_dwallet_checkpoint_sequence_number,
                                error=?e,
                                "failed to get checkpoint"
                            );
                        }
                        Ok(None) => {}
                    }
                }

                if Some(next_system_checkpoint_sequence_number) > last_submitted_system_checkpoint {
                    if let Ok(Some(system_checkpoint)) = self
                        .system_checkpoint_store
                        .get_system_checkpoint_by_sequence_number(
                            next_system_checkpoint_sequence_number,
                        )
                    {
                        self.metrics
                            .system_checkpoint_sequence
                            .set(next_dwallet_checkpoint_sequence_number as i64);

                        let active_members: BlsCommittee = ika_system_state_inner
                            .validator_set()
                            .clone()
                            .active_committee;
                        let auth_sig = system_checkpoint.auth_sig();
                        let signature = auth_sig.signature.as_bytes().to_vec();
                        let signers_bitmap =
                            Self::calculate_signers_bitmap(&auth_sig.signers_map, &active_members);
                        let message = bcs::to_bytes::<SystemCheckpointMessage>(
                            &system_checkpoint.into_message(),
                        )
                        .expect("Serializing `system_checkpoint` message cannot fail");

                        info!("Signers_bitmap: {:?}", signers_bitmap);
                        self.metrics.system_checkpoint_write_requests_total.inc();
                        let response = retry_with_max_elapsed_time!(
                            Self::handle_system_checkpoint_execution_task(
                                self.ika_system_package_id,
                                signature.clone(),
                                signers_bitmap.clone(),
                                message.clone(),
                                sui_notifier,
                                &self.sui_client.clone(),
                                &self.metrics.clone(),
                                self.notifier_tx_lock.clone(),
                            ),
                            Duration::from_secs(ONE_HOUR_IN_SECONDS)
                        );
                        if response.is_err() {
                            panic!(
                                "failed to submit system checkpoint for over an hour, err: {:?}",
                                response.err()
                            );
                        }
                        self.metrics.system_checkpoint_writes_success_total.inc();
                        self.metrics
                            .last_written_system_checkpoint_sequence
                            .set(next_dwallet_checkpoint_sequence_number as i64);
                        last_submitted_system_checkpoint =
                            Some(next_system_checkpoint_sequence_number);
                        info!(
                            "Sui transaction successfully executed for system_checkpoint sequence number: {}",
                            next_system_checkpoint_sequence_number
                        );
                    }
                }
            }
        }
    }

    fn calculate_signers_bitmap(
        signers_map: &RoaringBitmap,
        active_committee: &BlsCommittee,
    ) -> Vec<u8> {
        let committee_size = active_committee.members.len();
        let mut signers_bitmap = vec![0u8; committee_size.div_ceil(8)];
        for singer in signers_map.iter() {
            // Set the i-th bit to 1,
            let byte_index = (singer / 8) as usize;
            let bit_index = singer % 8;
            signers_bitmap[byte_index] |= 1u8 << bit_index;
        }
        signers_bitmap
    }

    /// Break down the message to slices because of chain transaction size limits.
    /// Limit 16 KB per Tx `pure` argument.
    fn break_down_checkpoint_message(message: Vec<u8>) -> Vec<CallArg> {
        let mut slices = Vec::new();
        // Set to 15 because the limit is up to 16 (smaller than).
        let messages = message.chunks(15 * 1024).collect_vec();
        let empty: &[u8] = &[];
        // `max_checkpoint_size_bytes` is 50KB, so we split the message into 4 slices.
        for i in 0..4 {
            // If the chunk is missing, use an empty slice, as the transaction must receive all arguments.
            let message = messages.get(i).unwrap_or(&empty);
            slices.push(CallArg::Pure(bcs::to_bytes(message).unwrap()));
        }
        slices
    }

    async fn request_mid_epoch_reconfiguration_and_calculate_protocols_pricing(
        sui_client: &Arc<SuiClient<C>>,
        ika_dwallet_2pc_mpc_package_id: ObjectID,
        network_encryption_key_ids: Vec<ObjectID>,
        sui_notifier: &SuiNotifier,
        notifier_tx_lock: Arc<tokio::sync::Mutex<Option<TransactionDigest>>>,
    ) -> anyhow::Result<SuiTransactionBlockResponse> {
        let gas_coins = sui_client.get_gas_objects(sui_notifier.sui_address).await;
        let gas_coin = gas_coins
            .first()
            .ok_or_else(|| IkaError::SuiConnectorInternalError("no gas coin found".to_string()))?;
        let mut ptb = ProgrammableTransactionBuilder::new();
        let zero = ptb.input(CallArg::Pure(bcs::to_bytes(&0u32)?))?;
        let zero_option = ptb.input(CallArg::Pure(bcs::to_bytes(&Some(0u32))?))?;
        let none_option = ptb.input(CallArg::Pure(bcs::to_bytes(&None::<u32>)?))?;
        let dwallet_coordinator_arg = sui_client
            .get_mutable_dwallet_2pc_mpc_coordinator_arg_must_succeed()
            .await;

        let dkg_first_round_protocol_flag = ptb.input(CallArg::Pure(bcs::to_bytes(
            &DKG_FIRST_ROUND_PROTOCOL_FLAG,
        )?))?;
        let dkg_second_round_protocol_flag = ptb.input(CallArg::Pure(bcs::to_bytes(
            &DKG_SECOND_ROUND_PROTOCOL_FLAG,
        )?))?;
        let re_encrypt_user_share_protocol_flag = ptb.input(CallArg::Pure(bcs::to_bytes(
            &RE_ENCRYPT_USER_SHARE_PROTOCOL_FLAG,
        )?))?;
        let make_dwallet_user_secret_key_share_public_protocol_flag = ptb.input(CallArg::Pure(
            bcs::to_bytes(&MAKE_DWALLET_USER_SECRET_KEY_SHARE_PUBLIC_PROTOCOL_FLAG)?,
        ))?;
        let imported_key_dwallet_verification_protocol_flag = ptb.input(CallArg::Pure(
            bcs::to_bytes(&IMPORTED_KEY_DWALLET_VERIFICATION_PROTOCOL_FLAG)?,
        ))?;
        let presign_protocol_flag =
            ptb.input(CallArg::Pure(bcs::to_bytes(&PRESIGN_PROTOCOL_FLAG)?))?;
        let sign_protocol_flag = ptb.input(CallArg::Pure(bcs::to_bytes(&SIGN_PROTOCOL_FLAG)?))?;
        let future_sign_protocol_flag =
            ptb.input(CallArg::Pure(bcs::to_bytes(&FUTURE_SIGN_PROTOCOL_FLAG)?))?;
        let sign_with_partial_user_signature_protocol_flag = ptb.input(CallArg::Pure(
            bcs::to_bytes(&SIGN_WITH_PARTIAL_USER_SIGNATURE_PROTOCOL_FLAG)?,
        ))?;
        let dwallet_coordinator_ptb_arg = ptb.input(CallArg::Object(dwallet_coordinator_arg))?;

        for network_encryption_key_id in network_encryption_key_ids {
            let network_encryption_key_id_arg =
                ptb.input(CallArg::Pure(bcs::to_bytes(&network_encryption_key_id)?))?;
            ptb.programmable_move_call(
                ika_dwallet_2pc_mpc_package_id,
                DWALLET_2PC_MPC_COORDINATOR_MODULE_NAME.into(),
                REQUEST_NETWORK_ENCRYPTION_KEY_MID_EPOCH_RECONFIGURATION_FUNCTION_NAME.into(),
                vec![],
                vec![dwallet_coordinator_ptb_arg, network_encryption_key_id_arg],
            );
        }
        ptb.programmable_move_call(
            ika_dwallet_2pc_mpc_package_id,
            DWALLET_2PC_MPC_COORDINATOR_MODULE_NAME.into(),
            ident_str!("calculate_pricing_votes").into(),
            vec![],
            vec![
                dwallet_coordinator_ptb_arg,
                zero,
                none_option,
                dkg_first_round_protocol_flag,
            ],
        );
        ptb.programmable_move_call(
            ika_dwallet_2pc_mpc_package_id,
            DWALLET_2PC_MPC_COORDINATOR_MODULE_NAME.into(),
            ident_str!("calculate_pricing_votes").into(),
            vec![],
            vec![
                dwallet_coordinator_ptb_arg,
                zero,
                none_option,
                dkg_second_round_protocol_flag,
            ],
        );
        ptb.programmable_move_call(
            ika_dwallet_2pc_mpc_package_id,
            DWALLET_2PC_MPC_COORDINATOR_MODULE_NAME.into(),
            ident_str!("calculate_pricing_votes").into(),
            vec![],
            vec![
                dwallet_coordinator_ptb_arg,
                zero,
                none_option,
                re_encrypt_user_share_protocol_flag,
            ],
        );
        ptb.programmable_move_call(
            ika_dwallet_2pc_mpc_package_id,
            DWALLET_2PC_MPC_COORDINATOR_MODULE_NAME.into(),
            ident_str!("calculate_pricing_votes").into(),
            vec![],
            vec![
                dwallet_coordinator_ptb_arg,
                zero,
                none_option,
                make_dwallet_user_secret_key_share_public_protocol_flag,
            ],
        );
        ptb.programmable_move_call(
            ika_dwallet_2pc_mpc_package_id,
            DWALLET_2PC_MPC_COORDINATOR_MODULE_NAME.into(),
            ident_str!("calculate_pricing_votes").into(),
            vec![],
            vec![
                dwallet_coordinator_ptb_arg,
                zero,
                none_option,
                imported_key_dwallet_verification_protocol_flag,
            ],
        );
        ptb.programmable_move_call(
            ika_dwallet_2pc_mpc_package_id,
            DWALLET_2PC_MPC_COORDINATOR_MODULE_NAME.into(),
            ident_str!("calculate_pricing_votes").into(),
            vec![],
            vec![
                dwallet_coordinator_ptb_arg,
                zero,
                zero_option,
                presign_protocol_flag,
            ],
        );
        ptb.programmable_move_call(
            ika_dwallet_2pc_mpc_package_id,
            DWALLET_2PC_MPC_COORDINATOR_MODULE_NAME.into(),
            ident_str!("calculate_pricing_votes").into(),
            vec![],
            vec![
                dwallet_coordinator_ptb_arg,
                zero,
                zero_option,
                sign_protocol_flag,
            ],
        );
        ptb.programmable_move_call(
            ika_dwallet_2pc_mpc_package_id,
            DWALLET_2PC_MPC_COORDINATOR_MODULE_NAME.into(),
            ident_str!("calculate_pricing_votes").into(),
            vec![],
            vec![
                dwallet_coordinator_ptb_arg,
                zero,
                zero_option,
                future_sign_protocol_flag,
            ],
        );
        ptb.programmable_move_call(
            ika_dwallet_2pc_mpc_package_id,
            DWALLET_2PC_MPC_COORDINATOR_MODULE_NAME.into(),
            ident_str!("calculate_pricing_votes").into(),
            vec![],
            vec![
                dwallet_coordinator_ptb_arg,
                zero,
                zero_option,
                sign_with_partial_user_signature_protocol_flag,
            ],
        );
        let transaction = super::build_sui_transaction(
            sui_notifier.sui_address,
            ptb.finish(),
            sui_client,
            vec![*gas_coin],
            &sui_notifier.sui_key,
        )
        .await;

        Ok(Self::submit_tx_to_sui(notifier_tx_lock, transaction, sui_client).await?)
    }

    async fn submit_tx_to_sui(
        notifier_tx_lock: Arc<tokio::sync::Mutex<Option<TransactionDigest>>>,
        transaction: Transaction,
        sui_client: &Arc<SuiClient<C>>,
    ) -> DwalletMPCResult<SuiTransactionBlockResponse> {
        loop {
            // Small delay to avoid spamming the node.
            tokio::time::sleep(Duration::from_millis(500)).await;

            // Get exclusive access to the digest of the **last** submitted transaction.
            let mut digest_guard = notifier_tx_lock.lock().await;

            match *digest_guard {
                // ──────────────── No previous transaction → sends the given one ────────────────
                None => {
                    info!(
                        transaction_digest = ?transaction.digest(),
                        "Submitting a transaction to Sui"
                    );
                    let result = sui_client
                        .execute_transaction_block_with_effects(transaction)
                        .await?;
                    if !result.errors.is_empty() {
                        return Err(IkaError::SuiClientTxFailureGeneric(format!(
                            "{:?}",
                            result.errors
                        ))
                        .into());
                    }
                    *digest_guard = Some(result.digest);
                    return Ok(result);
                }

                // ──────────────── Previous transaction exists → check its status ────────────────
                Some(prev_digest) => {
                    match sui_client.get_events_by_tx_digest(prev_digest).await {
                        // Not yet processed — retry in the next loop iteration.
                        Err(_) => {
                            info!(
                                transaction_digest = ?prev_digest,
                                "The last submitted transaction has not been processed yet, retrying..."
                            );
                            continue;
                        }

                        // Processed — we can safely submit the next one.
                        Ok(_events) => {
                            info!(
                                transaction_digest = ?prev_digest,
                                "The last submitted transaction has been processed, submitting the next one"
                            );
                            let result = sui_client
                                .execute_transaction_block_with_effects(transaction)
                                .await?;
                            *digest_guard = Some(result.digest);
                            return Ok(result);
                        }
                    }
                }
            }
        }
    }

    async fn process_mid_epoch(
        ika_system_package_id: ObjectID,
        ika_dwallet_2pc_mpc_package_id: ObjectID,
        sui_notifier: &SuiNotifier,
        sui_client: &Arc<SuiClient<C>>,
        notifier_tx_lock: Arc<tokio::sync::Mutex<Option<TransactionDigest>>>,
    ) -> IkaResult<SuiTransactionBlockResponse> {
        info!("Running `process_mid_epoch()`");
        let gas_coins = sui_client.get_gas_objects(sui_notifier.sui_address).await;
        let gas_coin = gas_coins
            .first()
            .ok_or_else(|| IkaError::SuiConnectorInternalError("no gas coin found".to_string()))?;

        let mut ptb = ProgrammableTransactionBuilder::new();

        let ika_system_state_arg = sui_client.get_mutable_system_arg_must_succeed().await;
        let clock_arg = sui_client.get_clock_arg_must_succeed().await;
        let dwallet_2pc_mpc_coordinator_arg = sui_client
            .get_mutable_dwallet_2pc_mpc_coordinator_arg_must_succeed()
            .await;

        let system_arg = ptb
            .input(CallArg::Object(ika_system_state_arg))
            .map_err(|e| {
                IkaError::SuiConnectorInternalError(format!("failed on system_arg: {e}"))
            })?;

        let coordinator_arg = ptb
            .input(CallArg::Object(dwallet_2pc_mpc_coordinator_arg))
            .map_err(|e| {
                IkaError::SuiConnectorInternalError(format!("failed on coordinator_arg: {e}"))
            })?;

        let clock_arg = ptb.input(CallArg::Object(clock_arg)).map_err(|e| {
            IkaError::SuiConnectorInternalError(format!("failed on clock_arg: {e}"))
        })?;

        ptb.programmable_move_call(
            ika_system_package_id,
            SYSTEM_MODULE_NAME.into(),
            INITIATE_MID_EPOCH_RECONFIGURATION_FUNCTION_NAME.into(),
            vec![],
            vec![system_arg, clock_arg],
        );

        let system_current_status_info = ptb.programmable_move_call(
            ika_system_package_id,
            SYSTEM_MODULE_NAME.into(),
            CREATE_SYSTEM_CURRENT_STATUS_INFO_FUNCTION_NAME.into(),
            vec![],
            vec![system_arg, clock_arg],
        );

        ptb.programmable_move_call(
            ika_dwallet_2pc_mpc_package_id,
            DWALLET_2PC_MPC_COORDINATOR_MODULE_NAME.into(),
            INITIATE_MID_EPOCH_RECONFIGURATION_FUNCTION_NAME.into(),
            vec![],
            vec![coordinator_arg, system_current_status_info],
        );

        let transaction = super::build_sui_transaction(
            sui_notifier.sui_address,
            ptb.finish(),
            sui_client,
            vec![*gas_coin],
            &sui_notifier.sui_key,
        )
        .await;

        Ok(Self::submit_tx_to_sui(notifier_tx_lock, transaction, sui_client).await?)
    }

    async fn lock_last_session_to_complete_in_current_epoch(
        ika_system_package_id: ObjectID,
        ika_dwallet_2pc_mpc_package_id: ObjectID,
        sui_notifier: &SuiNotifier,
        sui_client: &Arc<SuiClient<C>>,
        notifier_tx_lock: Arc<tokio::sync::Mutex<Option<TransactionDigest>>>,
    ) -> IkaResult<SuiTransactionBlockResponse> {
        info!("Process `lock_last_active_session_sequence_number()`");
        let gas_coins = sui_client.get_gas_objects(sui_notifier.sui_address).await;
        let gas_coin = gas_coins
            .first()
            .ok_or_else(|| IkaError::SuiConnectorInternalError("no gas coin found".to_string()))?;

        let mut ptb = ProgrammableTransactionBuilder::new();

        let ika_system_state_arg = sui_client.get_mutable_system_arg_must_succeed().await;
        let clock_arg = sui_client.get_clock_arg_must_succeed().await;

        let dwallet_2pc_mpc_coordinator_arg = sui_client
            .get_mutable_dwallet_2pc_mpc_coordinator_arg_must_succeed()
            .await;

        let system_arg = ptb
            .input(CallArg::Object(ika_system_state_arg))
            .map_err(|e| {
                IkaError::SuiConnectorInternalError(format!("failed on system_arg: {e}"))
            })?;

        let coordinator_arg = ptb
            .input(CallArg::Object(dwallet_2pc_mpc_coordinator_arg))
            .map_err(|e| {
                IkaError::SuiConnectorInternalError(format!("failed on coordinator_arg: {e}"))
            })?;

        let clock_arg = ptb.input(CallArg::Object(clock_arg)).map_err(|e| {
            IkaError::SuiConnectorInternalError(format!("failed on clock_arg: {e}"))
        })?;

        let system_current_status_info = ptb.programmable_move_call(
            ika_system_package_id,
            SYSTEM_MODULE_NAME.into(),
            CREATE_SYSTEM_CURRENT_STATUS_INFO_FUNCTION_NAME.into(),
            vec![],
            vec![system_arg, clock_arg],
        );

        ptb.programmable_move_call(
            ika_dwallet_2pc_mpc_package_id,
            DWALLET_2PC_MPC_COORDINATOR_MODULE_NAME.into(),
            REQUEST_LOCK_EPOCH_SESSIONS_FUNCTION_NAME.into(),
            vec![],
            vec![coordinator_arg, system_current_status_info],
        );

        let transaction = super::build_sui_transaction(
            sui_notifier.sui_address,
            ptb.finish(),
            sui_client,
            vec![*gas_coin],
            &sui_notifier.sui_key,
        )
        .await;

        Ok(Self::submit_tx_to_sui(notifier_tx_lock, transaction, sui_client).await?)
    }

    async fn process_request_advance_epoch(
        ika_system_package_id: ObjectID,
        ika_dwallet_2pc_mpc_package_id: ObjectID,
        sui_notifier: &SuiNotifier,
        sui_client: &Arc<SuiClient<C>>,
        notifier_tx_lock: Arc<tokio::sync::Mutex<Option<TransactionDigest>>>,
    ) -> IkaResult<SuiTransactionBlockResponse> {
        info!("Running `process_request_advance_epoch()`");
        let gas_coins = sui_client.get_gas_objects(sui_notifier.sui_address).await;
        let gas_coin = gas_coins
            .first()
            .ok_or_else(|| IkaError::SuiConnectorInternalError("no gas coin found".to_string()))?;

        let mut ptb = ProgrammableTransactionBuilder::new();

        let ika_system_state_arg = sui_client.get_mutable_system_arg_must_succeed().await;
        let clock_arg = sui_client.get_clock_arg_must_succeed().await;

        let dwallet_2pc_mpc_coordinator_arg = sui_client
            .get_mutable_dwallet_2pc_mpc_coordinator_arg_must_succeed()
            .await;

        let system_arg = ptb
            .input(CallArg::Object(ika_system_state_arg))
            .map_err(|e| {
                IkaError::SuiConnectorInternalError(format!("failed on system_arg: {e}"))
            })?;

        let coordinator_arg = ptb
            .input(CallArg::Object(dwallet_2pc_mpc_coordinator_arg))
            .map_err(|e| {
                IkaError::SuiConnectorInternalError(format!("failed on coordinator_arg: {e}"))
            })?;

        let clock_arg = ptb.input(CallArg::Object(clock_arg)).map_err(|e| {
            IkaError::SuiConnectorInternalError(format!("failed on clock_arg: {e}"))
        })?;

        let advance_epoch_approver = ptb.programmable_move_call(
            ika_system_package_id,
            SYSTEM_MODULE_NAME.into(),
            INITIATE_ADVANCE_EPOCH_FUNCTION_NAME.into(),
            vec![],
            vec![system_arg, clock_arg],
        );

        ptb.programmable_move_call(
            ika_dwallet_2pc_mpc_package_id,
            DWALLET_2PC_MPC_COORDINATOR_MODULE_NAME.into(),
            ADVANCE_EPOCH_FUNCTION_NAME.into(),
            vec![],
            vec![coordinator_arg, advance_epoch_approver],
        );

        ptb.programmable_move_call(
            ika_system_package_id,
            SYSTEM_MODULE_NAME.into(),
            ADVANCE_EPOCH_FUNCTION_NAME.into(),
            vec![],
            vec![system_arg, advance_epoch_approver, clock_arg],
        );

        let transaction = super::build_sui_transaction(
            sui_notifier.sui_address,
            ptb.finish(),
            sui_client,
            vec![*gas_coin],
            &sui_notifier.sui_key,
        )
        .await;

        Ok(Self::submit_tx_to_sui(notifier_tx_lock, transaction, sui_client).await?)
    }

    async fn handle_dwallet_checkpoint_execution_task(
        ika_dwallet_2pc_mpc_package_id: ObjectID,
        signature: Vec<u8>,
        signers_bitmap: Vec<u8>,
        message: Vec<u8>,
        sui_notifier: &SuiNotifier,
        sui_client: &Arc<SuiClient<C>>,
        metrics: &Arc<SuiConnectorMetrics>,
        notifier_tx_lock: Arc<tokio::sync::Mutex<Option<TransactionDigest>>>,
    ) -> IkaResult<SuiTransactionBlockResponse> {
        let mut ptb = ProgrammableTransactionBuilder::new();

        let gas_coins = sui_client.get_gas_objects(sui_notifier.sui_address).await;
        merge_gas_coins(&mut ptb, &gas_coins)?;
        let gas_coin = gas_coins
            .first()
            .ok_or_else(|| IkaError::SuiConnectorInternalError("no gas coin found".to_string()))?;

        let dwallet_2pc_mpc_coordinator_arg = sui_client
            .get_mutable_dwallet_2pc_mpc_coordinator_arg_must_succeed()
            .await;

        info!(
            "`signers_bitmap` @ handle_execution_task: {:?}",
            signers_bitmap
        );

        let messages = Self::break_down_checkpoint_message(message);
        let mut args = vec![
            CallArg::Object(dwallet_2pc_mpc_coordinator_arg),
            CallArg::Pure(bcs::to_bytes(&signature).map_err(|e| {
                IkaError::SuiConnectorSerializationError(format!(
                    "can't serialize `signature`: {e}"
                ))
            })?),
            CallArg::Pure(bcs::to_bytes(&signers_bitmap).map_err(|e| {
                IkaError::SuiConnectorSerializationError(format!(
                    "can't serialize `signers_bitmap`: {e}"
                ))
            })?),
        ];
        args.extend(messages);

        let args = args
            .into_iter()
            .map(|arg| {
                ptb.input(arg).map_err(|e| {
                    IkaError::SuiConnectorSerializationError(format!("can't serialize `arg`: {e}"))
                })
            })
            .collect::<Result<Vec<_>, _>>()?;

        let gas_fee_reimbursement_sui = ptb.programmable_move_call(
            ika_dwallet_2pc_mpc_package_id,
            DWALLET_2PC_MPC_COORDINATOR_MODULE_NAME.into(),
            PROCESS_CHECKPOINT_MESSAGE_BY_QUORUM_FUNCTION_NAME.into(),
            vec![],
            args,
        );

        ptb.command(sui_types::transaction::Command::MergeCoins(
            Argument::GasCoin,
            vec![gas_fee_reimbursement_sui],
        ));

        let transaction = super::build_sui_transaction(
            sui_notifier.sui_address,
            ptb.finish(),
            sui_client,
            vec![*gas_coin],
            &sui_notifier.sui_key,
        )
        .await;

        match Self::submit_tx_to_sui(notifier_tx_lock, transaction, sui_client).await {
            Ok(result) => Ok(result),
            Err(err) => {
                error!(?err, "failed to submit dwallet checkpoint to consensus",);
                metrics.dwallet_checkpoint_writes_failure_total.inc();
                Err(err.into())
            }
        }
    }

    async fn handle_system_checkpoint_execution_task(
        ika_system_package_id: ObjectID,
        signature: Vec<u8>,
        signers_bitmap: Vec<u8>,
        message: Vec<u8>,
        sui_notifier: &SuiNotifier,
        sui_client: &Arc<SuiClient<C>>,
        metrics: &Arc<SuiConnectorMetrics>,
        notifier_tx_lock: Arc<tokio::sync::Mutex<Option<TransactionDigest>>>,
    ) -> IkaResult<()> {
        let mut ptb = ProgrammableTransactionBuilder::new();

        let gas_coins = sui_client.get_gas_objects(sui_notifier.sui_address).await;
        merge_gas_coins(&mut ptb, &gas_coins)?;
        let gas_coin = gas_coins
            .first()
            .ok_or_else(|| IkaError::SuiConnectorInternalError("no gas coin found".to_string()))?;

        info!(
            "`signers_bitmap` @ handle_execution_task: {:?}",
            signers_bitmap
        );
        let ika_system_state_arg = sui_client.get_mutable_system_arg_must_succeed().await;

        let args = vec![
            CallArg::Object(ika_system_state_arg),
            CallArg::Pure(bcs::to_bytes(&signature).map_err(|e| {
                IkaError::SuiConnectorSerializationError(format!(
                    "can't serialize `signature`: {e}"
                ))
            })?),
            CallArg::Pure(bcs::to_bytes(&signers_bitmap).map_err(|e| {
                IkaError::SuiConnectorSerializationError(format!(
                    "can't serialize `signers_bitmap`: {e}"
                ))
            })?),
            CallArg::Pure(bcs::to_bytes(&message).map_err(|e| {
                IkaError::SuiConnectorSerializationError(format!(
                    "can't serialize `signers_bitmap`: {e}"
                ))
            })?),
        ];

        ptb.move_call(
            ika_system_package_id,
            SYSTEM_MODULE_NAME.into(),
            PROCESS_CHECKPOINT_MESSAGE_BY_QUORUM_FUNCTION_NAME.into(),
            vec![],
            args,
        )
        .map_err(|e| {
            IkaError::SuiConnectorInternalError(format!(
                "Can't ProgrammableTransactionBuilder::move_call: {e}"
            ))
        })?;

        let transaction = super::build_sui_transaction(
            sui_notifier.sui_address,
            ptb.finish(),
            sui_client,
            vec![*gas_coin],
            &sui_notifier.sui_key,
        )
        .await;

        match Self::submit_tx_to_sui(notifier_tx_lock, transaction, sui_client).await {
            Ok(_) => Ok(()),
            Err(err) => {
                error!(?err, "failed to submit a system checkpoint to consensus");
                metrics.system_checkpoint_writes_failure_total.inc();
                Err(err.into())
            }
        }
    }
}

/// Merge multiple gas coins into one by adding a `MergeCoins` command to the
/// provided `ProgrammableTransactionBuilder`.
/// If `gas_coins` has zero or one element, the function is no‑op.
fn merge_gas_coins(
    ptb: &mut ProgrammableTransactionBuilder,
    gas_coins: &[sui_types::base_types::ObjectRef],
) -> IkaResult<()> {
    if gas_coins.len() <= 1 {
        return Ok(());
    }
<<<<<<< HEAD
=======

    info!("More than one gas coin was found, merging them into one gas coin.");

    let coins: IkaResult<Vec<_>> = gas_coins
        .iter()
        .skip(1)
        .map(|c| {
            ptb.input(CallArg::Object(ObjectArg::ImmOrOwnedObject(*c)))
                .map_err(|e| {
                    IkaError::SuiConnectorInternalError(format!(
                        "error merging coin ProgrammableTransactionBuilder::input: {e}"
                    ))
                })
        })
        .collect();

    let coins = coins?;

    ptb.command(sui_types::transaction::Command::MergeCoins(
        Argument::GasCoin,
        coins,
    ));

    Ok(())
>>>>>>> 8f66d718
}<|MERGE_RESOLUTION|>--- conflicted
+++ resolved
@@ -1120,8 +1120,6 @@
     if gas_coins.len() <= 1 {
         return Ok(());
     }
-<<<<<<< HEAD
-=======
 
     info!("More than one gas coin was found, merging them into one gas coin.");
 
@@ -1146,5 +1144,4 @@
     ));
 
     Ok(())
->>>>>>> 8f66d718
 }