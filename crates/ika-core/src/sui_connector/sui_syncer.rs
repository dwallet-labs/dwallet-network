// Copyright (c) Mysten Labs, Inc.
// SPDX-License-Identifier: BSD-3-Clause-Clear

//! The SuiSyncer module handles synchronizing Events emitted
//! on the Sui blockchain from concerned modules of `ika_system` package.
use crate::authority::authority_perpetual_tables::AuthorityPerpetualTables;
use crate::dwallet_mpc::generate_access_structure_from_committee;
use crate::dwallet_mpc::network_dkg::instantiate_dwallet_mpc_network_decryption_key_shares_from_public_output;
use crate::sui_connector::metrics::SuiConnectorMetrics;
use dwallet_mpc_types::dwallet_mpc::{DWalletMPCNetworkKeyScheme, NetworkDecryptionKeyPublicData};
use ika_sui_client::{retry_with_max_elapsed_time, SuiClient, SuiClientInner};
use ika_types::committee::{Committee, StakeUnit};
use ika_types::crypto::AuthorityName;
use ika_types::dwallet_mpc_error::{DwalletMPCError, DwalletMPCResult};
use ika_types::error::IkaResult;
use ika_types::messages_dwallet_mpc::DWalletNetworkDecryptionKey;
use ika_types::sui::{SystemInner, SystemInnerInit, SystemInnerTrait};
use im::HashSet;
use mpc::WeightedThresholdAccessStructure;
use mysten_metrics::spawn_logged_monitored_task;
use std::{collections::HashMap, sync::Arc};
use sui_types::base_types::ObjectID;
use sui_types::{event::EventID, Identifier};
use tokio::sync::watch;
use tokio::sync::watch::Sender;
use tokio::{
    sync::Notify,
    task::JoinHandle,
    time::{self, Duration},
};
use tracing::{debug, error, info, warn};

/// Map from contract address to their start cursor (exclusive)
pub type SuiTargetModules = HashMap<Identifier, Option<EventID>>;

pub struct SuiSyncer<C> {
    sui_client: Arc<SuiClient<C>>,
    // The last transaction that the syncer has fully processed.
    // Syncer will resume posting this transaction (i.e., exclusive) when it starts.
    cursors: SuiTargetModules,
    metrics: Arc<SuiConnectorMetrics>,
    perpetual_tables: Arc<AuthorityPerpetualTables>,
}

impl<C> SuiSyncer<C>
where
    C: SuiClientInner + 'static,
{
    pub fn new(
        sui_client: Arc<SuiClient<C>>,
        cursors: SuiTargetModules,
        metrics: Arc<SuiConnectorMetrics>,
        perpetual_tables: Arc<AuthorityPerpetualTables>,
    ) -> Self {
        Self {
            sui_client,
            cursors,
            metrics,
            perpetual_tables,
        }
    }

    pub async fn run(
        self,
        query_interval: Duration,
        next_epoch_committee_sender: watch::Sender<Committee>,
        network_keys_sender: watch::Sender<Arc<HashMap<ObjectID, NetworkDecryptionKeyPublicData>>>,
    ) -> IkaResult<Vec<JoinHandle<()>>> {
        info!("Starting SuiSyncer");
        let mut task_handles = vec![];
        let sui_client_clone = self.sui_client.clone();
        tokio::spawn(Self::sync_next_committee(
            sui_client_clone.clone(),
            next_epoch_committee_sender,
        ));
        // Todo (#810): Check the usage adding the task handle to the task_handles vector.
        tokio::spawn(Self::sync_dwallet_network_keys(
            sui_client_clone,
            network_keys_sender,
        ));
        for (module, cursor) in self.cursors {
            let metrics = self.metrics.clone();
            let sui_client_clone = self.sui_client.clone();
            let perpetual_tables_clone = self.perpetual_tables.clone();
            task_handles.push(spawn_logged_monitored_task!(
                Self::run_event_listening_task(
                    module,
                    cursor,
                    sui_client_clone,
                    query_interval,
                    metrics,
                    perpetual_tables_clone
                )
            ));
        }
        Ok(task_handles)
    }

    async fn sync_next_committee(
        sui_client: Arc<SuiClient<C>>,
        next_epoch_committee_sender: Sender<Committee>,
    ) {
        loop {
            time::sleep(Duration::from_secs(2)).await;
            let system_inner = sui_client.must_get_system_inner_object().await;
            let SystemInner::V1(system_inner) = system_inner;
            let Some(new_next_bls_committee) = system_inner.get_ika_next_epoch_committee() else {
                debug!("ika next epoch active committee not found, retrying...");
                continue;
            };

            let new_next_committee = system_inner.read_bls_committee(&new_next_bls_committee);

            let committee = match Self::new_committee(
                sui_client.clone(),
                &system_inner,
                new_next_committee.clone(),
                system_inner.epoch() + 1,
                new_next_bls_committee.quorum_threshold,
                new_next_bls_committee.validity_threshold,
            )
            .await
            {
                Ok(committee) => committee,
                Err(e) => {
                    error!("failed to initiate the next committee: {e}");
                    continue;
                }
            };
            let committee_epoch = committee.epoch();
            if let Err(err) = next_epoch_committee_sender.send(committee) {
                error!(?err, committee_epoch=?committee_epoch, "failed to send the next epoch committee to the channel");
            } else {
                info!(committee_epoch=?committee_epoch, "The next epoch committee was sent successfully");
            }
        }
    }

    async fn new_committee(
        sui_client: Arc<SuiClient<C>>,
        system_inner: &SystemInnerInit,
        committee: Vec<(ObjectID, (AuthorityName, StakeUnit))>,
        epoch: u64,
        quorum_threshold: u64,
        validity_threshold: u64,
    ) -> DwalletMPCResult<Committee> {
        let validator_ids: Vec<_> = committee.iter().map(|(id, _)| *id).collect();

        let validators = sui_client
            .get_validators_info_by_ids(system_inner, validator_ids)
            .await
            .map_err(DwalletMPCError::IkaError)?;

        let class_group_encryption_keys_and_proofs = sui_client
            .get_class_groups_public_keys_and_proofs(&validators)
            .await
            .map_err(DwalletMPCError::IkaError)?;

        let class_group_encryption_keys_and_proofs = committee
            .iter()
            .map(|(id, (name, _))| {
                let validator_class_groups_public_key_and_proof =
                    class_group_encryption_keys_and_proofs
                        .get(id)
                        .ok_or(DwalletMPCError::ValidatorIDNotFound(*id))?;

                let validator_class_groups_public_key_and_proof =
                    bcs::to_bytes(&validator_class_groups_public_key_and_proof)?;
                Ok((*name, validator_class_groups_public_key_and_proof))
            })
            .collect::<DwalletMPCResult<HashMap<_, _>>>()?;

        Ok(Committee::new(
            epoch,
            committee
                .iter()
                .map(|(_, (name, stake))| (*name, *stake))
                .collect(),
            class_group_encryption_keys_and_proofs,
            quorum_threshold,
            validity_threshold,
        ))
    }

    /// Sync the DwalletMPC network keys from the Sui client to the local store.
    async fn sync_dwallet_network_keys(
        sui_client: Arc<SuiClient<C>>,
        network_keys_sender: watch::Sender<Arc<HashMap<ObjectID, NetworkDecryptionKeyPublicData>>>,
    ) {
        // (Key Obj ID, Epoch)
        let mut network_keys_cache: HashSet<(ObjectID, u64)> = HashSet::new();
        'sync_network_keys: loop {
            time::sleep(Duration::from_secs(5)).await;

            let system_inner = sui_client.must_get_system_inner_object().await;
            let SystemInner::V1(system_inner) = system_inner;
            let network_encryption_keys = sui_client
                .get_dwallet_mpc_network_keys()
                .await
                .unwrap_or_else(|e| {
                    warn!("failed to fetch dwallet MPC network keys: {e}");
                    HashMap::new()
                });
            if network_encryption_keys
                .iter()
                .any(|(_, key)| key.current_epoch != system_inner.epoch())
            {
                // Gather all the (ObjectID, current epoch) pairs that are out of date.
                let mismatches: Vec<(ObjectID, u64)> = network_encryption_keys
                    .iter()
                    .filter(|(_, key)| key.current_epoch != system_inner.epoch())
                    .map(|(id, key)| (*id, key.current_epoch))
                    .collect();
                warn!(
                    keys_current_epoch=?mismatches,
                    system_inner_epoch=?system_inner.epoch(),
                    "Network encryption keys are out-of-date for this authority"
                );
                continue;
            }
            let active_bls_committee = system_inner.get_ika_active_committee();
            let active_committee = system_inner.read_bls_committee(&active_bls_committee);
            let current_keys = system_inner.dwallet_2pc_mpc_coordinator_network_encryption_keys();
            let should_fetch_keys = current_keys.iter().any(|key| {
                !network_keys_cache
                    .contains(&(key.dwallet_network_decryption_key_id, system_inner.epoch()))
            });
            if !should_fetch_keys {
                info!("No new network keys to fetch");
                continue;
            }
            let active_committee = match Self::new_committee(
                sui_client.clone(),
                &system_inner,
                active_committee,
                system_inner.epoch(),
                active_bls_committee.quorum_threshold,
                active_bls_committee.validity_threshold,
            )
            .await
            {
                Ok(committee) => committee,
                Err(e) => {
                    error!("failed to initiate committee: {e}");
                    continue;
                }
            };
            let weighted_threshold_access_structure =
                match generate_access_structure_from_committee(&active_committee) {
                    Ok(access_structure) => access_structure,
                    Err(e) => {
                        error!("failed to generate access structure: {e}");
                        continue;
                    }
                };
            let mut all_network_keys_data = HashMap::new();
            for (key_id, network_dec_key_shares) in network_encryption_keys.into_iter() {
                match Self::fetch_and_init_network_key(
                    &sui_client,
                    &network_dec_key_shares,
                    &weighted_threshold_access_structure,
                )
                .await
                {
                    Ok(key) => {
<<<<<<< HEAD
                        all_network_keys_data.insert(key_id.clone(), key);
                        network_keys_cache.insert((key_id, system_inner.epoch()));
=======
                        all_network_keys_data.insert(key_id, key.clone());
                        network_keys_cache.insert((key_id, key.epoch));
>>>>>>> d58b15a7
                        info!(
                            key_id=?key_id,
                            "Successfully synced the network decryption key for `key_id`",
                        );
<<<<<<< HEAD
=======
                    }
                    Err(DwalletMPCError::WaitingForNetworkKey(key_id)) => {
                        // This is expected if the key is not yet available.
                        // We can skip this key and continue to the next one.
                        info!(key=?key_id, "Waiting for network decryption key data");
                        continue 'sync_network_keys;
>>>>>>> d58b15a7
                    }
                    Err(err) => {
                        warn!(
                            key=?key_id,
                            err=?err,
                            "failed to get network decryption key data, retrying...",
                        );
                        continue 'sync_network_keys;
                    }
                }
            }
            if let Err(err) = network_keys_sender.send(Arc::new(all_network_keys_data)) {
                error!(?err, "failed to send network keys data to the channel",);
            }
        }
    }

    async fn fetch_and_init_network_key(
        sui_client: &SuiClient<C>,
        network_dec_key_shares: &DWalletNetworkDecryptionKey,
        access_structure: &WeightedThresholdAccessStructure,
    ) -> DwalletMPCResult<NetworkDecryptionKeyPublicData> {
        let output = sui_client
            .get_network_decryption_key_with_full_data(network_dec_key_shares)
            .await
            .map_err(|e| DwalletMPCError::MissingDwalletMPCDecryptionKeyShares(e.to_string()))?;

        instantiate_dwallet_mpc_network_decryption_key_shares_from_public_output(
            output.current_epoch,
            DWalletMPCNetworkKeyScheme::Secp256k1,
            access_structure,
            output,
        )
    }

    async fn run_event_listening_task(
        // The module where interested events are defined.
        // Module is always of ika system package.
        module: Identifier,
        mut cursor: Option<EventID>,
        sui_client: Arc<SuiClient<C>>,
        query_interval: Duration,
        metrics: Arc<SuiConnectorMetrics>,
        perpetual_tables: Arc<AuthorityPerpetualTables>,
    ) {
        info!(?module, ?cursor, "Starting sui events listening task");
        let mut interval = time::interval(query_interval);
        interval.set_missed_tick_behavior(time::MissedTickBehavior::Skip);

        // Create a task to update metrics
        let notify = Arc::new(Notify::new());
        let notify_clone = notify.clone();
        let sui_client_clone = sui_client.clone();
        let last_synced_sui_checkpoints_metric = metrics
            .last_synced_sui_checkpoints
            .with_label_values(&[&module.to_string()]);
        spawn_logged_monitored_task!(async move {
            loop {
                notify_clone.notified().await;
                let Ok(Ok(latest_checkpoint_sequence_number)) = retry_with_max_elapsed_time!(
                    sui_client_clone.get_latest_checkpoint_sequence_number(),
                    Duration::from_secs(120)
                ) else {
                    error!("failed to query the latest checkpoint sequence number from the sui client after retry");
                    continue;
                };
                last_synced_sui_checkpoints_metric.set(latest_checkpoint_sequence_number as i64);
            }
        });

        loop {
            interval.tick().await;
            let Ok(Ok(events)) = retry_with_max_elapsed_time!(
                sui_client.query_events_by_module(module.clone(), cursor),
                Duration::from_secs(120)
            ) else {
                error!("failed to query events from the sui client — retrying");
                continue;
            };

            let len = events.data.len();
            if len != 0 {
                if !events.has_next_page {
                    // If this is the last page, it means we have processed all
                    // events up to the latest checkpoint
                    // We can then update the latest checkpoint metric.
                    notify.notify_one();
                }
                perpetual_tables
                    .insert_pending_events(module.clone(), &events.data)
                    // todo(zeev): this code can panic, check it.
                    .expect("failed to insert pending events");
                if let Some(next) = events.next_cursor {
                    cursor = Some(next);
                }
                info!(
                    ?module,
                    ?cursor,
                    "Observed {len} new events from Sui network"
                );
            }
        }
    }
}<|MERGE_RESOLUTION|>--- conflicted
+++ resolved
@@ -263,26 +263,22 @@
                 .await
                 {
                     Ok(key) => {
-<<<<<<< HEAD
-                        all_network_keys_data.insert(key_id.clone(), key);
-                        network_keys_cache.insert((key_id, system_inner.epoch()));
-=======
                         all_network_keys_data.insert(key_id, key.clone());
                         network_keys_cache.insert((key_id, key.epoch));
->>>>>>> d58b15a7
                         info!(
                             key_id=?key_id,
                             "Successfully synced the network decryption key for `key_id`",
                         );
-<<<<<<< HEAD
-=======
                     }
                     Err(DwalletMPCError::WaitingForNetworkKey(key_id)) => {
                         // This is expected if the key is not yet available.
                         // We can skip this key and continue to the next one.
                         info!(key=?key_id, "Waiting for network decryption key data");
                         continue 'sync_network_keys;
->>>>>>> d58b15a7
+                        info!(
+                            key_id=?key_id,
+                            "Successfully synced the network decryption key for `key_id`",
+                        );
                     }
                     Err(err) => {
                         warn!(
