--- conflicted
+++ resolved
@@ -9,17 +9,10 @@
 use ika_types::crypto::AuthorityName;
 use ika_types::dwallet_mpc_error::{DwalletMPCError, DwalletMPCResult};
 use ika_types::error::IkaResult;
-<<<<<<< HEAD
 use ika_types::messages_dwallet_mpc::{
     DWalletNetworkDecryptionKey, DWalletNetworkDecryptionKeyData, DWalletNetworkEncryptionKeyState,
 };
-use ika_types::sui::{DWalletCoordinatorInner, SystemInner, SystemInnerInit, SystemInnerTrait};
-=======
-use ika_types::messages_dwallet_mpc::DWalletNetworkDecryptionKey;
 use ika_types::sui::{DWalletCoordinatorInner, SystemInner, SystemInnerTrait};
-use im::HashSet;
-use mpc::WeightedThresholdAccessStructure;
->>>>>>> ff94c1fc
 use mysten_metrics::spawn_logged_monitored_task;
 use std::{collections::HashMap, sync::Arc};
 use sui_json_rpc_types::SuiEvent;
@@ -230,7 +223,6 @@
                 info!("No new network keys to fetch");
                 continue;
             }
-<<<<<<< HEAD
 
             let mut all_fetched_network_keys_data = HashMap::new();
             for (key_id, network_dec_key_shares) in keys_to_fetch.into_iter() {
@@ -240,39 +232,6 @@
                         current_epoch,
                     )
                     .await
-=======
-            let active_committee = match Self::new_committee(
-                sui_client.clone(),
-                active_committee,
-                system_inner.epoch(),
-                active_bls_committee.quorum_threshold,
-                active_bls_committee.validity_threshold,
-            )
-            .await
-            {
-                Ok(committee) => committee,
-                Err(e) => {
-                    error!("failed to initiate committee: {e}");
-                    continue;
-                }
-            };
-            let weighted_threshold_access_structure =
-                match generate_access_structure_from_committee(&active_committee) {
-                    Ok(access_structure) => access_structure,
-                    Err(e) => {
-                        error!("failed to generate access structure: {e}");
-                        continue;
-                    }
-                };
-            let mut all_network_keys_data = HashMap::new();
-            for (key_id, network_dec_key_shares) in network_encryption_keys.into_iter() {
-                match Self::fetch_and_init_network_key(
-                    &sui_client,
-                    &network_dec_key_shares,
-                    &weighted_threshold_access_structure,
-                )
-                .await
->>>>>>> ff94c1fc
                 {
                     Ok(key_full_data) => {
                         all_fetched_network_keys_data.insert(key_id, key_full_data.clone());
