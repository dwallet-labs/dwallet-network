--- conflicted
+++ resolved
@@ -9,11 +9,8 @@
 use crate::sui_connector::metrics::SuiConnectorMetrics;
 use ika_sui_client::{retry_with_max_elapsed_time, SuiClient, SuiClientInner};
 use ika_types::error::IkaResult;
-<<<<<<< HEAD
+use itertools::Itertools;
 use ika_types::messages_dwallet_mpc::DBSuiEvent;
-=======
-use itertools::Itertools;
->>>>>>> beed5653
 use mysten_metrics::spawn_logged_monitored_task;
 use std::{collections::HashMap, sync::Arc};
 use sui_json_rpc_types::SuiEvent;
@@ -25,12 +22,8 @@
     task::JoinHandle,
     time::{self, Duration},
 };
-<<<<<<< HEAD
-use tracing::error;
-=======
 use tracing::log::error;
 use tracing::{info, warn};
->>>>>>> beed5653
 
 /// Map from contract address to their start cursor (exclusive)
 pub type SuiTargetModules = HashMap<Identifier, Option<EventID>>;
@@ -69,15 +62,12 @@
     ) -> IkaResult<Vec<JoinHandle<()>>> {
         let mut task_handles = vec![];
         let sui_client_clone = self.sui_client.clone();
-<<<<<<< HEAD
-=======
         if let Some(dwallet_mpc_network_keys) = dwallet_mpc_network_keys {
             tokio::spawn(Self::sync_dwallet_network_keys(
                 sui_client_clone,
                 dwallet_mpc_network_keys,
             ));
         }
->>>>>>> beed5653
         for (module, cursor) in self.cursors {
             let metrics = self.metrics.clone();
             let sui_client_clone = self.sui_client.clone();
@@ -101,27 +91,6 @@
         Ok(task_handles)
     }
 
-<<<<<<< HEAD
-    /// Fetches the pending events from Sui every minute. Needed to receive the events that were missed during an
-    /// epoch switch.
-    async fn fetch_dwallet_events_from_sui(
-        sui_client: Arc<SuiClient<C>>,
-        perpetual_tables_clone: Arc<AuthorityPerpetualTables>,
-    ) {
-        loop {
-            time::sleep(Duration::from_secs(60)).await;
-            let missed_events = sui_client
-                .get_dwallet_mpc_missed_events()
-                .await
-                .unwrap_or_default();
-            let serialized_events: Vec<Vec<u8>> = missed_events
-                .into_iter()
-                .map(|e| bcs::to_bytes(&e).unwrap())
-                .collect();
-            if let Err(error) = perpetual_tables_clone.insert_pending_events(&serialized_events) {
-                error!(?error, "failed to write missed events to perpetual tables")
-            }
-=======
     /// Sync the DwalletMPC network keys from the Sui client to the local store.
     async fn sync_dwallet_network_keys(
         sui_client: Arc<SuiClient<C>>,
@@ -165,7 +134,28 @@
                         }
                     }
                 });
->>>>>>> beed5653
+        }
+    }
+
+    /// Fetches the pending events from Sui every minute. Needed to receive the events that were missed during an
+    /// epoch switch.
+    async fn fetch_dwallet_events_from_sui(
+        sui_client: Arc<SuiClient<C>>,
+        perpetual_tables_clone: Arc<AuthorityPerpetualTables>,
+    ) {
+        loop {
+            time::sleep(Duration::from_secs(60)).await;
+            let missed_events = sui_client
+                .get_dwallet_mpc_missed_events()
+                .await
+                .unwrap_or_default();
+            let serialized_events: Vec<Vec<u8>> = missed_events
+                .into_iter()
+                .map(|e| bcs::to_bytes(&e).unwrap())
+                .collect();
+            if let Err(error) = perpetual_tables_clone.insert_pending_events(&serialized_events) {
+                error!(?error, "failed to write missed events to perpetual tables")
+            }
         }
     }
 
