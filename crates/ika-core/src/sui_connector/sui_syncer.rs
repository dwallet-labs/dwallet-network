// Copyright (c) Mysten Labs, Inc.
// SPDX-License-Identifier: BSD-3-Clause-Clear

//! The SuiSyncer module handles synchronizing Events emitted
//! on the Sui blockchain from concerned modules of `ika_system` package.
use crate::authority::authority_perpetual_tables::AuthorityPerpetualTables;
use crate::dwallet_mpc::generate_access_structure_from_committee;
use crate::dwallet_mpc::network_dkg::{
    instantiate_dwallet_mpc_network_decryption_key_shares_from_public_output, DwalletMPCNetworkKeys,
};
use crate::sui_connector::metrics::SuiConnectorMetrics;
use dwallet_mpc_types::dwallet_mpc::{DWalletMPCNetworkKeyScheme, NetworkDecryptionKeyPublicData};
use group::PartyID;
use ika_sui_client::{retry_with_max_elapsed_time, SuiClient, SuiClientInner};
use ika_types::committee::{Committee, StakeUnit};
use ika_types::crypto::AuthorityName;
use ika_types::dwallet_mpc_error::{DwalletMPCError, DwalletMPCResult};
use ika_types::error::IkaResult;
use ika_types::messages_dwallet_mpc::DWalletNetworkDecryptionKey;
use ika_types::sui::{SystemInnerInit, SystemInnerTrait};
use im::HashSet;
use itertools::Itertools;
use mpc::{Weight, WeightedThresholdAccessStructure};
use mysten_metrics::spawn_logged_monitored_task;
use std::{collections::HashMap, sync::Arc};
use sui_json_rpc_types::SuiEvent;
use sui_types::base_types::ObjectID;
use sui_types::BRIDGE_PACKAGE_ID;
use sui_types::{event::EventID, Identifier};
use tokio::sync::watch::Sender;
use tokio::sync::{watch, RwLock};
use tokio::{
    sync::Notify,
    task::JoinHandle,
    time::{self, Duration},
};
use tracing::{debug, error, info, warn};

/// Map from contract address to their start cursor (exclusive)
pub type SuiTargetModules = HashMap<Identifier, Option<EventID>>;

pub struct SuiSyncer<C> {
    sui_client: Arc<SuiClient<C>>,
    // The last transaction that the syncer has fully processed.
    // Syncer will resume posting this transaction (i.e., exclusive) when it starts.
    cursors: SuiTargetModules,
    metrics: Arc<SuiConnectorMetrics>,
    perpetual_tables: Arc<AuthorityPerpetualTables>,
}

impl<C> SuiSyncer<C>
where
    C: SuiClientInner + 'static,
{
    pub fn new(
        sui_client: Arc<SuiClient<C>>,
        cursors: SuiTargetModules,
        metrics: Arc<SuiConnectorMetrics>,
        perpetual_tables: Arc<AuthorityPerpetualTables>,
    ) -> Self {
        Self {
            sui_client,
            cursors,
            metrics,
            perpetual_tables,
        }
    }

    pub async fn run(
        self,
        query_interval: Duration,
<<<<<<< HEAD
        next_epoch_committee_sender: watch::Sender<Committee>,
        network_keys_sender: watch::Sender<HashMap<ObjectID, NetworkDecryptionKeyPublicData>>,
=======
        next_epoch_committee: Arc<RwLock<Option<Committee>>>,
        network_keys_sender: watch::Sender<Arc<HashMap<ObjectID, NetworkDecryptionKeyPublicData>>>,
>>>>>>> 7fcc7057
    ) -> IkaResult<Vec<JoinHandle<()>>> {
        info!("Starting SuiSyncer");
        let mut task_handles = vec![];
        let sui_client_clone = self.sui_client.clone();
        tokio::spawn(Self::sync_next_committee(
            sui_client_clone.clone(),
            next_epoch_committee_sender,
        ));
        // Todo (#810): Check the usage adding the task handle to the task_handles vector.
        tokio::spawn(Self::sync_dwallet_network_keys(
            sui_client_clone,
            network_keys_sender,
        ));
        for (module, cursor) in self.cursors {
            let metrics = self.metrics.clone();
            let sui_client_clone = self.sui_client.clone();
            let perpetual_tables_clone = self.perpetual_tables.clone();
            task_handles.push(spawn_logged_monitored_task!(
                Self::run_event_listening_task(
                    module,
                    cursor,
                    sui_client_clone,
                    query_interval,
                    metrics,
                    perpetual_tables_clone
                )
            ));
        }
        Ok(task_handles)
    }

    async fn sync_next_committee(
        sui_client: Arc<SuiClient<C>>,
        next_epoch_committee_sender: Sender<Committee>,
    ) {
        loop {
            time::sleep(Duration::from_secs(2)).await;
            let system_inner = sui_client.must_get_system_inner_object().await;
            let system_inner = system_inner.into_init_version_for_tooling();
            let Some(new_next_committee) = system_inner.get_ika_next_epoch_committee() else {
                debug!("ika next epoch active committee not found, retrying...");
                continue;
            };

            let committee = match Self::new_committee(
                sui_client.clone(),
                &system_inner,
                new_next_committee.clone(),
                system_inner.epoch() + 1,
            )
            .await
            {
                Ok(committee) => committee,
                Err(e) => {
                    error!("failed to initiate the next committee: {e}");
                    continue;
                }
            };
            let committee_epoch = committee.epoch();
            if let Err(err) = next_epoch_committee_sender.send(committee) {
                error!(?err, committee_epoch=?committee_epoch, "failed to send next epoch committee to the channel");
            } else {
                info!(committee_epoch=?committee_epoch, "next epoch committee sent successfully");
            }
        }
    }

    async fn new_committee(
        sui_client: Arc<SuiClient<C>>,
        system_inner: &SystemInnerInit,
        committee: Vec<(ObjectID, (AuthorityName, StakeUnit))>,
        epoch: u64,
    ) -> DwalletMPCResult<Committee> {
        let validator_ids: Vec<_> = committee.iter().map(|(id, _)| *id).collect();

        let validators = sui_client
            .get_validators_info_by_ids(&system_inner, validator_ids)
            .await
            .map_err(|e| DwalletMPCError::IkaError(e))?;

        let class_group_encryption_keys_and_proofs = sui_client
            .get_class_groups_public_keys_and_proofs(&validators)
            .await
            .map_err(|e| DwalletMPCError::IkaError(e))?;

        let class_group_encryption_keys_and_proofs = committee
            .iter()
            .map(|(id, (name, _))| {
                let class_groups = class_group_encryption_keys_and_proofs
                    .get(id)
                    .ok_or(DwalletMPCError::ValidatorIDNotFound(*id))?;

                let class_groups_bytes = bcs::to_bytes(&class_groups)?;
                Ok((*name, class_groups_bytes))
            })
            .collect::<DwalletMPCResult<HashMap<_, _>>>()?;

        Ok(Committee::new(
            epoch,
            committee
                .iter()
                .map(|(_, (name, stake))| (*name, *stake))
                .collect(),
            class_group_encryption_keys_and_proofs,
        ))
    }

    /// Sync the DwalletMPC network keys from the Sui client to the local store.
    async fn sync_dwallet_network_keys(
        sui_client: Arc<SuiClient<C>>,
        network_keys_sender: watch::Sender<Arc<HashMap<ObjectID, NetworkDecryptionKeyPublicData>>>,
    ) {
        // (Key Obj ID, Epoch)
        let mut network_keys_cache: HashSet<(ObjectID, u64)> = HashSet::new();
        'sync_network_keys: loop {
            time::sleep(Duration::from_secs(5)).await;

            let network_decryption_keys = sui_client
                .get_dwallet_mpc_network_keys()
                .await
                .unwrap_or_else(|e| {
                    warn!("failed to fetch dwallet MPC network keys: {e}");
                    HashMap::new()
                });
            let active_committee = sui_client.get_epoch_active_committee().await;
            let system_inner = sui_client.must_get_system_inner_object().await;
            let system_inner = system_inner.into_init_version_for_tooling();
            let current_keys = system_inner.dwallet_2pc_mpc_secp256k1_network_decryption_keys();
            let should_fetch_keys = current_keys.iter().any(|key| {
                !network_keys_cache
                    .contains(&(key.dwallet_network_decryption_key_id, system_inner.epoch()))
            });
            if !should_fetch_keys {
                info!("No new network keys to fetch");
                continue;
            }
            let active_committee = match Self::new_committee(
                sui_client.clone(),
                &system_inner,
                active_committee,
                system_inner.epoch(),
            )
            .await
            {
                Ok(committee) => committee,
                Err(e) => {
                    error!("failed to initiate committee: {e}");
                    continue;
                }
            };
            let weighted_threshold_access_structure =
                match generate_access_structure_from_committee(&active_committee) {
                    Ok(access_structure) => access_structure,
                    Err(e) => {
                        error!("failed to generate access structure: {e}");
                        continue;
                    }
                };
            let mut all_network_keys_data = HashMap::new();
            for (key_id, network_dec_key_shares) in network_decryption_keys.into_iter() {
                match Self::fetch_and_init_network_key(
                    &sui_client,
                    &network_dec_key_shares,
                    &weighted_threshold_access_structure,
                )
                .await
                {
                    Ok(key) => {
                        all_network_keys_data.insert(key_id.clone(), key);
                        network_keys_cache.insert((key_id, system_inner.epoch()));
                    }
                    Err(err) => {
                        error!(
                            key=?key_id,
                            err=?err,
                            "failed to get network decryption key data, retrying...",
                        );
                        continue 'sync_network_keys;
                    }
                }
            }
            if let Err(err) = network_keys_sender.send(Arc::new(all_network_keys_data)) {
                error!(?err, "failed to send network keys data to the channel",);
            }
        }
    }

    async fn fetch_and_init_network_key(
        sui_client: &SuiClient<C>,
        network_dec_key_shares: &DWalletNetworkDecryptionKey,
        access_structure: &WeightedThresholdAccessStructure,
    ) -> DwalletMPCResult<NetworkDecryptionKeyPublicData> {
        let output = sui_client
            .get_network_decryption_key_with_full_data(network_dec_key_shares)
            .await
            .map_err(|e| DwalletMPCError::MissingDwalletMPCDecryptionKeyShares)?;

        instantiate_dwallet_mpc_network_decryption_key_shares_from_public_output(
            output.current_epoch,
            DWalletMPCNetworkKeyScheme::Secp256k1,
            access_structure,
            output,
        )
    }

    async fn run_event_listening_task(
        // The module where interested events are defined.
        // Module is always of ika system package.
        module: Identifier,
        mut cursor: Option<EventID>,
        sui_client: Arc<SuiClient<C>>,
        query_interval: Duration,
        metrics: Arc<SuiConnectorMetrics>,
        perpetual_tables: Arc<AuthorityPerpetualTables>,
    ) {
        info!(?module, ?cursor, "Starting sui events listening task");
        let mut interval = time::interval(query_interval);
        interval.set_missed_tick_behavior(time::MissedTickBehavior::Skip);

        // Create a task to update metrics
        let notify = Arc::new(Notify::new());
        let notify_clone = notify.clone();
        let sui_client_clone = sui_client.clone();
        let last_synced_sui_checkpoints_metric = metrics
            .last_synced_sui_checkpoints
            .with_label_values(&[&module.to_string()]);
        spawn_logged_monitored_task!(async move {
            loop {
                notify_clone.notified().await;
                let Ok(Ok(latest_checkpoint_sequence_number)) = retry_with_max_elapsed_time!(
                    sui_client_clone.get_latest_checkpoint_sequence_number(),
                    Duration::from_secs(120)
                ) else {
                    error!("failed to query the latest checkpoint sequence number from the sui client after retry");
                    continue;
                };
                last_synced_sui_checkpoints_metric.set(latest_checkpoint_sequence_number as i64);
            }
        });

        loop {
            interval.tick().await;
            let Ok(Ok(events)) = retry_with_max_elapsed_time!(
                sui_client.query_events_by_module(module.clone(), cursor),
                Duration::from_secs(120)
            ) else {
                error!("failed to query events from the sui client — retrying");
                continue;
            };

            let len = events.data.len();
            if len != 0 {
                if !events.has_next_page {
                    // If this is the last page, it means we have processed all
                    // events up to the latest checkpoint
                    // We can then update the latest checkpoint metric.
                    notify.notify_one();
                }
                perpetual_tables
                    .insert_pending_events(module.clone(), &events.data)
                    // todo(zeev): this code can panic, check it.
                    .expect("failed to insert pending events");
                if let Some(next) = events.next_cursor {
                    cursor = Some(next);
                }
                info!(
                    ?module,
                    ?cursor,
                    "Observed {len} new events from Sui network"
                );
            }
        }
    }
}<|MERGE_RESOLUTION|>--- conflicted
+++ resolved
@@ -69,13 +69,8 @@
     pub async fn run(
         self,
         query_interval: Duration,
-<<<<<<< HEAD
         next_epoch_committee_sender: watch::Sender<Committee>,
-        network_keys_sender: watch::Sender<HashMap<ObjectID, NetworkDecryptionKeyPublicData>>,
-=======
-        next_epoch_committee: Arc<RwLock<Option<Committee>>>,
         network_keys_sender: watch::Sender<Arc<HashMap<ObjectID, NetworkDecryptionKeyPublicData>>>,
->>>>>>> 7fcc7057
     ) -> IkaResult<Vec<JoinHandle<()>>> {
         info!("Starting SuiSyncer");
         let mut task_handles = vec![];
