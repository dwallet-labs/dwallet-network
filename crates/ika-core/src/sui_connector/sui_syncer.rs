--- conflicted
+++ resolved
@@ -106,26 +106,12 @@
         next_epoch_committee: Arc<RwLock<Option<Committee>>>,
     ) {
         loop {
-<<<<<<< HEAD
             time::sleep(Duration::from_secs(2)).await;
-            let system_inner = sui_client.get_system_inner_until_success().await;
+            let system_inner = sui_client.must_get_system_inner_object().await;
             let system_inner = system_inner.into_init_version_for_tooling();
-
             let Some(new_next_committee) = system_inner.get_ika_next_epoch_committee() else {
                 let mut committee_lock = next_epoch_committee.write().await;
                 *committee_lock = None;
-=======
-            if let Some(_) = next_epoch_committee.read().await.as_ref() {
-                info!("The next epoch committee already set, skipping sync");
-                return;
-            } else {
-                debug!("The next epoch committee wasn't set, syncing...");
-            };
-            let system_inner = sui_client.must_get_system_inner_object().await;
-            let system_inner = system_inner.into_init_version_for_tooling();
-
-            let Some(new_next_committee) = system_inner.get_ika_next_epoch_committee() else {
->>>>>>> ee5656f3
                 debug!("ika next epoch active committee not found, retrying...");
                 continue;
             };
