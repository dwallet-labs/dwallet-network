// Copyright (c) Mysten Labs, Inc.
// SPDX-License-Identifier: BSD-3-Clause-Clear

use std::{
    collections::{HashMap, HashSet},
    hash::Hash,
    num::NonZeroUsize,
    sync::Arc,
};

use arc_swap::ArcSwap;
use consensus_config::Committee as ConsensusCommittee;
use consensus_core::CommitConsumerMonitor;
use ika_protocol_config::ProtocolConfig;
use ika_types::crypto::AuthorityName;
use ika_types::digests::{ConsensusCommitDigest, MessageDigest};
use ika_types::message::DWalletMessageKind;
use ika_types::messages_consensus::{
    AuthorityIndex, ConsensusTransaction, ConsensusTransactionKey, ConsensusTransactionKind,
};
use ika_types::sui::epoch_start_system::EpochStartSystemTrait;
use lru::LruCache;
use mysten_metrics::{monitored_future, monitored_mpsc::UnboundedReceiver, monitored_scope};
use serde::{Deserialize, Serialize};
use sui_macros::{fail_point_async, fail_point_if};
use sui_types::base_types::EpochId;

use crate::system_checkpoints::SystemCheckpointService;
use crate::{
    authority::{
        authority_per_epoch_store::{
            AuthorityPerEpochStore, ConsensusStats, ConsensusStatsAPI, ExecutionIndices,
            ExecutionIndicesWithStats,
        },
        AuthorityMetrics, AuthorityState,
    },
    consensus_throughput_calculator::ConsensusThroughputCalculator,
    consensus_types::consensus_output_api::ConsensusCommitAPI,
    dwallet_checkpoints::{DWalletCheckpointService, DWalletCheckpointServiceNotify},
    scoring_decision::update_low_scoring_authorities,
};
use ika_types::error::IkaResult;
use tokio::task::JoinSet;
use tracing::{debug, error, info, instrument, trace_span, warn};

pub struct ConsensusHandlerInitializer {
    state: Arc<AuthorityState>,
    checkpoint_service: Arc<DWalletCheckpointService>,
    system_checkpoint_service: Arc<SystemCheckpointService>,
    epoch_store: Arc<AuthorityPerEpochStore>,
    low_scoring_authorities: Arc<ArcSwap<HashMap<AuthorityName, u64>>>,
    throughput_calculator: Arc<ConsensusThroughputCalculator>,
}

impl ConsensusHandlerInitializer {
    pub fn new(
        state: Arc<AuthorityState>,
        checkpoint_service: Arc<DWalletCheckpointService>,
        system_checkpoint_service: Arc<SystemCheckpointService>,
        epoch_store: Arc<AuthorityPerEpochStore>,
        low_scoring_authorities: Arc<ArcSwap<HashMap<AuthorityName, u64>>>,
        throughput_calculator: Arc<ConsensusThroughputCalculator>,
    ) -> Self {
        Self {
            state,
            checkpoint_service,
            system_checkpoint_service,
            epoch_store,
            low_scoring_authorities,
            throughput_calculator,
        }
    }

    #[cfg(test)]
    pub(crate) fn new_for_testing(
        state: Arc<AuthorityState>,
        checkpoint_service: Arc<DWalletCheckpointService>,
    ) -> Self {
        Self {
            state: state.clone(),
            checkpoint_service,
            epoch_store: state.epoch_store_for_testing().clone(),
            low_scoring_authorities: Arc::new(Default::default()),
            throughput_calculator: Arc::new(ConsensusThroughputCalculator::new(
                None,
                state.metrics.clone(),
            )),
        }
    }

    pub(crate) fn new_consensus_handler(&self) -> ConsensusHandler<DWalletCheckpointService> {
        let new_epoch_start_state = self.epoch_store.epoch_start_state();
        let consensus_committee = new_epoch_start_state.get_consensus_committee();

        ConsensusHandler::new(
            self.epoch_store.clone(),
            self.checkpoint_service.clone(),
            self.system_checkpoint_service.clone(),
            self.low_scoring_authorities.clone(),
            consensus_committee,
            self.state.metrics.clone(),
            self.throughput_calculator.clone(),
        )
    }

    // todo(zeev): fix
    #[allow(dead_code)]
    pub(crate) fn metrics(&self) -> &Arc<AuthorityMetrics> {
        &self.state.metrics
    }
}

pub struct ConsensusHandler<C> {
    /// A store created for each epoch. ConsensusHandler is recreated each epoch, with the
    /// corresponding store. This store is also used to get the current epoch ID.
    epoch_store: Arc<AuthorityPerEpochStore>,
    /// Holds the indices, hash and stats after the last consensus commit
    /// It is used for avoiding replaying already processed transactions,
    /// checking chain consistency, and accumulating per-epoch consensus output stats.
    last_consensus_stats: ExecutionIndicesWithStats,
    checkpoint_service: Arc<C>,
    system_checkpoint_service: Arc<SystemCheckpointService>,
    /// Reputation scores used by consensus adapter that we update, forwarded from consensus
    low_scoring_authorities: Arc<ArcSwap<HashMap<AuthorityName, u64>>>,
    /// The consensus committee used to do stake computations for deciding set of low scoring authorities
    committee: ConsensusCommittee,
    // TODO: ConsensusHandler doesn't really share metrics with AuthorityState. We could define
    // a new metrics type here if we want to.
    metrics: Arc<AuthorityMetrics>,
    /// Lru cache to quickly discard transactions processed by consensus
    processed_cache: LruCache<SequencedConsensusTransactionKey, ()>,
    /// Using the throughput calculator to record the current consensus throughput
    throughput_calculator: Arc<ConsensusThroughputCalculator>,
}

const PROCESSED_CACHE_CAP: usize = 1024 * 1024;

impl<C> ConsensusHandler<C> {
    pub fn new(
        epoch_store: Arc<AuthorityPerEpochStore>,
        checkpoint_service: Arc<C>,
        system_checkpoint_service: Arc<SystemCheckpointService>,
        low_scoring_authorities: Arc<ArcSwap<HashMap<AuthorityName, u64>>>,
        committee: ConsensusCommittee,
        metrics: Arc<AuthorityMetrics>,
        throughput_calculator: Arc<ConsensusThroughputCalculator>,
    ) -> Self {
        // Recover last_consensus_stats so it is consistent across validators.
        let mut last_consensus_stats = epoch_store
            .get_last_consensus_stats()
            .expect("Should be able to read last consensus index");
        // stats is empty at the beginning of epoch.
        if !last_consensus_stats.stats.is_initialized() {
            last_consensus_stats.stats = ConsensusStats::new(committee.size());
        }

        Self {
            epoch_store,
            last_consensus_stats,
            checkpoint_service,
            system_checkpoint_service,
            low_scoring_authorities,
            committee,
            metrics,
            processed_cache: LruCache::new(NonZeroUsize::new(PROCESSED_CACHE_CAP).unwrap()),
            throughput_calculator,
        }
    }

    /// Returns the last subdag index processed by the handler.
    pub(crate) fn last_processed_subdag_index(&self) -> u64 {
        self.last_consensus_stats.index.sub_dag_index
    }
}

impl<C: DWalletCheckpointServiceNotify + Send + Sync> ConsensusHandler<C> {
    #[instrument(level = "debug", skip_all)]
    async fn handle_consensus_commit(&mut self, consensus_commit: impl ConsensusCommitAPI) {
        let _scope = monitored_scope("ConsensusCommitHandler::handle_consensus_commit");
        let round = consensus_commit.leader_round();
<<<<<<< HEAD
        let dwallet_mpc_verifier = self
=======
        let mut dwallet_mpc_verifier = self
>>>>>>> c303a75c
            .epoch_store
            .get_dwallet_mpc_outputs_verifier_write()
            .await;
        if !dwallet_mpc_verifier.has_performed_state_sync {
            drop(dwallet_mpc_verifier);
            if let Err(err) = self.perform_dwallet_mpc_state_sync().await {
                error!(
                    err=?err,
                    "epoch switched while performing dwallet mpc state sync"
                );
                return;
            }
            let mut dwallet_mpc_verifier = self
                .epoch_store
                .get_dwallet_mpc_outputs_verifier_write()
                .await;
            dwallet_mpc_verifier.has_performed_state_sync = true;
            drop(dwallet_mpc_verifier);
        } else {
            drop(dwallet_mpc_verifier);
        }

        let last_committed_round = self.last_consensus_stats.index.last_committed_round;

        // more than one leader per round so we are not in danger of ignoring any commits.
        assert!(round >= last_committed_round);
        if last_committed_round == round {
            // we can receive the same commit twice after restart
            // It is critical that the writes done by this function are atomic - otherwise we can
            // lose the later parts of a commit if we restart midway through processing it.
            warn!(
                "Ignoring consensus output for round {} as it is already committed. NOTE: This is only expected if consensus is running.",
                round
            );
            return;
        }

        /* (transaction, serialized length) */
        let mut transactions = vec![];
        let timestamp = consensus_commit.commit_timestamp_ms();
        let leader_author = consensus_commit.leader_author_index();
        let commit_sub_dag_index = consensus_commit.commit_sub_dag_index();

        let epoch_start = self
            .epoch_store
            .epoch_start_config()
            .epoch_start_timestamp_ms();
        let timestamp = if timestamp < epoch_start {
            error!(
                "Unexpected commit timestamp {timestamp} less then epoch start time {epoch_start}, author {leader_author}, round {round}",
            );
            epoch_start
        } else {
            timestamp
        };

        debug!(
            %consensus_commit,
            epoch = ?self.epoch_store.epoch(),
            "Received consensus output"
        );

        let execution_index = ExecutionIndices {
            last_committed_round: round,
            sub_dag_index: commit_sub_dag_index,
            transaction_index: 0_u64,
        };
        // This function has filtered out any already processed consensus output.
        // So we can safely assume that the index is always increasing.
        assert!(self.last_consensus_stats.index < execution_index);

        // TODO: test empty commit explicitly.
        // Note that consensus commit batch may contain no transactions, but we still need to record the current
        // round and subdag index in the last_consensus_stats, so that it won't be re-executed in the future.
        self.last_consensus_stats.index = execution_index;

        update_low_scoring_authorities(
            self.low_scoring_authorities.clone(),
            self.epoch_store.committee(),
            &self.committee,
            consensus_commit.reputation_score_sorted_desc(),
            &self.metrics,
            self.epoch_store
                .protocol_config()
                .consensus_bad_nodes_stake_threshold(),
        );

        self.metrics
            .consensus_committed_subdags
            .with_label_values(&[&leader_author.to_string()])
            .inc();

        {
            let span = trace_span!("ConsensusHandler::HandleCommit::process_consensus_txns");
            let _guard = span.enter();
            for (authority_index, parsed_transactions) in consensus_commit.transactions() {
                // TODO: consider only messages within 1~3 rounds of the leader?
                self.last_consensus_stats
                    .stats
                    .inc_num_messages(authority_index as usize);
                for parsed in parsed_transactions {
                    // Skip executing rejected transactions. Unlocking is the responsibility of the
                    // consensus transaction handler.
                    if parsed.rejected {
                        continue;
                    }
                    let kind = classify(&parsed.transaction);
                    self.metrics
                        .consensus_handler_processed
                        .with_label_values(&[kind])
                        .inc();
                    self.metrics
                        .consensus_handler_transaction_sizes
                        .with_label_values(&[kind])
                        .observe(parsed.serialized_len as f64);
                    let transaction =
                        SequencedConsensusTransactionKind::External(parsed.transaction);
                    transactions.push((transaction, authority_index));
                }
            }
        }
        debug!(num_txs = transactions.len(), "Parsed transactions");
        for (i, authority) in self.committee.authorities() {
            let hostname = &authority.hostname;
            self.metrics
                .consensus_committed_messages
                .with_label_values(&[hostname])
                .set(self.last_consensus_stats.stats.get_num_messages(i.value()) as i64);
            self.metrics
                .consensus_committed_user_transactions
                .with_label_values(&[hostname])
                .set(
                    self.last_consensus_stats
                        .stats
                        .get_num_user_transactions(i.value()) as i64,
                );
        }

        let mut all_transactions = Vec::new();
        {
            // We need a set here as well, since the processed_cache is a LRU cache and can drop
            // entries while we're iterating over the sequenced transactions.
            let mut processed_set = HashSet::new();

            for (seq, (transaction, cert_origin)) in transactions.into_iter().enumerate() {
                // In process_consensus_transactions_and_commit_boundary(), we will add a system consensus commit
                // prologue transaction, which will be the first transaction in this consensus commit batch.
                // Therefore, the transaction sequence number starts from 1 here.
                let current_tx_index = ExecutionIndices {
                    last_committed_round: round,
                    sub_dag_index: commit_sub_dag_index,
                    transaction_index: (seq + 1) as u64,
                };

                self.last_consensus_stats.index = current_tx_index;

                let certificate_author = *self
                    .epoch_store
                    .committee()
                    .authority_by_index(cert_origin)
                    .unwrap();

                let sequenced_transaction = SequencedConsensusTransaction {
                    certificate_author_index: cert_origin,
                    certificate_author,
                    consensus_index: current_tx_index,
                    transaction,
                };

                let key = sequenced_transaction.key();
                let in_set = !processed_set.insert(key);
                let in_cache = self
                    .processed_cache
                    .put(sequenced_transaction.key(), ())
                    .is_some();

                if in_set || in_cache {
                    self.metrics.skipped_consensus_txns_cache_hit.inc();
                    continue;
                }

                all_transactions.push(sequenced_transaction);
            }
        }

        let (executable_transactions, system_checkpoint_executable_transactions) = self
            .epoch_store
            .process_consensus_transactions_and_commit_boundary(
                all_transactions,
                &self.last_consensus_stats,
                &self.checkpoint_service,
                &self.system_checkpoint_service,
                &ConsensusCommitInfo::new(self.epoch_store.protocol_config(), &consensus_commit),
                &self.metrics,
            )
            .await
            .expect("Unrecoverable error in consensus handler");

        // update the calculated throughput
        self.throughput_calculator.add_transactions(
            timestamp,
            (executable_transactions.len() + system_checkpoint_executable_transactions.len())
                as u64,
        );

        fail_point_if!("correlated-crash-after-consensus-commit-boundary", || {
            let key = [commit_sub_dag_index, self.epoch_store.epoch()];
            if ika_simulator::random::deterministic_probability(&key, 0.01) {
                ika_simulator::task::kill_current_node(None);
            }
        });

        fail_point_async!("crash"); // for tests that produce random crashes
                                    //
                                    // self.transaction_manager_sender
                                    //     .send(executable_transactions);
    }

    /// Syncs the [`DWalletMPCOutputsVerifier`] from the epoch start.
    /// Needs to be performed here,
    /// so system transactions will get created when they should, and a fork in the
    /// chain will be prevented.
    /// Fails only if the epoch switched in the middle of the state sync.
    async fn perform_dwallet_mpc_state_sync(&self) -> IkaResult {
        info!("Performing a state sync for the dWallet MPC node");
        let mut dwallet_mpc_verifier = self
            .epoch_store
            .get_dwallet_mpc_outputs_verifier_write()
            .await;
        for output in self.epoch_store.tables()?.get_all_dwallet_mpc_outputs()? {
            if let Err(err) = dwallet_mpc_verifier
                .try_verify_output(&output.output, &output.session_info, output.authority)
                .await
            {
                error!(
                    "failed to verify output from session {:?} and party {:?}: {:?}",
                    output.session_info.session_identifier, output.authority, err
                );
            }
        }
        Ok(())
    }
}

/// Manages the lifetime of tasks handling the commits and transactions output by consensus.
pub(crate) struct MysticetiConsensusHandler {
    tasks: JoinSet<()>,
}

impl MysticetiConsensusHandler {
    pub(crate) fn new(
        mut consensus_handler: ConsensusHandler<DWalletCheckpointService>,
        mut commit_receiver: UnboundedReceiver<consensus_core::CommittedSubDag>,
        commit_consumer_monitor: Arc<CommitConsumerMonitor>,
    ) -> Self {
        let mut tasks = JoinSet::new();
        tasks.spawn(monitored_future!(async move {
            // TODO: pause when execution is overloaded, so consensus can detect the backpressure.
            while let Some(consensus_commit) = commit_receiver.recv().await {
                let commit_index = consensus_commit.commit_ref.index;
                consensus_handler
                    .handle_consensus_commit(consensus_commit)
                    .await;
                commit_consumer_monitor.set_highest_handled_commit(commit_index);
            }
        }));
        Self { tasks }
    }

    pub(crate) async fn abort(&mut self) {
        self.tasks.shutdown().await;
    }
}

impl<C> ConsensusHandler<C> {
    #[allow(dead_code)]
    fn epoch(&self) -> EpochId {
        self.epoch_store.epoch()
    }
}

pub(crate) fn classify(transaction: &ConsensusTransaction) -> &'static str {
    match &transaction.kind {
        ConsensusTransactionKind::DWalletCheckpointSignature(_) => "dwallet_checkpoint_signature",
        ConsensusTransactionKind::DWalletMPCMessage(..) => "dwallet_mpc_message",
        ConsensusTransactionKind::DWalletMPCOutput(..) => "dwallet_mpc_output",
        ConsensusTransactionKind::CapabilityNotificationV1(_) => "capability_notification_v1",
        ConsensusTransactionKind::DWalletMPCMaliciousReport(..) => "dwallet_mpc_malicious_report",
        ConsensusTransactionKind::DWalletMPCThresholdNotReached(..) => {
            "dwallet_mpc_threshold_not_reached"
        }
        ConsensusTransactionKind::SystemCheckpointSignature(_) => "system_checkpoint_signature",
    }
}

#[derive(Debug, Clone, Serialize, Deserialize)]
pub struct SequencedConsensusTransaction {
    pub certificate_author_index: AuthorityIndex,
    pub certificate_author: AuthorityName,
    pub consensus_index: ExecutionIndices,
    pub transaction: SequencedConsensusTransactionKind,
}

#[derive(Debug, Clone)]
pub enum SequencedConsensusTransactionKind {
    External(ConsensusTransaction),
    System(DWalletMessageKind),
}

impl Serialize for SequencedConsensusTransactionKind {
    fn serialize<S: serde::Serializer>(&self, serializer: S) -> Result<S::Ok, S::Error> {
        let serializable = SerializableSequencedConsensusTransactionKind::from(self);
        serializable.serialize(serializer)
    }
}

impl<'de> Deserialize<'de> for SequencedConsensusTransactionKind {
    fn deserialize<D: serde::Deserializer<'de>>(deserializer: D) -> Result<Self, D::Error> {
        let serializable =
            SerializableSequencedConsensusTransactionKind::deserialize(deserializer)?;
        Ok(serializable.into())
    }
}

// We can't serialize SequencedConsensusTransactionKind directly because it contains a
// VerifiedExecutableTransaction, which is not serializable (by design). This wrapper allows us to
// convert to a serializable format easily.
#[derive(Debug, Clone, Serialize, Deserialize)]
enum SerializableSequencedConsensusTransactionKind {
    External(ConsensusTransaction),
    System(DWalletMessageKind),
}

impl From<&SequencedConsensusTransactionKind> for SerializableSequencedConsensusTransactionKind {
    fn from(kind: &SequencedConsensusTransactionKind) -> Self {
        match kind {
            SequencedConsensusTransactionKind::External(ext) => {
                SerializableSequencedConsensusTransactionKind::External(ext.clone())
            }
            SequencedConsensusTransactionKind::System(txn) => {
                SerializableSequencedConsensusTransactionKind::System(txn.clone())
            }
        }
    }
}

impl From<SerializableSequencedConsensusTransactionKind> for SequencedConsensusTransactionKind {
    fn from(kind: SerializableSequencedConsensusTransactionKind) -> Self {
        match kind {
            SerializableSequencedConsensusTransactionKind::External(ext) => {
                SequencedConsensusTransactionKind::External(ext)
            }
            SerializableSequencedConsensusTransactionKind::System(txn) => {
                SequencedConsensusTransactionKind::System(txn)
            }
        }
    }
}

#[derive(Serialize, Deserialize, Clone, Hash, PartialEq, Eq, Debug, Ord, PartialOrd)]
pub enum SequencedConsensusTransactionKey {
    External(ConsensusTransactionKey),
    System(MessageDigest),
}

impl SequencedConsensusTransactionKind {
    pub fn key(&self) -> SequencedConsensusTransactionKey {
        match self {
            SequencedConsensusTransactionKind::External(ext) => {
                SequencedConsensusTransactionKey::External(ext.key())
            }
            SequencedConsensusTransactionKind::System(txn) => {
                SequencedConsensusTransactionKey::System(txn.digest())
            }
        }
    }

    pub fn get_tracking_id(&self) -> u64 {
        match self {
            SequencedConsensusTransactionKind::External(ext) => ext.get_tracking_id(),
            SequencedConsensusTransactionKind::System(_txn) => 0,
        }
    }
}

impl SequencedConsensusTransaction {
    pub fn sender_authority(&self) -> AuthorityName {
        self.certificate_author
    }

    pub fn key(&self) -> SequencedConsensusTransactionKey {
        self.transaction.key()
    }

    pub fn is_system(&self) -> bool {
        matches!(
            self.transaction,
            SequencedConsensusTransactionKind::System(_)
        )
    }
}

#[derive(Debug, Clone, Serialize, Deserialize)]
pub struct VerifiedSequencedConsensusTransaction(pub SequencedConsensusTransaction);

#[cfg(test)]
impl VerifiedSequencedConsensusTransaction {
    pub fn new_test(transaction: ConsensusTransaction) -> Self {
        Self(SequencedConsensusTransaction::new_test(transaction))
    }
}

impl SequencedConsensusTransaction {
    pub fn new_test(transaction: ConsensusTransaction) -> Self {
        Self {
            certificate_author_index: 0,
            certificate_author: AuthorityName::ZERO,
            consensus_index: Default::default(),
            transaction: SequencedConsensusTransactionKind::External(transaction),
        }
    }
}

/// Represents the information from the current consensus commit.
pub struct ConsensusCommitInfo {
    pub round: u64,
    pub timestamp: u64,
    pub consensus_commit_digest: ConsensusCommitDigest,

    #[cfg(any(test, feature = "test-utils"))]
    skip_consensus_commit_prologue_in_test: bool,
}

impl ConsensusCommitInfo {
    fn new(_protocol_config: &ProtocolConfig, consensus_commit: &impl ConsensusCommitAPI) -> Self {
        Self {
            round: consensus_commit.leader_round(),
            timestamp: consensus_commit.commit_timestamp_ms(),
            consensus_commit_digest: consensus_commit.consensus_digest(),

            #[cfg(any(test, feature = "test-utils"))]
            skip_consensus_commit_prologue_in_test: false,
        }
    }

    #[cfg(any(test, feature = "test-utils"))]
    pub fn new_for_test(
        commit_round: u64,
        commit_timestamp: u64,
        skip_consensus_commit_prologue_in_test: bool,
    ) -> Self {
        Self {
            round: commit_round,
            timestamp: commit_timestamp,
            consensus_commit_digest: ConsensusCommitDigest::default(),
            skip_consensus_commit_prologue_in_test,
        }
    }

    #[cfg(any(test, feature = "test-utils"))]
    pub fn skip_consensus_commit_prologue_in_test(&self) -> bool {
        self.skip_consensus_commit_prologue_in_test
    }
}<|MERGE_RESOLUTION|>--- conflicted
+++ resolved
@@ -178,11 +178,7 @@
     async fn handle_consensus_commit(&mut self, consensus_commit: impl ConsensusCommitAPI) {
         let _scope = monitored_scope("ConsensusCommitHandler::handle_consensus_commit");
         let round = consensus_commit.leader_round();
-<<<<<<< HEAD
         let dwallet_mpc_verifier = self
-=======
-        let mut dwallet_mpc_verifier = self
->>>>>>> c303a75c
             .epoch_store
             .get_dwallet_mpc_outputs_verifier_write()
             .await;
