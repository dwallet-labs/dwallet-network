--- conflicted
+++ resolved
@@ -1113,129 +1113,4 @@
 ) -> usize {
     let validators = committee.shuffle_by_stake_from_tx_digest(tx_digest);
     get_position_in_list(*ourselves, validators)
-<<<<<<< HEAD
-}
-
-// #[cfg(test)]
-// mod adapter_tests {
-//     use super::position_submit_certificate;
-//     use crate::consensus_adapter::{
-//         ConnectionMonitorStatusForTests, ConsensusAdapter, ConsensusAdapterMetrics,
-//     };
-//     use crate::mysticeti_adapter::LazyMysticetiClient;
-//     use fastcrypto::traits::KeyPair;
-//     use ika_types::{
-//         base_types::TransactionDigest,
-//         committee::Committee,
-//         crypto::{get_key_pair_from_rng, AuthorityKeyPair, AuthorityPublicKeyBytes},
-//     };
-//     use rand::Rng;
-//     use rand::{rngs::StdRng, SeedableRng};
-//     use std::sync::Arc;
-//     use std::time::Duration;
-//
-//     fn test_committee(rng: &mut StdRng, size: usize) -> Committee {
-//         let authorities = (0..size)
-//             .map(|_k| {
-//                 (
-//                     AuthorityPublicKeyBytes::from(
-//                         get_key_pair_from_rng::<AuthorityKeyPair, _>(rng).1.public(),
-//                     ),
-//                     rng.gen_range(0u64..10u64),
-//                 )
-//             })
-//             .collect::<Vec<_>>();
-//         Committee::new_for_testing_with_normalized_voting_power(
-//             0,
-//             authorities.iter().cloned().collect(),
-//         )
-//     }
-//
-//     #[tokio::test]
-//     async fn test_await_submit_delay_user_transaction() {
-//         // grab a random committee and a random stake distribution
-//         let mut rng = StdRng::from_seed([0; 32]);
-//         let committee = test_committee(&mut rng, 10);
-//
-//         // When we define max submit position and delay step
-//         let consensus_adapter = ConsensusAdapter::new(
-//             Arc::new(LazyMysticetiClient::new()),
-//             *committee.authority_by_index(0).unwrap(),
-//             Arc::new(ConnectionMonitorStatusForTests {}),
-//             100_000,
-//             100_000,
-//             Some(1),
-//             Some(Duration::from_secs(2)),
-//             ConsensusAdapterMetrics::new_test(),
-//             ika_protocol_config::ProtocolConfig::get_for_max_version_UNSAFE(),
-//         );
-//
-//         // transaction to submit
-//         let tx_digest = TransactionDigest::generate(&mut rng);
-//
-//         // Ensure that the original position is higher
-//         let (position, positions_moved, _) =
-//             consensus_adapter.submission_position(&committee, &tx_digest);
-//         assert_eq!(position, 7);
-//         assert!(!positions_moved > 0);
-//
-//         // Make sure that position is set to max value 0
-//         let (delay_step, position, positions_moved, _) =
-//             consensus_adapter.await_submit_delay_user_transaction(&committee, &tx_digest);
-//
-//         assert_eq!(position, 1);
-//         assert_eq!(delay_step, Duration::from_secs(2));
-//         assert!(!positions_moved > 0);
-//
-//         // Without submit position and delay step
-//         let consensus_adapter = ConsensusAdapter::new(
-//             Arc::new(LazyMysticetiClient::new()),
-//             *committee.authority_by_index(0).unwrap(),
-//             Arc::new(ConnectionMonitorStatusForTests {}),
-//             100_000,
-//             100_000,
-//             None,
-//             None,
-//             ConsensusAdapterMetrics::new_test(),
-//             ika_protocol_config::ProtocolConfig::get_for_max_version_UNSAFE(),
-//         );
-//
-//         let (delay_step, position, positions_moved, _) =
-//             consensus_adapter.await_submit_delay_user_transaction(&committee, &tx_digest);
-//
-//         assert_eq!(position, 7);
-//
-//         // delay_step * position * 2 = 1 * 7 * 2 = 14
-//         assert_eq!(delay_step, Duration::from_secs(14));
-//         assert!(!positions_moved > 0);
-//     }
-//
-//     #[test]
-//     fn test_position_submit_certificate() {
-//         // grab a random committee and a random stake distribution
-//         let mut rng = StdRng::from_seed([0; 32]);
-//         let committee = test_committee(&mut rng, 10);
-//
-//         // generate random transaction digests, and account for validator selection
-//         const NUM_TEST_TRANSACTIONS: usize = 1000;
-//
-//         for _tx_idx in 0..NUM_TEST_TRANSACTIONS {
-//             let tx_digest = TransactionDigest::generate(&mut rng);
-//
-//             let mut zero_found = false;
-//             for (name, _) in committee.members() {
-//                 let f = position_submit_certificate(&committee, name, &tx_digest);
-//                 assert!(f < committee.num_members());
-//                 if f == 0 {
-//                     // One and only one validator gets position 0
-//                     assert!(!zero_found);
-//                     zero_found = true;
-//                 }
-//             }
-//             assert!(zero_found);
-//         }
-//     }
-// }
-=======
-}
->>>>>>> 0a3e7ade
+}