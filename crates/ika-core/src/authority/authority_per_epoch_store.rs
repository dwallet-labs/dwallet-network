--- conflicted
+++ resolved
@@ -1719,39 +1719,6 @@
             .set_dwallet_mpc_round_completed_sessions(dwallet_mpc_round_completed_sessions.clone());
         dwallet_mpc_round_completed_sessions.clear();
 
-<<<<<<< HEAD
-=======
-        let key_version = self
-            .dwallet_mpc_network_keys
-            .get()
-            .ok_or(DwalletMPCError::MissingDwalletMPCDecryptionKeyShares)?
-            .key_version(DWalletMPCNetworkKeyScheme::Secp256k1)
-            .unwrap_or_default();
-        let pending_events = self.perpetual_tables.get_all_pending_events();
-        let dwallet_mpc_new_events = pending_events
-            .iter()
-            .map(|(_, event)| {
-                let session_info = session_info_from_event(
-                    event.clone(),
-                    Some(key_version),
-                    &self.packages_config,
-                )
-                .map_err(|e| DwalletMPCError::NonMPCEvent(e.to_string()))?
-                .ok_or(DwalletMPCError::NonMPCEvent(
-                    "Failed to craete session info from event".to_string(),
-                ))?;
-                Ok(DWalletMPCEvent {
-                    event: event.clone(),
-                    session_info,
-                })
-            })
-            .collect::<DwalletMPCResult<_>>()?;
-        output.set_dwallet_mpc_round_events(dwallet_mpc_new_events);
-        let pending_event_ids = pending_events.keys().cloned().collect::<Vec<_>>();
-        self.perpetual_tables
-            .remove_pending_events(&pending_event_ids)?;
-
->>>>>>> 5c1ff868
         authority_metrics
             .consensus_handler_cancelled_transactions
             .inc_by(cancelled_txns.len() as u64);
