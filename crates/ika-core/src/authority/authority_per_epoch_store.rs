// Copyright (c) Mysten Labs, Inc.
// SPDX-License-Identifier: BSD-3-Clause-Clear

use arc_swap::ArcSwapOption;
use enum_dispatch::enum_dispatch;
use futures::future::{join_all, select, Either};
use futures::FutureExt;
use ika_types::committee::Committee;
use ika_types::committee::CommitteeTrait;
use ika_types::crypto::AuthorityName;
use ika_types::digests::ChainIdentifier;
use ika_types::error::{IkaError, IkaResult};
use parking_lot::{Mutex, RwLock};
use serde::{Deserialize, Serialize};
use std::collections::{BTreeMap, BTreeSet, VecDeque};
use std::future::Future;
use std::path::{Path, PathBuf};
use std::sync::Arc;
use sui_types::base_types::ConciseableName;
use sui_types::base_types::{EpochId, ObjectID};
use tracing::{debug, info, instrument, trace, warn};
use typed_store::rocks::{default_db_options, DBBatch, DBMap, DBOptions, MetricConf};
use typed_store::rocksdb::Options;

use super::epoch_start_configuration::EpochStartConfigTrait;

use crate::authority::epoch_start_configuration::EpochStartConfiguration;
use crate::authority::{AuthorityMetrics, AuthorityState};
use crate::dwallet_checkpoints::{
    BuilderDWalletCheckpointMessage, DWalletCheckpointHeight, DWalletCheckpointServiceNotify,
    PendingDWalletCheckpoint,
};

use crate::consensus_handler::{
    ConsensusCommitInfo, SequencedConsensusTransaction, SequencedConsensusTransactionKey,
    SequencedConsensusTransactionKind, VerifiedSequencedConsensusTransaction,
};

use crate::dwallet_mpc::{
    authority_name_to_party_id_from_committee, generate_access_structure_from_committee,
};
use crate::epoch::epoch_metrics::EpochMetrics;
use crate::stake_aggregator::StakeAggregator;
use crate::system_checkpoints::{
    BuilderSystemCheckpoint, PendingSystemCheckpoint, PendingSystemCheckpointInfo,
    PendingSystemCheckpointV1, SystemCheckpointHeight, SystemCheckpointService,
    SystemCheckpointServiceNotify,
};
use group::PartyID;
use ika_protocol_config::{ProtocolConfig, ProtocolVersion};
use ika_types::digests::MessageDigest;
use ika_types::dwallet_mpc_error::DwalletMPCResult;
use ika_types::message::DWalletCheckpointMessageKind;
use ika_types::messages_consensus::Round;
use ika_types::messages_consensus::{
    AuthorityCapabilitiesV1, ConsensusTransaction, ConsensusTransactionKey,
    ConsensusTransactionKind,
};
use ika_types::messages_dwallet_checkpoint::{
    DWalletCheckpointMessage, DWalletCheckpointSequenceNumber, DWalletCheckpointSignatureMessage,
};
use ika_types::messages_dwallet_mpc::{DWalletMPCMessage, DWalletMPCOutputMessage};
use ika_types::messages_dwallet_mpc::{IkaPackagesConfig, SessionIdentifier};
use ika_types::messages_system_checkpoints::{
    SystemCheckpointMessage, SystemCheckpointMessageKind, SystemCheckpointSequenceNumber,
    SystemCheckpointSignatureMessage,
};
use ika_types::sui::epoch_start_system::{EpochStartSystem, EpochStartSystemTrait};
use mpc::WeightedThresholdAccessStructure;
use mysten_common::sync::notify_once::NotifyOnce;
use mysten_common::sync::notify_read::NotifyRead;
use mysten_metrics::monitored_scope;
use prometheus::IntCounter;
use tap::TapOptional;
use tokio::time::Instant;
use typed_store::Map;
use typed_store::{DBMapUtils, DbIterator};

/// The key where the latest consensus index is stored in the database.
// TODO: Make a single table (e.g., called `variables`) storing all our lonely variables in one place.
const LAST_CONSENSUS_STATS_ADDR: u64 = 0;
const OVERRIDE_PROTOCOL_UPGRADE_BUFFER_STAKE_INDEX: u64 = 0;
pub const EPOCH_DB_PREFIX: &str = "epoch_";

pub enum CancelConsensusCertificateReason {
    CongestionOnObjects(Vec<ObjectID>),
    DkgFailed,
}

pub enum ConsensusCertificateResult {
    /// The last checkpoint message of the epoch.
    /// After the Sui smart contract receives this message, it knows that no more system checkpoints will get created
    /// in this epoch, and it allows external calls to advance the epoch.
    ///
    /// This is a certificate result, so both the system & dwallet checkpointing mechanisms will create
    /// separate checkpoint messages, to update both the DWallet Coordinator & Ika System Sui objects.
    EndOfPublish,
    /// The consensus message was ignored (e.g. because it has already been processed).
    Ignored,
    /// An executable transaction (can be a user tx or a system tx)
    IkaTransaction(DWalletCheckpointMessageKind),
    /// An executable transaction used for large output (e.g., network DKG).
    IkaBulkTransaction(Vec<DWalletCheckpointMessageKind>),
    /// Everything else, e.g. AuthorityCapabilities, CheckpointSignatures, etc.
    ConsensusMessage,
    /// A system message in consensus was ignored (e.g. because of end of epoch).
    IgnoredSystem,

    SystemTransaction(SystemCheckpointMessageKind),
    // /// A will-be-cancelled transaction. It'll still go through execution engine (but not be executed),
    // /// unlock any owned objects, and return corresponding cancellation error according to
    // /// `CancelConsensusCertificateReason`.
    // Cancelled(
    //     (
    //         VerifiedExecutableTransaction,
    //         CancelConsensusCertificateReason,
    //     ),
    // ),
}

/// ConsensusStats is versioned because we may iterate on the struct, and it is
/// stored on disk.
#[enum_dispatch]
pub trait ConsensusStatsAPI {
    fn is_initialized(&self) -> bool;

    fn get_num_messages(&self, authority: usize) -> u64;
    fn inc_num_messages(&mut self, authority: usize) -> u64;

    fn get_num_user_transactions(&self, authority: usize) -> u64;
    fn inc_num_user_transactions(&mut self, authority: usize) -> u64;
}

#[derive(Serialize, Deserialize, Clone, Debug, PartialEq, Eq)]
#[enum_dispatch(ConsensusStatsAPI)]
pub enum ConsensusStats {
    V1(ConsensusStatsV1),
}

impl ConsensusStats {
    pub fn new(size: usize) -> Self {
        Self::V1(ConsensusStatsV1 {
            num_messages: vec![0; size],
            num_user_transactions: vec![0; size],
        })
    }
}

impl Default for ConsensusStats {
    fn default() -> Self {
        Self::new(0)
    }
}

#[derive(Serialize, Deserialize, Clone, Debug, PartialEq, Eq)]
pub struct ConsensusStatsV1 {
    pub num_messages: Vec<u64>,
    pub num_user_transactions: Vec<u64>,
}

impl ConsensusStatsAPI for ConsensusStatsV1 {
    fn is_initialized(&self) -> bool {
        !self.num_messages.is_empty()
    }

    fn get_num_messages(&self, authority: usize) -> u64 {
        self.num_messages[authority]
    }

    fn inc_num_messages(&mut self, authority: usize) -> u64 {
        self.num_messages[authority] += 1;
        self.num_messages[authority]
    }

    fn get_num_user_transactions(&self, authority: usize) -> u64 {
        self.num_user_transactions[authority]
    }

    fn inc_num_user_transactions(&mut self, authority: usize) -> u64 {
        self.num_user_transactions[authority] += 1;
        self.num_user_transactions[authority]
    }
}

#[derive(Serialize, Deserialize, Clone, Debug, Default, PartialEq, Eq, Copy)]
pub struct ExecutionIndices {
    /// The round number of the last committed leader.
    pub last_committed_round: u64,
    /// The index of the last sub-DAG that was executed (either fully or partially).
    pub sub_dag_index: u64,
    /// The index of the last transaction was executed (used for crash-recovery).
    pub transaction_index: u64,
}

impl Ord for ExecutionIndices {
    fn cmp(&self, other: &Self) -> std::cmp::Ordering {
        (
            self.last_committed_round,
            self.sub_dag_index,
            self.transaction_index,
        )
            .cmp(&(
                other.last_committed_round,
                other.sub_dag_index,
                other.transaction_index,
            ))
    }
}

impl PartialOrd for ExecutionIndices {
    fn partial_cmp(&self, other: &Self) -> Option<std::cmp::Ordering> {
        Some(self.cmp(other))
    }
}

#[derive(Serialize, Deserialize, Clone, Debug, Default, PartialEq, Eq)]
pub struct ExecutionIndicesWithStats {
    pub index: ExecutionIndices,
    // Hash is always 0 and kept for compatibility only.
    pub hash: u64,
    pub stats: ConsensusStats,
}

pub struct AuthorityPerEpochStore {
    /// The name of this authority.
    pub(crate) name: AuthorityName,

    /// Committee of validators for the current epoch.
    committee: Arc<Committee>,

    /// Holds the underlying per-epoch typed store tables.
    /// This is an ArcSwapOption because it needs to be used concurrently,
    /// and it needs to be cleared at the end of the epoch.
    tables: ArcSwapOption<AuthorityEpochTables>,

    protocol_config: ProtocolConfig,

    // needed for re-opening epoch db.
    parent_path: PathBuf,
    db_options: Option<Options>,

    consensus_notify_read: NotifyRead<SequencedConsensusTransactionKey, ()>,

    /// This is used to notify all epoch specific tasks that epoch has ended.
    epoch_alive_notify: NotifyOnce,

    /// Used to notify all epoch specific tasks that user certs are closed.
    user_certs_closed_notify: NotifyOnce,

    /// This lock acts as a barrier for tasks that should not be executed in parallel with reconfiguration
    /// See comments in AuthorityPerEpochStore::epoch_terminated() on how this is used
    /// Crash recovery note: we write next epoch in the database first, and then use this lock to
    /// wait for in-memory tasks for the epoch to finish. If node crashes at this stage validator
    /// will start with the new epoch(and will open instance of per-epoch store for a new epoch).
    epoch_alive: tokio::sync::RwLock<bool>,

    /// The moment when the current epoch started locally on this validator. Note that this
    /// value could be skewed if the node crashed and restarted in the middle of the epoch. That's
    /// ok because this is used for metric purposes and we could tolerate some skews occasionally.
    pub(crate) epoch_open_time: Instant,

    /// The moment when epoch is closed. We don't care much about crash recovery because it's
    /// a metric that doesn't have to be available for each epoch, and it's only used during
    /// the last few seconds of an epoch.
    epoch_close_time: RwLock<Option<Instant>>,
    pub(crate) metrics: Arc<EpochMetrics>,
    epoch_start_configuration: Arc<EpochStartConfiguration>,

    /// Chain identifier
    chain_identifier: ChainIdentifier,

    pub(crate) packages_config: IkaPackagesConfig,
    reconfig_state: RwLock<ReconfigState>,
    end_of_publish: Mutex<StakeAggregator<(), true>>,
}

/// The reconfiguration state of the authority.
#[derive(Clone, Debug, Serialize, Deserialize)]
pub struct ReconfigState {
    status: ReconfigCertStatus,
}

/// The possible reconfiguration states of the authority.
#[derive(Clone, Debug, Serialize, Deserialize)]
pub enum ReconfigCertStatus {
    AcceptAllCerts,
    RejectAllTx,
}

/// AuthorityEpochTables contains tables that contain data that is only valid within an epoch.
#[derive(DBMapUtils)]
pub struct AuthorityEpochTables {
    /// Track which transactions have been processed in handle_consensus_transaction. We must be
    /// sure to advance next_shared_object_versions exactly once for each transaction we receive from
    /// consensus. But, we may also be processing transactions from checkpoints, so we need to
    /// track this state separately.
    ///
    /// Entries in this table can be garbage collected whenever we can prove that we won't receive
    /// another handle_consensus_transaction call for the given digest. This probably means at
    /// epoch change.
    consensus_message_processed: DBMap<SequencedConsensusTransactionKey, bool>,

    /// Map stores pending transactions that this authority submitted to consensus
    #[default_options_override_fn = "pending_consensus_transactions_table_default_config"]
    pending_consensus_transactions: DBMap<ConsensusTransactionKey, ConsensusTransaction>,

    /// The following table is used to store a single value (the corresponding key is a constant). The value
    /// represents the index of the latest consensus message this authority processed, running hash of
    /// transactions, and accumulated stats of consensus output.
    /// This field is written by a single process (consensus handler).
    last_consensus_stats: DBMap<u64, ExecutionIndicesWithStats>,

    /// This table has information for the checkpoints for which we constructed all the data
    /// from consensus, but not yet constructed actual checkpoint.
    ///
    /// Key in this table is the consensus commit height and not a checkpoint sequence number.
    ///
    /// Non-empty list of transactions here might result in empty list when we are forming checkpoint.
    /// Because we don't want to create checkpoints with empty content(see CheckpointBuilder::write_checkpoint),
    /// the sequence number of checkpoint does not match height here.
    #[default_options_override_fn = "pending_checkpoints_table_default_config"]
    pending_dwallet_checkpoints: DBMap<DWalletCheckpointHeight, PendingDWalletCheckpoint>,

    verified_dwallet_checkpoint_messages:
        DBMap<DWalletCheckpointHeight, Vec<DWalletCheckpointMessageKind>>,

    /// Stores pending signatures
    /// The key in this table is checkpoint sequence number and an arbitrary integer
    pub(crate) pending_dwallet_checkpoint_signatures:
        DBMap<(DWalletCheckpointSequenceNumber, u64), DWalletCheckpointSignatureMessage>,

    /// Maps sequence number to checkpoint summary, used by CheckpointBuilder to build checkpoint within epoch
    pub(crate) builder_dwallet_checkpoint_message_v1:
        DBMap<DWalletCheckpointSequenceNumber, BuilderDWalletCheckpointMessage>,

    #[default_options_override_fn = "pending_checkpoints_table_default_config"]
    pending_system_checkpoints: DBMap<SystemCheckpointHeight, PendingSystemCheckpoint>,

    /// Stores pending signatures
    /// The key in this table is ika system checkpoint sequence number and an arbitrary integer
    pub(crate) pending_system_checkpoint_signatures:
        DBMap<(DWalletCheckpointSequenceNumber, u64), SystemCheckpointSignatureMessage>,

    /// Maps sequence number to ika system checkpoint summary, used by SystemCheckpointBuilder to build checkpoint within epoch
    builder_system_checkpoint_v1: DBMap<DWalletCheckpointSequenceNumber, BuilderSystemCheckpoint>,

    /// Record of the capabilities advertised by each authority.
    authority_capabilities_v1: DBMap<AuthorityName, AuthorityCapabilitiesV1>,

    /// Validators that sent a EndOfPublish message in this epoch.
    end_of_publish: DBMap<AuthorityName, ()>,

    /// Record the every protocol config version sent to the authority at the current epoch.
    /// This is used to check if the authority has already sent the protocol config version,
    /// so it not to be sent again.
    protocol_config_version_sent: DBMap<ProtocolVersion, ()>,

    /// Contains a single key, which overrides the value of
    /// ProtocolConfig::buffer_stake_for_protocol_upgrade_bps
    override_protocol_upgrade_buffer_stake: DBMap<u64, u64>,

    /// Holds all the DWallet MPC related messages that have been
    /// received since the beginning of the epoch.
    /// The key is the consensus round number,
    /// the value is the dWallet-mpc messages that have been received in that
    /// round.
<<<<<<< HEAD
    pub(crate) dwallet_mpc_messages: DBMap<u64, Vec<DWalletMPCDBMessage>>,
    // Consensus round -> Message.
    pub(crate) dwallet_mpc_outputs: DBMap<u64, Vec<DWalletMPCOutputMessage>>,
    // TODO (#538): change type to the inner, basic type instead of using Sui's wrapper
    // pub struct SessionID([u8; AccountAddress::LENGTH]);
    pub(crate) dwallet_mpc_completed_sessions: DBMap<u64, Vec<SessionIdentifier>>,
}

// todo(zeev): why is it not used?
#[allow(dead_code)]
fn signed_transactions_table_default_config() -> DBOptions {
    default_db_options()
        .optimize_for_write_throughput()
        .optimize_for_large_values_no_scan(1 << 10)
}

fn pending_execution_table_default_config() -> DBOptions {
    default_db_options()
        .optimize_for_write_throughput()
        .optimize_for_large_values_no_scan(1 << 10)
=======
    dwallet_mpc_messages: DBMap<Round, Vec<DWalletMPCMessage>>,
    dwallet_mpc_outputs: DBMap<Round, Vec<DWalletMPCOutputMessage>>,
    dwallet_mpc_completed_sessions: DBMap<Round, Vec<SessionIdentifier>>,
>>>>>>> 5e091073
}

fn pending_consensus_transactions_table_default_config() -> DBOptions {
    default_db_options()
        .optimize_for_write_throughput()
        .optimize_for_large_values_no_scan(1 << 10)
}

fn pending_checkpoints_table_default_config() -> DBOptions {
    default_db_options()
        .optimize_for_write_throughput()
        .optimize_for_large_values_no_scan(1 << 10)
}

impl AuthorityEpochTables {
    pub fn open(epoch: EpochId, parent_path: &Path, db_options: Option<Options>) -> Self {
        Self::open_tables_read_write(
            Self::path(epoch, parent_path),
            MetricConf::new("epoch"),
            db_options,
            None,
        )
    }

    pub fn open_readonly(epoch: EpochId, parent_path: &Path) -> AuthorityEpochTablesReadOnly {
        Self::get_read_only_handle(
            Self::path(epoch, parent_path),
            None,
            None,
            MetricConf::new("epoch_readonly"),
        )
    }

    pub fn path(epoch: EpochId, parent_path: &Path) -> PathBuf {
        parent_path.join(format!("{}{}", EPOCH_DB_PREFIX, epoch))
    }

    pub fn get_all_pending_consensus_transactions(&self) -> IkaResult<Vec<ConsensusTransaction>> {
        Ok(self
            .pending_consensus_transactions
            .safe_iter()
            .map(|item| item.map(|(_k, v)| v))
            .collect::<Result<Vec<_>, _>>()?)
    }

    pub fn get_last_consensus_index(&self) -> IkaResult<Option<ExecutionIndices>> {
        Ok(self
            .last_consensus_stats
            .get(&LAST_CONSENSUS_STATS_ADDR)?
            .map(|s| s.index))
    }

    pub fn get_last_consensus_stats(&self) -> IkaResult<Option<ExecutionIndicesWithStats>> {
        Ok(self.last_consensus_stats.get(&LAST_CONSENSUS_STATS_ADDR)?)
    }

    pub fn get_dwallet_mpc_completed_sessions_iter(
        &self,
    ) -> DbIterator<(Round, Vec<SessionIdentifier>)> {
        self.dwallet_mpc_completed_sessions.safe_iter()
    }

<<<<<<< HEAD
    pub fn get_all_dwallet_mpc_outputs(
        &self,
    ) -> IkaResult<Vec<(u64, Vec<DWalletMPCOutputMessage>)>> {
        Ok(self
            .dwallet_mpc_outputs
            .safe_iter()
            .collect::<Result<Vec<_>, _>>()?)
=======
    pub fn get_dwallet_mpc_messages_iter(
        &self,
        next_consensus_round: Round,
    ) -> DbIterator<(Round, Vec<DWalletMPCMessage>)> {
        self.dwallet_mpc_messages
            .safe_iter_with_bounds(Some(next_consensus_round), None)
    }

    pub fn get_dwallet_mpc_outputs_iter(
        &self,
        next_consensus_round: Round,
    ) -> DbIterator<(Round, Vec<DWalletMPCOutputMessage>)> {
        self.dwallet_mpc_outputs
            .safe_iter_with_bounds(Some(next_consensus_round), None)
    }

    pub fn get_verified_dwallet_checkpoint_messages_iter(
        &self,
        next_consensus_round: Round,
    ) -> DbIterator<(Round, Vec<DWalletCheckpointMessageKind>)> {
        self.verified_dwallet_checkpoint_messages
            .safe_iter_with_bounds(Some(next_consensus_round), None)
>>>>>>> 5e091073
    }
}

impl AuthorityPerEpochStore {
<<<<<<< HEAD
    #[instrument(name = "AuthorityPerEpochStore::new", level = "error", skip_all, fields(epoch = committee.epoch
    ))]
=======
    fn should_accept_tx(&self) -> bool {
        let reconfig_state = self.reconfig_state.read();
        !matches!(&reconfig_state.status, &ReconfigCertStatus::RejectAllTx)
    }

    #[instrument(name = "AuthorityPerEpochStore::new", level = "error", skip_all, fields(epoch = committee.epoch))]
>>>>>>> 5e091073
    pub fn new(
        name: AuthorityName,
        committee: Arc<Committee>,
        parent_path: &Path,
        db_options: Option<Options>,
        metrics: Arc<EpochMetrics>,
        epoch_start_configuration: EpochStartConfiguration,
        chain_identifier: ChainIdentifier,
        packages_config: IkaPackagesConfig,
    ) -> IkaResult<Arc<Self>> {
        let current_time = Instant::now();
        let epoch_id = committee.epoch;

        let tables = AuthorityEpochTables::open(epoch_id, parent_path, db_options.clone());

        let epoch_alive_notify = NotifyOnce::new();
        assert_eq!(
            epoch_start_configuration.epoch_start_state().epoch(),
            epoch_id
        );
        let epoch_start_configuration = Arc::new(epoch_start_configuration);
        metrics.current_epoch.set(epoch_id as i64);
        metrics
            .current_voting_right
            .set(committee.weight(&name) as i64);
        let protocol_version = epoch_start_configuration
            .epoch_start_state()
            .protocol_version();
        let protocol_config =
            ProtocolConfig::get_for_version(protocol_version, chain_identifier.chain());
        let end_of_publish =
            StakeAggregator::from_iter(committee.clone(), tables.end_of_publish.safe_iter())?;
        let s = Arc::new(Self {
            name,
            committee: committee.clone(),
            protocol_config,
            tables: ArcSwapOption::new(Some(Arc::new(tables))),
            parent_path: parent_path.to_path_buf(),
            db_options,
            epoch_alive_notify,
            user_certs_closed_notify: NotifyOnce::new(),
            epoch_alive: tokio::sync::RwLock::new(true),
            consensus_notify_read: NotifyRead::new(),
            epoch_open_time: current_time,
            epoch_close_time: Default::default(),
            metrics,
            epoch_start_configuration,
            chain_identifier,
            packages_config,
            reconfig_state: RwLock::new(ReconfigState {
                status: ReconfigCertStatus::AcceptAllCerts,
            }),
            end_of_publish: Mutex::new(end_of_publish),
        });

        s.update_buffer_stake_metric();
        Ok(s)
    }

    /// Convert a given authority name (address) to it's corresponding [`PartyID`].
    /// The [`PartyID`] is the index of the authority in the committee.
    pub fn authority_name_to_party_id(
        &self,
        authority_name: &AuthorityName,
    ) -> DwalletMPCResult<PartyID> {
        authority_name_to_party_id_from_committee(self.committee().as_ref(), authority_name)
    }

<<<<<<< HEAD
    pub(crate) fn get_validators_class_groups_public_keys_and_proofs(
        &self,
    ) -> IkaResult<HashMap<PartyID, ClassGroupsEncryptionKeyAndProof>> {
        let mut validators_class_groups_public_keys_and_proofs = HashMap::new();
        for (name, _) in self.committee().voting_rights.iter() {
            let party_id = self.authority_name_to_party_id(name)?;
            let public_key =
                bcs::from_bytes(self.committee().class_groups_public_key_and_proof(name)?)
                    .map_err(DwalletMPCError::BcsError)?;
            validators_class_groups_public_keys_and_proofs.insert(party_id, public_key);
        }
        Ok(validators_class_groups_public_keys_and_proofs)
    }

    /// Loads the DWallet MPC completed sessions from the given mystecity round.
    pub(crate) async fn load_dwallet_mpc_completed_sessions_from_round(
        &self,
        round: Round,
    ) -> IkaResult<Vec<(u64, Vec<SessionIdentifier>)>> {
        Ok(self
            .tables()?
            .dwallet_mpc_completed_sessions
            .safe_iter_with_bounds(Some(round), None)
            .collect::<Result<Vec<_>, _>>()?)
    }

    /// A function to initiate the [`DWalletMPCOutputsVerifier`] when a new epoch starts.
    /// This outputs verifier handles storing all the outputs of dWallet MPC session,
    /// and writes them to the chain once all the outputs are ready and verified.
    pub fn set_dwallet_mpc_outputs_verifier(
        &self,
        verifier: DWalletMPCOutputsVerifier,
    ) -> IkaResult<()> {
        if self
            .dwallet_mpc_outputs_verifier
            .set(tokio::sync::RwLock::new(verifier))
            .is_err()
        {
            error!(
                "AuthorityPerEpochStore: `set_dwallet_mpc_outputs_verifier` called more than once; this should never happen"
            );
        }
        Ok(())
    }

=======
>>>>>>> 5e091073
    pub fn get_weighted_threshold_access_structure(
        &self,
    ) -> DwalletMPCResult<WeightedThresholdAccessStructure> {
        generate_access_structure_from_committee(self.committee().as_ref())
    }

    pub fn tables(&self) -> IkaResult<Arc<AuthorityEpochTables>> {
        match self.tables.load_full() {
            Some(tables) => Ok(tables),
            None => Err(IkaError::EpochEnded(self.epoch())),
        }
    }

    // Ideally the epoch tables handle should have the same lifetime as the outer AuthorityPerEpochStore,
    // and this function should be unnecessary. But unfortunately, Arc<AuthorityPerEpochStore> outlives the
    // epoch significantly right now, so we need to manually release the tables to release its memory usage.
    pub fn release_db_handles(&self) {
        // When the logic to release DB handles becomes obsolete, it may still be useful
        // to make sure AuthorityEpochTables is not used after the next epoch starts.
        self.tables.store(None);
    }

    pub fn get_parent_path(&self) -> PathBuf {
        self.parent_path.clone()
    }

    /// Returns `&Arc<EpochStartConfiguration>`
    /// User can treat this `Arc` as `&EpochStartConfiguration`, or clone the Arc to pass as owned object
    pub fn epoch_start_config(&self) -> &Arc<EpochStartConfiguration> {
        &self.epoch_start_configuration
    }

    pub fn epoch_start_state(&self) -> &EpochStartSystem {
        self.epoch_start_configuration.epoch_start_state()
    }

    pub fn get_chain_identifier(&self) -> ChainIdentifier {
        self.chain_identifier
    }

    pub fn new_at_next_epoch(
        &self,
        name: AuthorityName,
        new_committee: Committee,
        epoch_start_configuration: EpochStartConfiguration,
        chain_identifier: ChainIdentifier,
    ) -> IkaResult<Arc<Self>> {
        assert_eq!(self.epoch() + 1, new_committee.epoch);
        self.record_reconfig_halt_duration_metric();
        self.record_epoch_total_duration_metric();
        Self::new(
            name,
            Arc::new(new_committee),
            &self.parent_path,
            self.db_options.clone(),
            self.metrics.clone(),
            epoch_start_configuration,
            chain_identifier,
            self.packages_config.clone(),
        )
    }

    pub fn new_at_next_epoch_for_testing(&self) -> IkaResult<Arc<Self>> {
        let next_epoch = self.epoch() + 1;
        let next_committee = Committee::new(
            next_epoch,
            self.committee.voting_rights.to_vec(),
            self.committee.class_groups_public_keys_and_proofs.clone(),
            self.committee.quorum_threshold,
            self.committee.validity_threshold,
        );
        self.new_at_next_epoch(
            self.name,
            next_committee,
            self.epoch_start_configuration
                .new_at_next_epoch_for_testing(),
            self.chain_identifier,
        )
    }

    pub fn committee(&self) -> &Arc<Committee> {
        &self.committee
    }

    pub fn protocol_config(&self) -> &ProtocolConfig {
        &self.protocol_config
    }

    pub fn epoch(&self) -> EpochId {
        self.committee.epoch
    }

    pub fn protocol_version(&self) -> ProtocolVersion {
        self.epoch_start_state().protocol_version()
    }

    pub fn get_last_consensus_stats(&self) -> IkaResult<ExecutionIndicesWithStats> {
        match self.tables()?.get_last_consensus_stats()? {
            Some(stats) => Ok(stats),
            None => {
                let indices = self
                    .tables()?
                    .get_last_consensus_index()
                    .map(|x| x.unwrap_or_default())?;
                Ok(ExecutionIndicesWithStats {
                    index: indices,
                    hash: 0, // unused
                    stats: ConsensusStats::default(),
                })
            }
        }
    }

    pub fn get_all_pending_consensus_transactions(&self) -> Vec<ConsensusTransaction> {
        // The except() here is on purpose, because the epoch can't run without it.
        self.tables()
            .expect("recovery should not cross epoch boundary")
            .get_all_pending_consensus_transactions()
            .expect("failed to get pending consensus transactions")
    }

    /// Returns true if all messages with the given keys were processed by consensus.
    pub fn all_external_consensus_messages_processed(
        &self,
        keys: impl Iterator<Item = ConsensusTransactionKey>,
    ) -> IkaResult<bool> {
        let keys = keys.map(SequencedConsensusTransactionKey::External);
        Ok(self
            .check_consensus_messages_processed(keys)?
            .into_iter()
            .all(|processed| processed))
    }

    pub fn is_consensus_message_processed(
        &self,
        key: &SequencedConsensusTransactionKey,
    ) -> IkaResult<bool> {
        Ok(self
            .tables()?
            .consensus_message_processed
            .contains_key(key)?)
    }

    pub fn check_consensus_messages_processed(
        &self,
        keys: impl Iterator<Item = SequencedConsensusTransactionKey>,
    ) -> IkaResult<Vec<bool>> {
        Ok(self
            .tables()?
            .consensus_message_processed
            .multi_contains_keys(keys)?)
    }

    pub async fn consensus_messages_processed_notify(
        &self,
        keys: Vec<SequencedConsensusTransactionKey>,
    ) -> Result<(), IkaError> {
        let registrations = self.consensus_notify_read.register_all(&keys);

        let unprocessed_keys_registrations = registrations
            .into_iter()
            .zip(self.check_consensus_messages_processed(keys.into_iter())?)
            .filter(|(_, processed)| !processed)
            .map(|(registration, _)| registration);

        join_all(unprocessed_keys_registrations).await;
        Ok(())
    }

    pub fn clear_override_protocol_upgrade_buffer_stake(&self) -> IkaResult {
        warn!(
            epoch = ?self.epoch(),
            "clearing buffer_stake_for_protocol_upgrade_bps override"
        );
        self.tables()?
            .override_protocol_upgrade_buffer_stake
            .remove(&OVERRIDE_PROTOCOL_UPGRADE_BUFFER_STAKE_INDEX)?;
        self.update_buffer_stake_metric();
        Ok(())
    }

    pub fn set_override_protocol_upgrade_buffer_stake(&self, new_stake_bps: u64) -> IkaResult {
        warn!(
            ?new_stake_bps,
            epoch = ?self.epoch(),
            "storing buffer_stake_for_protocol_upgrade_bps override"
        );
        self.tables()?
            .override_protocol_upgrade_buffer_stake
            .insert(
                &OVERRIDE_PROTOCOL_UPGRADE_BUFFER_STAKE_INDEX,
                &new_stake_bps,
            )?;
        self.update_buffer_stake_metric();
        Ok(())
    }

    fn update_buffer_stake_metric(&self) {
        self.metrics
            .effective_buffer_stake
            .set(self.get_effective_buffer_stake_bps() as i64);
    }

    pub fn get_effective_buffer_stake_bps(&self) -> u64 {
        self.tables()
            .expect("epoch initialization should have finished")
            .override_protocol_upgrade_buffer_stake
            .get(&OVERRIDE_PROTOCOL_UPGRADE_BUFFER_STAKE_INDEX)
            .expect("force_protocol_upgrade read cannot fail")
            .tap_some(|b| warn!("using overridden buffer stake value of {}", b))
            .unwrap_or_else(|| {
                self.protocol_config()
                    .buffer_stake_for_protocol_upgrade_bps()
            })
    }

    /// Record most recently advertised capabilities of all authorities
    pub fn record_capabilities_v1(&self, capabilities: &AuthorityCapabilitiesV1) -> IkaResult {
        info!("received capabilities v1 {:?}", capabilities);
        let authority = &capabilities.authority;
        let tables = self.tables()?;

        // Read-compare-write pattern assumes we are only called from the consensus handler task.
        if let Some(cap) = tables.authority_capabilities_v1.get(authority)? {
            if cap.generation >= capabilities.generation {
                debug!(
                    "ignoring new capabilities {:?} in favor of previous capabilities {:?}",
                    capabilities, cap
                );
                return Ok(());
            }
        }
        tables
            .authority_capabilities_v1
            .insert(authority, capabilities)?;
        Ok(())
    }

    pub fn get_capabilities_v1(&self) -> IkaResult<Vec<AuthorityCapabilitiesV1>> {
        Ok(self
            .tables()?
            .authority_capabilities_v1
            .safe_iter()
            .map(|item| item.map(|(_, v)| v))
            .collect::<Result<Vec<_>, _>>()?)
    }

    pub fn insert_dwallet_mpc_completed_sessions(
        &self,
        round: &Round,
        session_identifiers: &Vec<SessionIdentifier>,
    ) -> IkaResult {
        self.tables()?
            .dwallet_mpc_completed_sessions
            .insert(round, session_identifiers)?;
        Ok(())
    }

    pub fn record_end_of_publish_vote(&self, origin_authority: &AuthorityName) -> IkaResult {
        self.tables()?
            .end_of_publish
            .insert(origin_authority, &())?;
        Ok(())
    }

    pub fn record_protocol_config_version_sent(
        &self,
        protocol_version: ProtocolVersion,
    ) -> IkaResult {
        self.tables()?
            .protocol_config_version_sent
            .insert(&protocol_version, &())?;
        Ok(())
    }

    pub fn last_protocol_config_version_sent(&self) -> IkaResult<Option<ProtocolVersion>> {
        Ok(self
            .tables()?
            .protocol_config_version_sent
            .reversed_safe_iter_with_bounds(None, None)?
            .next()
            .transpose()?
            .map(|(s, _)| s))
    }

    pub async fn user_certs_closed_notify(&self) {
        self.user_certs_closed_notify.wait().await
    }

    /// Notify epoch is terminated, can only be called once on epoch store
    pub async fn epoch_terminated(&self) {
        // Notify interested tasks that epoch has ended
        self.epoch_alive_notify
            .notify()
            .expect("epoch_terminated called twice on same epoch store");
        // This `write` acts as a barrier - it waits for futures executing in
        // `within_alive_epoch` to terminate before we can continue here
        debug!("Epoch terminated - waiting for pending tasks to complete");
        *self.epoch_alive.write().await = false;
        debug!("All pending epoch tasks completed");
    }

    /// Waits for the notification about epoch termination
    pub async fn wait_epoch_terminated(&self) {
        self.epoch_alive_notify.wait().await
    }

    /// This function executes given future until epoch_terminated is called
    /// If future finishes before epoch_terminated is called, future result is returned
    /// If epoch_terminated is called before future is resolved, error is returned
    ///
    /// In addition to the early termination guarantee, this function also prevents epoch_terminated()
    /// if future is being executed.
    #[allow(clippy::result_unit_err)]
    pub async fn within_alive_epoch<F: Future + Send>(&self, f: F) -> Result<F::Output, ()> {
        // This guard is kept in the future until it resolves, preventing `epoch_terminated` to
        // acquire a write lock
        let guard = self.epoch_alive.read().await;
        if !*guard {
            return Err(());
        }
        let terminated = self.wait_epoch_terminated().boxed();
        let f = f.boxed();
        match select(terminated, f).await {
            Either::Left((_, _f)) => Err(()),
            Either::Right((result, _)) => Ok(result),
        }
    }

    /// Verifies transaction signatures and other data
    /// Important: This function can potentially be called in parallel and you can not rely on order of transactions to perform verification
    /// If this function return an error, transaction is skipped and is not passed to handle_consensus_transaction
    /// This function returns unit error and is responsible for emitting log messages for internal errors
    fn verify_consensus_transaction(
        &self,
        transaction: SequencedConsensusTransaction,
        skipped_consensus_txns: &IntCounter,
    ) -> Option<VerifiedSequencedConsensusTransaction> {
        let _scope = monitored_scope("VerifyConsensusTransaction");
        if self
            .is_consensus_message_processed(&transaction.transaction.key())
            .expect("Storage error")
        {
            debug!(
                consensus_index=?transaction.consensus_index.transaction_index,
                tracking_id=?transaction.transaction.get_tracking_id(),
                "handle_consensus_transaction UserTransaction [skip]",
            );
            skipped_consensus_txns.inc();
            return None;
        }
        // Signatures are verified as part of the consensus payload verification in IkaTxValidator
        match &transaction.transaction {
            SequencedConsensusTransactionKind::External(ConsensusTransaction {
                kind: ConsensusTransactionKind::DWalletMPCOutput(authority, _, _),
                ..
            }) => {
                // When sending an MPC output, the validator also includes its public key.
                // Here, we verify that the public key used to sign this transaction matches
                // the provided public key.
                // This public key is later used to identify the authority that sent the MPC message.
                if transaction.sender_authority() != *authority {
                    warn!(
                        "DWalletMPCOutput authority {} does not match its author from consensus {}",
                        authority, transaction.certificate_author_index
                    );
                    return None;
                }
            }
            SequencedConsensusTransactionKind::External(ConsensusTransaction {
                kind: ConsensusTransactionKind::DWalletMPCMessage(message),
                ..
            }) => {
                // When sending an MPC message, the validator also includes its public key.
                // Here, we verify that the public key used to sign this transaction matches
                // the provided public key.
                // This public key is later used
                // to identify the authority that sent the MPC message.
                if transaction.sender_authority() != message.authority {
                    warn!(
                        "DWalletMPCMessage authority {} does not match its author from consensus {}",
                        message.authority, transaction.certificate_author_index
                    );
                    return None;
                }
            }
            SequencedConsensusTransactionKind::External(ConsensusTransaction {
                kind: ConsensusTransactionKind::DWalletCheckpointSignature(data),
                ..
            }) => {
                if transaction.sender_authority() != data.checkpoint_message.auth_sig().authority {
                    warn!(
                        "CheckpointSignature authority {} does not match its author from consensus {}",
                        data.checkpoint_message.auth_sig().authority,
                        transaction.certificate_author_index
                    );
                    return None;
                }
            }
            SequencedConsensusTransactionKind::External(ConsensusTransaction {
                kind:
                    ConsensusTransactionKind::CapabilityNotificationV1(AuthorityCapabilitiesV1 {
                        authority,
                        ..
                    }),
                ..
            }) => {
                if transaction.sender_authority() != *authority {
                    warn!(
                        "CapabilityNotification authority {} does not match its author from consensus {}",
                        authority, transaction.certificate_author_index
                    );
                    return None;
                }
            }
            SequencedConsensusTransactionKind::External(ConsensusTransaction {
                kind: ConsensusTransactionKind::SystemCheckpointSignature(data),
                ..
            }) => {
                if transaction.sender_authority() != data.checkpoint_message.auth_sig().authority {
                    warn!(
                        "SystemCheckpoint authority {} does not match its author from consensus {}",
                        data.checkpoint_message.auth_sig().authority,
                        transaction.certificate_author_index
                    );
                    return None;
                }
            }
            SequencedConsensusTransactionKind::System(_) => {}
            SequencedConsensusTransactionKind::External(ConsensusTransaction {
                kind: ConsensusTransactionKind::EndOfPublish(authority),
                ..
            }) => {
                if &transaction.sender_authority() != authority {
                    warn!(
                        "EndOfPublish authority {} does not match its author from consensus {}",
                        authority, transaction.certificate_author_index
                    );
                    return None;
                }
            }
        }
        Some(VerifiedSequencedConsensusTransaction(transaction))
    }

    fn db_batch(&self) -> IkaResult<DBBatch> {
        Ok(self.tables()?.last_consensus_stats.batch())
    }

    #[cfg(test)]
    pub fn db_batch_for_test(&self) -> DBBatch {
        self.db_batch()
            .expect("test should not be write past end of epoch")
    }

    #[instrument(level = "debug", skip_all)]
    pub(crate) async fn process_consensus_transactions_and_commit_boundary<
        'a,
        C: DWalletCheckpointServiceNotify,
    >(
        &self,
        transactions: Vec<SequencedConsensusTransaction>,
        consensus_stats: &ExecutionIndicesWithStats,
        checkpoint_service: &Arc<C>,
        system_checkpoint_service: &Arc<SystemCheckpointService>,
        consensus_commit_info: &ConsensusCommitInfo,
        authority_metrics: &Arc<AuthorityMetrics>,
    ) -> IkaResult<(
        Vec<DWalletCheckpointMessageKind>,
        Vec<SystemCheckpointMessageKind>,
    )> {
        // Split transactions into different types for processing.
        let verified_transactions: Vec<_> = transactions
            .into_iter()
            .filter_map(|transaction| {
                self.verify_consensus_transaction(
                    transaction,
                    &authority_metrics.skipped_consensus_txns,
                )
            })
            .collect();
        let mut system_transactions = Vec::with_capacity(verified_transactions.len());
        let mut current_commit_sequenced_consensus_transactions =
            Vec::with_capacity(verified_transactions.len());

        for tx in verified_transactions {
            if tx.0.is_system() {
                system_transactions.push(tx);
            } else {
                current_commit_sequenced_consensus_transactions.push(tx);
            }
        }

        let mut output = ConsensusCommitOutput::new(consensus_commit_info.round);

        // Sequenced_transactions stores all transactions that will be sent to
        // process_consensus_transactions.
        let mut sequenced_transactions: Vec<VerifiedSequencedConsensusTransaction> =
            Vec::with_capacity(current_commit_sequenced_consensus_transactions.len());

        sequenced_transactions.extend(current_commit_sequenced_consensus_transactions);

        let consensus_transactions: Vec<_> = system_transactions
            .into_iter()
            .chain(sequenced_transactions)
            .collect();

        let (
            verified_dwallet_checkpoint_messages,
            verified_system_checkpoint_messages,
            notifications,
        ) = self
            .process_consensus_transactions(
                &mut output,
                &consensus_transactions,
                checkpoint_service,
                system_checkpoint_service,
                consensus_commit_info,
                //&mut roots,
                authority_metrics,
            )
            .await?;
        //self.finish_consensus_certificate_process_with_batch(&mut output, &verified_transactions)?;
        output.record_verified_dwallet_checkpoint_messages(
            verified_dwallet_checkpoint_messages.clone(),
        );
        output.record_consensus_commit_stats(consensus_stats.clone());
        // Create pending checkpoints if we are still accepting tx.
        let should_accept_tx = self.should_accept_tx();
        let final_round = verified_system_checkpoint_messages
            .iter()
            .last()
            .is_some_and(|msg| matches!(msg, SystemCheckpointMessageKind::EndOfPublish));
        let make_checkpoint = should_accept_tx || final_round;
        if make_checkpoint {
            let checkpoint_height = consensus_commit_info.round;

            let pending_system_checkpoint =
                PendingSystemCheckpoint::V1(PendingSystemCheckpointV1 {
                    messages: verified_system_checkpoint_messages.clone(),
                    details: PendingSystemCheckpointInfo { checkpoint_height },
                });
            self.write_pending_system_checkpoint(&mut output, &pending_system_checkpoint)?;
        }
        verified_system_checkpoint_messages.iter().for_each(
            |system_checkpoint_kind| match system_checkpoint_kind {
                SystemCheckpointMessageKind::SetNextConfigVersion(version) => {
                    if let Ok(tables) = self.tables() {
                        if let Err(e) = tables.protocol_config_version_sent.insert(version, &()) {
                            warn!(
                                ?e,
                                "Failed to insert the next protocol config version into the table"
                            );
                        }
                    } else {
                        warn!("Failed to insert params message digest into the table");
                    }
                }
                SystemCheckpointMessageKind::EndOfPublish => {}
                // For now, we only handle NextConfigVersion. Other variants are ignored.
                SystemCheckpointMessageKind::SetEpochDurationMs(_)
                | SystemCheckpointMessageKind::SetStakeSubsidyStartEpoch(_)
                | SystemCheckpointMessageKind::SetStakeSubsidyRate(_)
                | SystemCheckpointMessageKind::SetStakeSubsidyPeriodLength(_)
                | SystemCheckpointMessageKind::SetMinValidatorCount(_)
                | SystemCheckpointMessageKind::SetMaxValidatorCount(_)
                | SystemCheckpointMessageKind::SetMinValidatorJoiningStake(_)
                | SystemCheckpointMessageKind::SetMaxValidatorChangeCount(_)
                | SystemCheckpointMessageKind::SetRewardSlashingRate(_)
                | SystemCheckpointMessageKind::SetApprovedUpgrade { .. }
                | SystemCheckpointMessageKind::SetOrRemoveWitnessApprovingAdvanceEpochMessageType { .. } => {
                    todo!(
                        "Handle other SystemCheckpointKind variants in process_consensus_transactions_and_commit_boundary"
                    );
                }
            },
        );

        let mut batch = self.db_batch()?;
        output.write_to_batch(self, &mut batch)?;
        batch.write()?;

        // Only after batch is written, notify checkpoint service to start building any new
        // pending checkpoints.
        debug!(
            ?consensus_commit_info.round,
            "Notifying system_checkpoint service about new pending checkpoint(s)",
        );
        system_checkpoint_service.notify_checkpoint()?;

        self.process_notifications(&notifications);

        Ok((
            verified_dwallet_checkpoint_messages,
            verified_system_checkpoint_messages,
        ))
    }

    fn process_notifications(&self, notifications: &[SequencedConsensusTransactionKey]) {
        for key in notifications {
            self.consensus_notify_read.notify(key, &());
        }
    }

    /// Depending on the type of the VerifiedSequencedConsensusTransaction wrappers,
    /// - Verify and initialize the state to execute the certificates.
    ///   Return VerifiedCertificates for each executable certificate
    /// - Or update the state for checkpoint or epoch change protocol.
    #[instrument(level = "debug", skip_all)]
    #[allow(clippy::type_complexity)]
    pub(crate) async fn process_consensus_transactions<C: DWalletCheckpointServiceNotify>(
        &self,
        output: &mut ConsensusCommitOutput,
        transactions: &[VerifiedSequencedConsensusTransaction],
        checkpoint_service: &Arc<C>,
        system_checkpoint_service: &Arc<SystemCheckpointService>,
        consensus_commit_info: &ConsensusCommitInfo,
        //roots: &mut BTreeSet<MessageDigest>,
        authority_metrics: &Arc<AuthorityMetrics>,
    ) -> IkaResult<(
        Vec<DWalletCheckpointMessageKind>, // transactions to schedule
        Vec<SystemCheckpointMessageKind>,
        Vec<SequencedConsensusTransactionKey>, // keys to notify as complete
    )> {
        let _scope = monitored_scope("ConsensusCommitHandler::process_consensus_transactions");

        let mut verified_certificates = VecDeque::with_capacity(transactions.len() + 1);
        let mut verified_system_checkpoint_certificates =
            VecDeque::with_capacity(transactions.len() + 1);
        let mut notifications = Vec::with_capacity(transactions.len());

        let cancelled_txns: BTreeMap<MessageDigest, CancelConsensusCertificateReason> =
            BTreeMap::new();

        for tx in transactions {
            let key = tx.0.transaction.key();
            let mut ignored = false;
            // let mut filter_roots = false;
            match self
                .process_consensus_transaction(
                    output,
                    tx,
                    checkpoint_service,
                    system_checkpoint_service,
                    consensus_commit_info.round,
                    authority_metrics,
                )
                .await?
            {
                ConsensusCertificateResult::IkaTransaction(cert) => {
                    notifications.push(key.clone());
                    verified_certificates.push_back(cert);
                }
                ConsensusCertificateResult::SystemTransaction(cert) => {
                    notifications.push(key.clone());
                    verified_system_checkpoint_certificates.push_back(cert);
                }
                // This is a special transaction needed for NetworkDKG to bypass TX
                // size limits.
                ConsensusCertificateResult::IkaBulkTransaction(certs) => {
                    notifications.push(key.clone());
                    certs
                        .into_iter()
                        .for_each(|cert| verified_certificates.push_back(cert));
                }
                // ConsensusCertificateResult::Cancelled((cert, reason)) => {
                //     notifications.push(key.clone());
                //     assert!(cancelled_txns.insert(*cert.digest(), reason).is_none());
                //     verified_certificates.push_back(cert);
                // }
                ConsensusCertificateResult::ConsensusMessage => notifications.push(key.clone()),
                ConsensusCertificateResult::IgnoredSystem => {
                    // filter_roots = true;
                }
                // Note: ignored external transactions must not be recorded as processed. Otherwise
                // they may not get reverted after restart during epoch change.
                ConsensusCertificateResult::Ignored => {
                    ignored = true;
                    // filter_roots = true;
                }
                ConsensusCertificateResult::EndOfPublish => {
                    verified_certificates.push_back(DWalletCheckpointMessageKind::EndOfPublish);
                    verified_system_checkpoint_certificates
                        .push_back(SystemCheckpointMessageKind::EndOfPublish);
                    let mut reconfig_state = self.reconfig_state.write();
                    reconfig_state.status = ReconfigCertStatus::RejectAllTx;
                    break;
                }
            }
            if !ignored {
                output.record_consensus_message_processed(key.clone());
            }
        }
        // Save all the dWallet-MPC related DB data to the consensus commit output to
        // write it to the local DB.
        let new_dwallet_mpc_round_messages = Self::filter_dwallet_mpc_messages(transactions);
        output.set_dwallet_mpc_round_messages(new_dwallet_mpc_round_messages);
        output.set_dwallet_mpc_round_outputs(Self::filter_dwallet_mpc_outputs(transactions));

        authority_metrics
            .consensus_handler_cancelled_transactions
            .inc_by(cancelled_txns.len() as u64);

        let verified_certificates: Vec<_> = verified_certificates.into();

        Ok((
            verified_certificates,
            verified_system_checkpoint_certificates.into(),
            notifications,
        ))
    }

    /// Filter DWalletMPCMessages from the consensus output.
    /// Those messages will get processed when the dWallet MPC service reads
    /// them from the DB.
    fn filter_dwallet_mpc_messages(
        transactions: &[VerifiedSequencedConsensusTransaction],
    ) -> Vec<DWalletMPCMessage> {
        transactions
            .iter()
            .filter_map(|transaction| {
                let VerifiedSequencedConsensusTransaction(SequencedConsensusTransaction {
                                                              transaction,
                                                              ..
                                                          }) = transaction;
                match transaction {
                    SequencedConsensusTransactionKind::External(ConsensusTransaction {
<<<<<<< HEAD
                                                                    kind: ConsensusTransactionKind::DWalletMPCMessage(message),
                                                                    ..
                                                                }) => Some(DWalletMPCDBMessage::Message(message.clone())),
                    SequencedConsensusTransactionKind::External(ConsensusTransaction {
                                                                    kind: ConsensusTransactionKind::DWalletMPCThresholdNotReached(authority, report),
                                                                    ..
                                                                }) => Some(DWalletMPCDBMessage::ThresholdNotReachedReport(*authority, report.clone())),
                    SequencedConsensusTransactionKind::External(ConsensusTransaction {
                                                                    kind:
                                                                    ConsensusTransactionKind::DWalletMPCMaliciousReport(
                                                                        authority_name,
                                                                        report,
                                                                    ),
                                                                    ..
                                                                }) => Some(DWalletMPCDBMessage::MaliciousReport(
                        *authority_name,
                        report.clone(),
                    )),
=======
                        kind: ConsensusTransactionKind::DWalletMPCMessage(message),
                        ..
                    }) => Some(message.clone()),
>>>>>>> 5e091073
                    _ => None,
                }
            })
            .collect()
    }

    /// Filter DWalletMPCMessages from the consensus output.
    /// Those messages will get processed when the dWallet MPC service reads
    /// them from the DB.
    fn filter_dwallet_mpc_outputs(
        transactions: &[VerifiedSequencedConsensusTransaction],
    ) -> Vec<DWalletMPCOutputMessage> {
        transactions
            .iter()
            .filter_map(|transaction| {
                let VerifiedSequencedConsensusTransaction(SequencedConsensusTransaction {
                    transaction,
                    ..
                }) = transaction;
                match transaction {
                    SequencedConsensusTransactionKind::External(ConsensusTransaction {
                        kind:
                            ConsensusTransactionKind::DWalletMPCOutput(
                                origin_authority,
                                session_request,
                                output,
                            ),
                        ..
                    }) => Some(DWalletMPCOutputMessage {
                        authority: *origin_authority,
                        session_request: *session_request.clone(),
                        output: output.clone(),
                    }),
                    _ => None,
                }
            })
            .collect()
    }

    #[instrument(level = "trace", skip_all)]
    async fn process_consensus_transaction<C: DWalletCheckpointServiceNotify>(
        &self,
        _output: &mut ConsensusCommitOutput,
        transaction: &VerifiedSequencedConsensusTransaction,
        checkpoint_service: &Arc<C>,
        system_checkpoint_service: &Arc<SystemCheckpointService>, // should i do this generic as the checkpoint service?
        _commit_round: Round,
        _authority_metrics: &Arc<AuthorityMetrics>,
    ) -> IkaResult<ConsensusCertificateResult> {
        let _scope = monitored_scope("ConsensusCommitHandler::process_consensus_transaction");

        let VerifiedSequencedConsensusTransaction(SequencedConsensusTransaction {
            certificate_author_index: _,
            certificate_author: _certificate_author,
            consensus_index: _consensus_index,
            transaction,
        }) = transaction;
        let _tracking_id = transaction.get_tracking_id();

        match &transaction {
            SequencedConsensusTransactionKind::External(ConsensusTransaction {
                kind: ConsensusTransactionKind::DWalletMPCOutput(..),
                ..
            }) => Ok(ConsensusCertificateResult::ConsensusMessage),
            SequencedConsensusTransactionKind::External(ConsensusTransaction {
                kind: ConsensusTransactionKind::DWalletMPCMessage(..),
                ..
            }) => Ok(ConsensusCertificateResult::ConsensusMessage),
            SequencedConsensusTransactionKind::External(ConsensusTransaction {
                kind: ConsensusTransactionKind::DWalletCheckpointSignature(info),
                ..
            }) => {
                // We usually call notify_checkpoint_signature in IkaTxValidator, but that step can
                // be skipped when a batch is already part of a certificate, so we must also
                // notify here.
                checkpoint_service.notify_checkpoint_signature(self, info)?;
                Ok(ConsensusCertificateResult::ConsensusMessage)
            }
            SequencedConsensusTransactionKind::External(ConsensusTransaction {
                kind: ConsensusTransactionKind::CapabilityNotificationV1(authority_capabilities),
                ..
            }) => {
                let authority = authority_capabilities.authority;
                debug!(
                    "Received CapabilityNotificationV1 from {:?}",
                    authority.concise()
                );
                self.record_capabilities_v1(authority_capabilities)?;
                let capabilities = self.get_capabilities_v1()?;
                if let Some((new_version, _)) = AuthorityState::is_protocol_version_supported_v1(
                    self.protocol_version(),
                    authority_capabilities
                        .supported_protocol_versions
                        .versions
                        .iter()
                        .max_by(|(protocol_version_a, _), (protocol_version_b, _)| {
                            protocol_version_a.cmp(protocol_version_b)
                        })
                        .map(|(protocol_version, _)| *protocol_version)
                        .unwrap_or_else(|| {
                            warn!("No supported protocol versions found in capabilities");
                            self.protocol_version()
                        }),
                    self.protocol_config(),
                    self.committee(),
                    capabilities.clone(),
                    self.get_effective_buffer_stake_bps(),
                ) {
                    let last_version_sent = self.last_protocol_config_version_sent()?;
                    if last_version_sent.is_none() || last_version_sent != Some(new_version) {
                        info!(
                            validator=?self.name,
                            protocol_version=?new_version,
                            "Found version quorum from capabilities v1 {:?}",
                            capabilities.first()
                        );
                        return Ok(ConsensusCertificateResult::SystemTransaction(
                            SystemCheckpointMessageKind::SetNextConfigVersion(new_version),
                        ));
                    }
                    Ok(ConsensusCertificateResult::ConsensusMessage)
                } else {
                    Ok(ConsensusCertificateResult::ConsensusMessage)
                }
            }
            SequencedConsensusTransactionKind::External(ConsensusTransaction {
                kind: ConsensusTransactionKind::SystemCheckpointSignature(data),
                ..
            }) => {
                system_checkpoint_service.notify_checkpoint_signature(self, data)?;
                Ok(ConsensusCertificateResult::ConsensusMessage)
            }
            SequencedConsensusTransactionKind::System(system_transaction) => {
                Ok(self.process_consensus_system_transaction(system_transaction))
            }
<<<<<<< HEAD
        }
    }

    async fn process_dwallet_mpc_output(
        &self,
        origin_authority: AuthorityName,
        session_info: SessionInfo,
        output: Vec<u8>,
    ) -> IkaResult<ConsensusCertificateResult> {
        let authority_index = self.authority_name_to_party_id(&origin_authority);
        let mut dwallet_mpc_verifier = self.get_dwallet_mpc_outputs_verifier_write().await;
        let output_verification_result = dwallet_mpc_verifier
            .try_verify_output(&output, &session_info, origin_authority)
            .await
            .unwrap_or_else(|e| {
                error!(
                        session_identifier=?session_info.session_identifier,
                        authority_index=?authority_index,
                        error=?e,
                        "error verifying DWalletMPCOutput output from session identifier"
                );
                OutputVerificationResult {
                    result: OutputVerificationStatus::Malicious,
                    malicious_actors: vec![origin_authority],
                }
            });

        match output_verification_result.result {
            OutputVerificationStatus::FirstQuorumReached(output) => self
                .process_dwallet_transaction(output, session_info)
                .map_err(IkaError::from),
            OutputVerificationStatus::NotEnoughVotes => {
=======
            SequencedConsensusTransactionKind::External(ConsensusTransaction {
                kind: ConsensusTransactionKind::EndOfPublish(authority),
                ..
            }) => {
                self.record_end_of_publish_vote(authority)?;
                let mut end_of_publish = self.end_of_publish.lock();
                // Note that we don't check here that the sender didn't already vote,
                // but that would be OK for two reasons:
                // The first, its transaction would be denied because its key is the same
                // (so the second wouldn't reach this flow).
                // The second, the stake aggregator is implemented by a HashMap,
                // and duplicate votes cannot be registered.
                if !end_of_publish.has_quorum()
                    && end_of_publish
                        .insert_generic(*authority, ())
                        .is_quorum_reached()
                {
                    return Ok(ConsensusCertificateResult::EndOfPublish);
                }
>>>>>>> 5e091073
                Ok(ConsensusCertificateResult::ConsensusMessage)
            }
        }
    }

    fn process_consensus_system_transaction(
        &self,
        system_transaction: &DWalletCheckpointMessageKind,
    ) -> ConsensusCertificateResult {
        ConsensusCertificateResult::IkaTransaction(system_transaction.clone())
    }

    pub fn insert_pending_dwallet_checkpoint(
        &self,
        checkpoint: PendingDWalletCheckpoint,
    ) -> IkaResult<()> {
        let tables = self.tables()?;
        Ok(tables
            .pending_dwallet_checkpoints
            .insert(&checkpoint.height(), &checkpoint)?)
    }

    pub fn get_pending_dwallet_checkpoints(
        &self,
        last: Option<DWalletCheckpointHeight>,
    ) -> IkaResult<Vec<(DWalletCheckpointHeight, PendingDWalletCheckpoint)>> {
        let tables = self.tables()?;
        let db_iter = tables
            .pending_dwallet_checkpoints
            .safe_iter_with_bounds(last.map(|height| height + 1), None);
        Ok(db_iter.collect::<Result<Vec<_>, _>>()?)
    }

    pub fn get_pending_checkpoint(
        &self,
        index: &DWalletCheckpointHeight,
    ) -> IkaResult<Option<PendingDWalletCheckpoint>> {
        Ok(self.tables()?.pending_dwallet_checkpoints.get(index)?)
    }

    pub fn process_pending_dwallet_checkpoint(
        &self,
        commit_height: DWalletCheckpointHeight,
        checkpoint_messages: Vec<DWalletCheckpointMessage>,
    ) -> IkaResult<()> {
        let tables = self.tables()?;
        // All created checkpoints are inserted in builder_checkpoint_summary in a single batch.
        // This means that upon restart we can use BuilderCheckpointSummary::commit_height
        // from the last built summary to resume building checkpoints.
        let mut batch = tables.pending_dwallet_checkpoints.batch();
        for (position_in_commit, summary) in checkpoint_messages.into_iter().enumerate() {
            let sequence_number = summary.sequence_number;
            let summary = BuilderDWalletCheckpointMessage {
                checkpoint_message: summary,
                checkpoint_height: Some(commit_height),
                position_in_commit,
            };
            batch.insert_batch(
                &tables.builder_dwallet_checkpoint_message_v1,
                [(&sequence_number, summary)],
            )?;
        }

        // find all pending checkpoints <= commit_height and remove them
        let iter = tables
            .pending_dwallet_checkpoints
            .safe_range_iter(0..=commit_height);
        let keys = iter
            .map(|c| c.map(|(h, _)| h))
            .collect::<Result<Vec<_>, _>>()?;

        batch.delete_batch(&tables.pending_dwallet_checkpoints, &keys)?;

        Ok(batch.write()?)
    }

    pub fn last_built_dwallet_checkpoint_message_builder(
        &self,
    ) -> IkaResult<Option<BuilderDWalletCheckpointMessage>> {
        Ok(self
            .tables()?
            .builder_dwallet_checkpoint_message_v1
            .reversed_safe_iter_with_bounds(None, None)?
            .next()
            .transpose()?
            .map(|(_, s)| s))
    }

    pub fn last_built_dwallet_checkpoint_message(
        &self,
    ) -> IkaResult<Option<(DWalletCheckpointSequenceNumber, DWalletCheckpointMessage)>> {
        Ok(self
            .tables()?
            .builder_dwallet_checkpoint_message_v1
            .reversed_safe_iter_with_bounds(None, None)?
            .next()
            .transpose()?
            .map(|(seq, s)| (seq, s.checkpoint_message)))
    }

    pub fn get_built_dwallet_checkpoint_message(
        &self,
        sequence: DWalletCheckpointSequenceNumber,
    ) -> IkaResult<Option<DWalletCheckpointMessage>> {
        Ok(self
            .tables()?
            .builder_dwallet_checkpoint_message_v1
            .get(&sequence)?
            .map(|s| s.checkpoint_message))
    }

    pub fn get_last_dwallet_checkpoint_signature_index(&self) -> IkaResult<u64> {
        Ok(self
            .tables()?
            .pending_dwallet_checkpoint_signatures
            .reversed_safe_iter_with_bounds(None, None)?
            .next()
            .transpose()?
            .map(|((_, index), _)| index)
            .unwrap_or(1))
    }

    pub fn insert_checkpoint_signature(
        &self,
        checkpoint_seq: DWalletCheckpointSequenceNumber,
        index: u64,
        info: &DWalletCheckpointSignatureMessage,
    ) -> IkaResult<()> {
        Ok(self
            .tables()?
            .pending_dwallet_checkpoint_signatures
            .insert(&(checkpoint_seq, index), info)?)
    }

    pub(crate) fn write_pending_system_checkpoint(
        &self,
        output: &mut ConsensusCommitOutput,
        system_checkpoint: &PendingSystemCheckpoint,
    ) -> IkaResult {
        assert!(
            self.get_pending_system_checkpoint(&system_checkpoint.height())?
                .is_none(),
            "Duplicate pending system_checkpoint notification at height {:?}",
            system_checkpoint.height()
        );

        debug!(
            system_checkpoint_commit_height = system_checkpoint.height(),
            "Pending system_checkpoint has {} messages",
            system_checkpoint.messages().len(),
        );
        trace!(
            system_checkpoint_commit_height = system_checkpoint.height(),
            "Messages for pending system_checkpoint: {:?}",
            system_checkpoint.messages()
        );

        output.insert_pending_system_checkpoint(system_checkpoint.clone());

        Ok(())
    }

    pub fn get_pending_system_checkpoints(
        &self,
        last: Option<SystemCheckpointHeight>,
    ) -> IkaResult<Vec<(SystemCheckpointHeight, PendingSystemCheckpoint)>> {
        let tables = self.tables()?;
        let db_iter = tables
            .pending_system_checkpoints
            .safe_iter_with_bounds(last.map(|height| height + 1), None);
        Ok(db_iter.collect::<Result<Vec<_>, _>>()?)
    }

    pub fn get_pending_system_checkpoint(
        &self,
        index: &SystemCheckpointHeight,
    ) -> IkaResult<Option<PendingSystemCheckpoint>> {
        Ok(self.tables()?.pending_system_checkpoints.get(index)?)
    }

    pub fn process_pending_system_checkpoint(
        &self,
        commit_height: SystemCheckpointHeight,
        system_checkpoint_messages: Vec<SystemCheckpointMessage>,
    ) -> IkaResult<()> {
        let tables = self.tables()?;
        // All created system_checkpoints are inserted in builder_system_checkpoint_summary in a single batch.
        // This means that upon restart we can use BuilderSystemCheckpointSummary::commit_height
        // from the last built summary to resume building system_checkpoints.
        let mut batch = tables.pending_system_checkpoints.batch();
        for (position_in_commit, summary) in system_checkpoint_messages.into_iter().enumerate() {
            let sequence_number = summary.sequence_number;
            let summary = BuilderSystemCheckpoint {
                checkpoint_message: summary,
                checkpoint_height: Some(commit_height),
                position_in_commit,
            };
            batch.insert_batch(
                &tables.builder_system_checkpoint_v1,
                [(&sequence_number, summary)],
            )?;
        }

        // find all pending system_checkpoints <= commit_height and remove them
        let iter = tables
            .pending_system_checkpoints
            .safe_range_iter(0..=commit_height);
        let keys = iter
            .map(|c| c.map(|(h, _)| h))
            .collect::<Result<Vec<_>, _>>()?;

        batch.delete_batch(&tables.pending_system_checkpoints, &keys)?;

        Ok(batch.write()?)
    }

    pub fn last_built_system_checkpoint_message_builder(
        &self,
    ) -> IkaResult<Option<BuilderSystemCheckpoint>> {
        Ok(self
            .tables()?
            .builder_system_checkpoint_v1
            .reversed_safe_iter_with_bounds(None, None)?
            .next()
            .transpose()?
            .map(|(_, s)| s))
    }

    pub fn last_built_system_checkpoint_message(
        &self,
    ) -> IkaResult<Option<(SystemCheckpointSequenceNumber, SystemCheckpointMessage)>> {
        Ok(self
            .tables()?
            .builder_system_checkpoint_v1
            .reversed_safe_iter_with_bounds(None, None)?
            .next()
            .transpose()?
            .map(|(seq, s)| (seq, s.checkpoint_message)))
    }

    pub fn get_built_system_checkpoint_message(
        &self,
        sequence: SystemCheckpointSequenceNumber,
    ) -> IkaResult<Option<SystemCheckpointMessage>> {
        Ok(self
            .tables()?
            .builder_system_checkpoint_v1
            .get(&sequence)?
            .map(|s| s.checkpoint_message))
    }

    pub fn get_last_system_checkpoint_signature_index(&self) -> IkaResult<u64> {
        Ok(self
            .tables()?
            .pending_system_checkpoint_signatures
            .reversed_safe_iter_with_bounds(None, None)?
            .next()
            .transpose()?
            .map(|((_, index), _)| index)
            .unwrap_or(1))
    }

    pub fn insert_system_checkpoint_signature(
        &self,
        system_checkpoint_seq: SystemCheckpointSequenceNumber,
        index: u64,
        info: &SystemCheckpointSignatureMessage,
    ) -> IkaResult<()> {
        Ok(self
            .tables()?
            .pending_system_checkpoint_signatures
            .insert(&(system_checkpoint_seq, index), info)?)
    }

    pub fn record_epoch_reconfig_start_time_metric(&self) {
        if let Some(epoch_close_time) = *self.epoch_close_time.read() {
            self.metrics
                .epoch_reconfig_start_time_since_epoch_close_ms
                .set(epoch_close_time.elapsed().as_millis() as i64);
        }
    }

    fn record_reconfig_halt_duration_metric(&self) {
        if let Some(epoch_close_time) = *self.epoch_close_time.read() {
            self.metrics
                .epoch_validator_halt_duration_ms
                .set(epoch_close_time.elapsed().as_millis() as i64);
        }
    }

    pub(crate) fn record_epoch_first_checkpoint_creation_time_metric(&self) {
        self.metrics
            .epoch_first_checkpoint_created_time_since_epoch_begin_ms
            .set(self.epoch_open_time.elapsed().as_millis() as i64);
    }

    pub(crate) fn record_epoch_first_system_checkpoint_creation_time_metric(&self) {
        self.metrics
            .epoch_first_system_checkpoint_created_time_since_epoch_begin_ms
            .set(self.epoch_open_time.elapsed().as_millis() as i64);
    }

    fn record_epoch_total_duration_metric(&self) {
        self.metrics.current_epoch.set(self.epoch() as i64);
        self.metrics
            .epoch_total_duration
            .set(self.epoch_open_time.elapsed().as_millis() as i64);
    }
}

#[derive(Default)]
pub(crate) struct ConsensusCommitOutput {
    // Consensus and reconfig state
    consensus_round: Round,
    consensus_messages_processed: BTreeSet<SequencedConsensusTransactionKey>,
    consensus_commit_stats: Option<ExecutionIndicesWithStats>,

    pending_system_checkpoints: Vec<PendingSystemCheckpoint>,

    /// All the dWallet-MPC related TXs that have been received in this round.
    dwallet_mpc_round_messages: Vec<DWalletMPCMessage>,
    dwallet_mpc_round_outputs: Vec<DWalletMPCOutputMessage>,

    verified_dwallet_checkpoint_messages: Vec<DWalletCheckpointMessageKind>,
}

impl ConsensusCommitOutput {
    pub fn new(consensus_round: Round) -> Self {
        Self {
            consensus_round,
            ..Default::default()
        }
    }

    pub(crate) fn set_dwallet_mpc_round_messages(&mut self, new_value: Vec<DWalletMPCMessage>) {
        self.dwallet_mpc_round_messages = new_value;
    }

    pub(crate) fn set_dwallet_mpc_round_outputs(
        &mut self,
        new_value: Vec<DWalletMPCOutputMessage>,
    ) {
        self.dwallet_mpc_round_outputs = new_value;
    }

    fn record_verified_dwallet_checkpoint_messages(
        &mut self,
        verified_dwallet_checkpoint_messages: Vec<DWalletCheckpointMessageKind>,
    ) {
        self.verified_dwallet_checkpoint_messages = verified_dwallet_checkpoint_messages;
    }

    fn record_consensus_commit_stats(&mut self, stats: ExecutionIndicesWithStats) {
        self.consensus_commit_stats = Some(stats);
    }

    fn record_consensus_message_processed(&mut self, key: SequencedConsensusTransactionKey) {
        self.consensus_messages_processed.insert(key);
    }

    fn insert_pending_system_checkpoint(&mut self, checkpoint: PendingSystemCheckpoint) {
        self.pending_system_checkpoints.push(checkpoint);
    }

    pub fn write_to_batch(
        self,
        epoch_store: &AuthorityPerEpochStore,
        batch: &mut DBBatch,
    ) -> IkaResult {
        let tables = epoch_store.tables()?;

        // Write all the dWallet MPC related messages from this consensus round to the local DB.
        // The [`DWalletMPCService`] constantly reads and process those messages.
        batch.insert_batch(
            &tables.dwallet_mpc_messages,
            [(self.consensus_round, self.dwallet_mpc_round_messages)],
        )?;
        batch.insert_batch(
            &tables.dwallet_mpc_outputs,
            [(self.consensus_round, self.dwallet_mpc_round_outputs)],
        )?;
        batch.insert_batch(
            &tables.verified_dwallet_checkpoint_messages,
            [(
                self.consensus_round,
                self.verified_dwallet_checkpoint_messages,
            )],
        )?;

        batch.insert_batch(
            &tables.consensus_message_processed,
            self.consensus_messages_processed
                .iter()
                .map(|key| (key, true)),
        )?;

        if let Some(consensus_commit_stats) = &self.consensus_commit_stats {
            batch.insert_batch(
                &tables.last_consensus_stats,
                [(LAST_CONSENSUS_STATS_ADDR, consensus_commit_stats)],
            )?;
        }

        batch.insert_batch(
            &tables.pending_system_checkpoints,
            self.pending_system_checkpoints
                .into_iter()
                .map(|cp| (cp.height(), cp)),
        )?;

        Ok(())
    }
}

#[derive(Clone, Debug, PartialEq, Eq, Serialize, Deserialize)]
pub enum LockDetailsWrapper {
    V1(MessageDigest),
}

impl LockDetailsWrapper {
    pub fn migrate(self) -> Self {
        // TODO: when there are multiple versions, we must iteratively migrate from version N to
        // N+1 until we arrive at the latest version
        self
    }

    // Always returns the most recent version. Older versions are migrated to the latest version at
    // read time, so there is never a need to access older versions.
    pub fn inner(&self) -> &LockDetails {
        match self {
            Self::V1(v1) => v1,

            // can remove #[allow] when there are multiple versions
            #[allow(unreachable_patterns)]
            _ => panic!("lock details should have been migrated to latest version at read time"),
        }
    }
    pub fn into_inner(self) -> LockDetails {
        match self {
            Self::V1(v1) => v1,

            // can remove #[allow] when there are multiple versions
            #[allow(unreachable_patterns)]
            _ => panic!("lock details should have been migrated to latest version at read time"),
        }
    }
}

pub type LockDetails = MessageDigest;

impl From<LockDetails> for LockDetailsWrapper {
    fn from(details: LockDetails) -> Self {
        // always use latest version.
        LockDetailsWrapper::V1(details)
    }
}<|MERGE_RESOLUTION|>--- conflicted
+++ resolved
@@ -364,32 +364,10 @@
     /// The key is the consensus round number,
     /// the value is the dWallet-mpc messages that have been received in that
     /// round.
-<<<<<<< HEAD
-    pub(crate) dwallet_mpc_messages: DBMap<u64, Vec<DWalletMPCDBMessage>>,
-    // Consensus round -> Message.
-    pub(crate) dwallet_mpc_outputs: DBMap<u64, Vec<DWalletMPCOutputMessage>>,
-    // TODO (#538): change type to the inner, basic type instead of using Sui's wrapper
-    // pub struct SessionID([u8; AccountAddress::LENGTH]);
-    pub(crate) dwallet_mpc_completed_sessions: DBMap<u64, Vec<SessionIdentifier>>,
-}
-
-// todo(zeev): why is it not used?
-#[allow(dead_code)]
-fn signed_transactions_table_default_config() -> DBOptions {
-    default_db_options()
-        .optimize_for_write_throughput()
-        .optimize_for_large_values_no_scan(1 << 10)
-}
-
-fn pending_execution_table_default_config() -> DBOptions {
-    default_db_options()
-        .optimize_for_write_throughput()
-        .optimize_for_large_values_no_scan(1 << 10)
-=======
     dwallet_mpc_messages: DBMap<Round, Vec<DWalletMPCMessage>>,
+    /// Consensus round -> Output.
     dwallet_mpc_outputs: DBMap<Round, Vec<DWalletMPCOutputMessage>>,
     dwallet_mpc_completed_sessions: DBMap<Round, Vec<SessionIdentifier>>,
->>>>>>> 5e091073
 }
 
 fn pending_consensus_transactions_table_default_config() -> DBOptions {
@@ -452,15 +430,6 @@
         self.dwallet_mpc_completed_sessions.safe_iter()
     }
 
-<<<<<<< HEAD
-    pub fn get_all_dwallet_mpc_outputs(
-        &self,
-    ) -> IkaResult<Vec<(u64, Vec<DWalletMPCOutputMessage>)>> {
-        Ok(self
-            .dwallet_mpc_outputs
-            .safe_iter()
-            .collect::<Result<Vec<_>, _>>()?)
-=======
     pub fn get_dwallet_mpc_messages_iter(
         &self,
         next_consensus_round: Round,
@@ -483,22 +452,16 @@
     ) -> DbIterator<(Round, Vec<DWalletCheckpointMessageKind>)> {
         self.verified_dwallet_checkpoint_messages
             .safe_iter_with_bounds(Some(next_consensus_round), None)
->>>>>>> 5e091073
     }
 }
 
 impl AuthorityPerEpochStore {
-<<<<<<< HEAD
-    #[instrument(name = "AuthorityPerEpochStore::new", level = "error", skip_all, fields(epoch = committee.epoch
-    ))]
-=======
     fn should_accept_tx(&self) -> bool {
         let reconfig_state = self.reconfig_state.read();
         !matches!(&reconfig_state.status, &ReconfigCertStatus::RejectAllTx)
     }
 
     #[instrument(name = "AuthorityPerEpochStore::new", level = "error", skip_all, fields(epoch = committee.epoch))]
->>>>>>> 5e091073
     pub fn new(
         name: AuthorityName,
         committee: Arc<Committee>,
@@ -567,54 +530,6 @@
         authority_name_to_party_id_from_committee(self.committee().as_ref(), authority_name)
     }
 
-<<<<<<< HEAD
-    pub(crate) fn get_validators_class_groups_public_keys_and_proofs(
-        &self,
-    ) -> IkaResult<HashMap<PartyID, ClassGroupsEncryptionKeyAndProof>> {
-        let mut validators_class_groups_public_keys_and_proofs = HashMap::new();
-        for (name, _) in self.committee().voting_rights.iter() {
-            let party_id = self.authority_name_to_party_id(name)?;
-            let public_key =
-                bcs::from_bytes(self.committee().class_groups_public_key_and_proof(name)?)
-                    .map_err(DwalletMPCError::BcsError)?;
-            validators_class_groups_public_keys_and_proofs.insert(party_id, public_key);
-        }
-        Ok(validators_class_groups_public_keys_and_proofs)
-    }
-
-    /// Loads the DWallet MPC completed sessions from the given mystecity round.
-    pub(crate) async fn load_dwallet_mpc_completed_sessions_from_round(
-        &self,
-        round: Round,
-    ) -> IkaResult<Vec<(u64, Vec<SessionIdentifier>)>> {
-        Ok(self
-            .tables()?
-            .dwallet_mpc_completed_sessions
-            .safe_iter_with_bounds(Some(round), None)
-            .collect::<Result<Vec<_>, _>>()?)
-    }
-
-    /// A function to initiate the [`DWalletMPCOutputsVerifier`] when a new epoch starts.
-    /// This outputs verifier handles storing all the outputs of dWallet MPC session,
-    /// and writes them to the chain once all the outputs are ready and verified.
-    pub fn set_dwallet_mpc_outputs_verifier(
-        &self,
-        verifier: DWalletMPCOutputsVerifier,
-    ) -> IkaResult<()> {
-        if self
-            .dwallet_mpc_outputs_verifier
-            .set(tokio::sync::RwLock::new(verifier))
-            .is_err()
-        {
-            error!(
-                "AuthorityPerEpochStore: `set_dwallet_mpc_outputs_verifier` called more than once; this should never happen"
-            );
-        }
-        Ok(())
-    }
-
-=======
->>>>>>> 5e091073
     pub fn get_weighted_threshold_access_structure(
         &self,
     ) -> DwalletMPCResult<WeightedThresholdAccessStructure> {
@@ -1309,7 +1224,7 @@
             }
         }
         // Save all the dWallet-MPC related DB data to the consensus commit output to
-        // write it to the local DB.
+        // write it to the local DB. After saving the data, clear the data from the epoch store.
         let new_dwallet_mpc_round_messages = Self::filter_dwallet_mpc_messages(transactions);
         output.set_dwallet_mpc_round_messages(new_dwallet_mpc_round_messages);
         output.set_dwallet_mpc_round_outputs(Self::filter_dwallet_mpc_outputs(transactions));
@@ -1337,35 +1252,14 @@
             .iter()
             .filter_map(|transaction| {
                 let VerifiedSequencedConsensusTransaction(SequencedConsensusTransaction {
-                                                              transaction,
-                                                              ..
-                                                          }) = transaction;
+                    transaction,
+                    ..
+                }) = transaction;
                 match transaction {
                     SequencedConsensusTransactionKind::External(ConsensusTransaction {
-<<<<<<< HEAD
-                                                                    kind: ConsensusTransactionKind::DWalletMPCMessage(message),
-                                                                    ..
-                                                                }) => Some(DWalletMPCDBMessage::Message(message.clone())),
-                    SequencedConsensusTransactionKind::External(ConsensusTransaction {
-                                                                    kind: ConsensusTransactionKind::DWalletMPCThresholdNotReached(authority, report),
-                                                                    ..
-                                                                }) => Some(DWalletMPCDBMessage::ThresholdNotReachedReport(*authority, report.clone())),
-                    SequencedConsensusTransactionKind::External(ConsensusTransaction {
-                                                                    kind:
-                                                                    ConsensusTransactionKind::DWalletMPCMaliciousReport(
-                                                                        authority_name,
-                                                                        report,
-                                                                    ),
-                                                                    ..
-                                                                }) => Some(DWalletMPCDBMessage::MaliciousReport(
-                        *authority_name,
-                        report.clone(),
-                    )),
-=======
                         kind: ConsensusTransactionKind::DWalletMPCMessage(message),
                         ..
                     }) => Some(message.clone()),
->>>>>>> 5e091073
                     _ => None,
                 }
             })
@@ -1501,40 +1395,6 @@
             SequencedConsensusTransactionKind::System(system_transaction) => {
                 Ok(self.process_consensus_system_transaction(system_transaction))
             }
-<<<<<<< HEAD
-        }
-    }
-
-    async fn process_dwallet_mpc_output(
-        &self,
-        origin_authority: AuthorityName,
-        session_info: SessionInfo,
-        output: Vec<u8>,
-    ) -> IkaResult<ConsensusCertificateResult> {
-        let authority_index = self.authority_name_to_party_id(&origin_authority);
-        let mut dwallet_mpc_verifier = self.get_dwallet_mpc_outputs_verifier_write().await;
-        let output_verification_result = dwallet_mpc_verifier
-            .try_verify_output(&output, &session_info, origin_authority)
-            .await
-            .unwrap_or_else(|e| {
-                error!(
-                        session_identifier=?session_info.session_identifier,
-                        authority_index=?authority_index,
-                        error=?e,
-                        "error verifying DWalletMPCOutput output from session identifier"
-                );
-                OutputVerificationResult {
-                    result: OutputVerificationStatus::Malicious,
-                    malicious_actors: vec![origin_authority],
-                }
-            });
-
-        match output_verification_result.result {
-            OutputVerificationStatus::FirstQuorumReached(output) => self
-                .process_dwallet_transaction(output, session_info)
-                .map_err(IkaError::from),
-            OutputVerificationStatus::NotEnoughVotes => {
-=======
             SequencedConsensusTransactionKind::External(ConsensusTransaction {
                 kind: ConsensusTransactionKind::EndOfPublish(authority),
                 ..
@@ -1554,7 +1414,6 @@
                 {
                     return Ok(ConsensusCertificateResult::EndOfPublish);
                 }
->>>>>>> 5e091073
                 Ok(ConsensusCertificateResult::ConsensusMessage)
             }
         }
