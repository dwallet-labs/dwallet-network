// Copyright (c) Mysten Labs, Inc.
// SPDX-License-Identifier: BSD-3-Clause-Clear

mod dwallet_checkpoint_metrics;
mod dwallet_checkpoint_output;

use crate::authority::AuthorityState;
pub use crate::dwallet_checkpoints::dwallet_checkpoint_metrics::DWalletCheckpointMetrics;
use crate::dwallet_checkpoints::dwallet_checkpoint_output::{
    CertifiedDWalletCheckpointMessageOutput, DWalletCheckpointOutput,
};
pub use crate::dwallet_checkpoints::dwallet_checkpoint_output::{
    LogDWalletCheckpointOutput, SendDWalletCheckpointToStateSync,
    SubmitDWalletCheckpointToConsensus,
};
use crate::stake_aggregator::{InsertResult, MultiStakeAggregator};
use mysten_metrics::{monitored_future, monitored_scope};
use parking_lot::Mutex;
use serde::{Deserialize, Serialize};
use sui_types::base_types::ConciseableName;

use crate::authority::authority_per_epoch_store::AuthorityPerEpochStore;

use crate::dwallet_mpc::MPCSessionLogger;
use ika_types::crypto::AuthorityStrongQuorumSignInfo;
use ika_types::digests::DWalletCheckpointMessageDigest;
use ika_types::error::{IkaError, IkaResult};
use ika_types::message::DWalletMessageKind;
use ika_types::message_envelope::Message;
use ika_types::messages_dwallet_checkpoint::{
    CertifiedDWalletCheckpointMessage, DWalletCheckpointMessage, DWalletCheckpointSequenceNumber,
    DWalletCheckpointSignatureMessage, DWalletCheckpointTimestamp, SignedDWalletCheckpointMessage,
    TrustedDWalletCheckpointMessage, VerifiedDWalletCheckpointMessage,
};
use std::path::Path;
use std::sync::Arc;
use std::time::Duration;
use tokio::{sync::Notify, task::JoinSet, time::timeout};
use tracing::{debug, error, info, instrument, warn};
use typed_store::DBMapUtils;
use typed_store::Map;
use typed_store::{
    rocks::{DBMap, MetricConf},
    TypedStoreError,
};

pub type DWalletCheckpointHeight = u64;

pub struct EpochStats {
    pub dwallet_checkpoint_count: u64,
    pub transaction_count: u64,
}

#[derive(Clone, Debug, Serialize, Deserialize)]
pub struct PendingDWalletCheckpointInfo {
    pub timestamp_ms: DWalletCheckpointTimestamp,
    pub checkpoint_height: DWalletCheckpointHeight,
}

#[derive(Clone, Debug, Serialize, Deserialize)]
pub enum PendingDWalletCheckpoint {
    // This is an enum for future upgradability, though at the moment there is only one variant.
    V1(PendingDWalletCheckpointV1),
}

#[derive(Clone, Debug, Serialize, Deserialize)]
pub struct PendingDWalletCheckpointV1 {
    pub messages: Vec<DWalletMessageKind>,
    pub details: PendingDWalletCheckpointInfo,
}

impl PendingDWalletCheckpoint {
    pub fn as_v1(&self) -> &PendingDWalletCheckpointV1 {
        match self {
            PendingDWalletCheckpoint::V1(contents) => contents,
        }
    }

    pub fn into_v1(self) -> PendingDWalletCheckpointV1 {
        match self {
            PendingDWalletCheckpoint::V1(contents) => contents,
        }
    }

    pub fn messages(&self) -> &Vec<DWalletMessageKind> {
        &self.as_v1().messages
    }

    pub fn details(&self) -> &PendingDWalletCheckpointInfo {
        &self.as_v1().details
    }

    pub fn height(&self) -> DWalletCheckpointHeight {
        self.details().checkpoint_height
    }
}

#[derive(Clone, Debug, Serialize, Deserialize)]
pub struct BuilderDWalletCheckpointMessage {
    pub checkpoint_message: DWalletCheckpointMessage,
    // The Height at which this `dwallet_checkpoint` message was built.
    // None for genesis dwallet_checkpoint.
    pub checkpoint_height: Option<DWalletCheckpointHeight>,
    pub position_in_commit: usize,
}

#[derive(DBMapUtils)]
pub struct DWalletCheckpointStore {
    // /// Maps dwallet_checkpoint contents digest to dwallet_checkpoint contents
    // pub(crate) dwallet_checkpoint_content: DBMap<DWalletCheckpointContentsDigest, DWalletCheckpointContents>,
    /// Maps dwallet_checkpoint message digest to dwallet_checkpoint sequence number
    pub(crate) checkpoint_message_sequence_by_digest:
        DBMap<DWalletCheckpointMessageDigest, DWalletCheckpointSequenceNumber>,

    // /// Stores entire dwallet_checkpoint contents from state sync, indexed by sequence number, for
    // /// efficient reads of full dwallet_checkpoints. Entries from this table are deleted after state
    // /// accumulation has completed.
    // full_dwallet_checkpoint_content: DBMap<DWalletCheckpointSequenceNumber, FullDWalletCheckpointContents>,
    /// Stores certified dwallet_checkpoints
    pub(crate) certified_checkpoints:
        DBMap<DWalletCheckpointSequenceNumber, TrustedDWalletCheckpointMessage>,
    // /// Map from dwallet_checkpoint digest to certified dwallet_checkpoint
    // pub(crate) dwallet_checkpoint_by_digest: DBMap<DWalletCheckpointMessageDigest, TrustedDWalletCheckpointMessage>,
    /// Store locally computed dwallet_checkpoint summaries so that we can detect forks and log useful
    /// information. Can be pruned as soon as we verify that we are in agreement with the latest
    /// certified dwallet_checkpoint.
    pub(crate) locally_computed_checkpoints:
        DBMap<DWalletCheckpointSequenceNumber, DWalletCheckpointMessage>,

    /// Watermarks used to determine the highest verified, fully synced, and
    /// fully executed dwallet_checkpoints
    pub(crate) watermarks: DBMap<
        DWalletCheckpointWatermark,
        (
            DWalletCheckpointSequenceNumber,
            DWalletCheckpointMessageDigest,
        ),
    >,
}

impl DWalletCheckpointStore {
    pub fn new(path: &Path) -> Arc<Self> {
        Arc::new(Self::open_tables_read_write(
            path.to_path_buf(),
            MetricConf::new("dwallet_checkpoint"),
            None,
            None,
        ))
    }

    pub fn open_readonly(path: &Path) -> DWalletCheckpointStoreReadOnly {
        Self::get_read_only_handle(
            path.to_path_buf(),
            None,
            None,
            MetricConf::new("dwallet_checkpoint_readonly"),
        )
    }

    pub fn get_dwallet_checkpoint_by_digest(
        &self,
        digest: &DWalletCheckpointMessageDigest,
    ) -> Result<Option<VerifiedDWalletCheckpointMessage>, TypedStoreError> {
        let sequence = self.checkpoint_message_sequence_by_digest.get(digest)?;
        if let Some(sequence) = sequence {
            self.certified_checkpoints
                .get(&sequence)
                .map(|maybe_checkpoint| maybe_checkpoint.map(|c| c.into()))
        } else {
            Ok(None)
        }
    }

    pub fn get_dwallet_checkpoint_by_sequence_number(
        &self,
        sequence_number: DWalletCheckpointSequenceNumber,
    ) -> Result<Option<VerifiedDWalletCheckpointMessage>, TypedStoreError> {
        self.certified_checkpoints
            .get(&sequence_number)
            .map(|maybe_checkpoint| maybe_checkpoint.map(|c| c.into()))
    }

    pub fn get_locally_computed_checkpoint(
        &self,
        sequence_number: DWalletCheckpointSequenceNumber,
    ) -> Result<Option<DWalletCheckpointMessage>, TypedStoreError> {
        self.locally_computed_checkpoints.get(&sequence_number)
    }

    pub fn get_latest_certified_checkpoint(
        &self,
    ) -> Result<Option<VerifiedDWalletCheckpointMessage>, TypedStoreError> {
        Ok(self
            .certified_checkpoints
            .reversed_safe_iter_with_bounds(None, None)?
            .next()
            .transpose()?
            .map(|(_, v)| v.into()))
    }

    pub fn get_latest_locally_computed_checkpoint(
        &self,
    ) -> Result<Option<DWalletCheckpointMessage>, TypedStoreError> {
        Ok(self
            .locally_computed_checkpoints
            .reversed_safe_iter_with_bounds(None, None)?
            .next()
            .transpose()?
            .map(|(_, v)| v))
    }

    pub fn multi_get_dwallet_checkpoint_by_sequence_number(
        &self,
        sequence_numbers: &[DWalletCheckpointSequenceNumber],
    ) -> Result<Vec<Option<VerifiedDWalletCheckpointMessage>>, TypedStoreError> {
        let checkpoints = self
            .certified_checkpoints
            .multi_get(sequence_numbers)?
            .into_iter()
            .map(|maybe_checkpoint| maybe_checkpoint.map(|c| c.into()))
            .collect();

        Ok(checkpoints)
    }

    pub fn get_highest_verified_dwallet_checkpoint(
        &self,
    ) -> Result<Option<VerifiedDWalletCheckpointMessage>, TypedStoreError> {
        let highest_verified = if let Some(highest_verified) = self
            .watermarks
            .get(&DWalletCheckpointWatermark::HighestVerified)?
        {
            highest_verified
        } else {
            return Ok(None);
        };
        self.get_dwallet_checkpoint_by_digest(&highest_verified.1)
    }

    pub fn get_highest_synced_dwallet_checkpoint(
        &self,
    ) -> Result<Option<VerifiedDWalletCheckpointMessage>, TypedStoreError> {
        let highest_synced = if let Some(highest_synced) = self
            .watermarks
            .get(&DWalletCheckpointWatermark::HighestSynced)?
        {
            highest_synced
        } else {
            return Ok(None);
        };
        self.get_dwallet_checkpoint_by_digest(&highest_synced.1)
    }

    pub fn get_highest_executed_dwallet_checkpoint_seq_number(
        &self,
    ) -> Result<Option<DWalletCheckpointSequenceNumber>, TypedStoreError> {
        if let Some(highest_executed) = self
            .watermarks
            .get(&DWalletCheckpointWatermark::HighestExecuted)?
        {
            Ok(Some(highest_executed.0))
        } else {
            Ok(None)
        }
    }

    pub fn get_highest_executed_dwallet_checkpoint(
        &self,
    ) -> Result<Option<VerifiedDWalletCheckpointMessage>, TypedStoreError> {
        let highest_executed = if let Some(highest_executed) = self
            .watermarks
            .get(&DWalletCheckpointWatermark::HighestExecuted)?
        {
            highest_executed
        } else {
            return Ok(None);
        };
        self.get_dwallet_checkpoint_by_digest(&highest_executed.1)
    }

    pub fn get_highest_pruned_dwallet_checkpoint_seq_number(
        &self,
    ) -> Result<DWalletCheckpointSequenceNumber, TypedStoreError> {
        Ok(self
            .watermarks
            .get(&DWalletCheckpointWatermark::HighestPruned)?
            .unwrap_or((1, Default::default()))
            .0)
    }

    // Called by consensus (ConsensusAggregator).
    // Different from `insert_verified_checkpoint`, it does not touch
    // the highest_verified_checkpoint watermark such that state sync
    // will have a chance to process this checkpoint and perform some
    // state-sync only things.
    pub fn insert_certified_checkpoint(
        &self,
        checkpoint: &VerifiedDWalletCheckpointMessage,
    ) -> Result<(), TypedStoreError> {
        debug!(
            checkpoint_seq = checkpoint.sequence_number(),
            "Inserting certified dwallet checkpoint",
        );
        let mut batch = self.certified_checkpoints.batch();
        batch.insert_batch(
            &self.checkpoint_message_sequence_by_digest,
            [(*checkpoint.digest(), checkpoint.sequence_number())],
        )?;
        batch.insert_batch(
            &self.certified_checkpoints,
            [(checkpoint.sequence_number(), checkpoint.serializable_ref())],
        )?;
        batch.write()?;

        Ok(())
    }

    // Called by state sync, apart from inserting the checkpoint and updating
    // related tables, it also bumps the highest_verified_checkpoint watermark.
    #[instrument(level = "debug", skip_all)]
    pub fn insert_verified_checkpoint(
        &self,
        checkpoint: &VerifiedDWalletCheckpointMessage,
    ) -> Result<(), TypedStoreError> {
        self.insert_certified_checkpoint(checkpoint)?;
        self.update_highest_verified_checkpoint(checkpoint)
    }

    pub fn update_highest_verified_checkpoint(
        &self,
        checkpoint: &VerifiedDWalletCheckpointMessage,
    ) -> Result<(), TypedStoreError> {
        if Some(*checkpoint.sequence_number())
            > self
                .get_highest_verified_dwallet_checkpoint()?
                .map(|x| *x.sequence_number())
        {
            debug!(
                checkpoint_seq = checkpoint.sequence_number(),
                "Updating highest verified dwallet checkpoint",
            );
            self.watermarks.insert(
                &DWalletCheckpointWatermark::HighestVerified,
                &(*checkpoint.sequence_number(), *checkpoint.digest()),
            )?;
        }

        Ok(())
    }

    pub fn update_highest_synced_checkpoint(
        &self,
        checkpoint: &VerifiedDWalletCheckpointMessage,
    ) -> Result<(), TypedStoreError> {
        debug!(
            checkpoint_seq = checkpoint.sequence_number(),
            "Updating highest synced dwallet checkpoint",
        );
        self.watermarks.insert(
            &DWalletCheckpointWatermark::HighestSynced,
            &(*checkpoint.sequence_number(), *checkpoint.digest()),
        )
    }

    pub fn delete_highest_executed_dwallet_checkpoint_test_only(
        &self,
    ) -> Result<(), TypedStoreError> {
        let mut wb = self.watermarks.batch();
        wb.delete_batch(
            &self.watermarks,
            std::iter::once(DWalletCheckpointWatermark::HighestExecuted),
        )?;
        wb.write()?;
        Ok(())
    }
}

#[derive(Copy, Clone, Debug, Serialize, Deserialize)]
pub enum DWalletCheckpointWatermark {
    HighestVerified,
    HighestSynced,
    HighestExecuted,
    HighestPruned,
}

pub struct DWalletCheckpointBuilder {
    // todo(zeev): why is it not used?
    #[allow(dead_code)]
    state: Arc<AuthorityState>,
    tables: Arc<DWalletCheckpointStore>,
    epoch_store: Arc<AuthorityPerEpochStore>,
    notify: Arc<Notify>,
    notify_aggregator: Arc<Notify>,
    output: Box<dyn DWalletCheckpointOutput>,
    metrics: Arc<DWalletCheckpointMetrics>,
    max_messages_per_dwallet_checkpoint: usize,
    max_dwallet_checkpoint_size_bytes: usize,
    previous_epoch_last_checkpoint_sequence_number: u64,
}

pub struct DWalletCheckpointAggregator {
    tables: Arc<DWalletCheckpointStore>,
    epoch_store: Arc<AuthorityPerEpochStore>,
    notify: Arc<Notify>,
    current: Option<DWalletCheckpointSignatureAggregator>,
    output: Box<dyn CertifiedDWalletCheckpointMessageOutput>,
    state: Arc<AuthorityState>,
    metrics: Arc<DWalletCheckpointMetrics>,
}

// This holds information to aggregate signatures for one dwallet_checkpoint.
pub struct DWalletCheckpointSignatureAggregator {
    next_index: u64,
    checkpoint_message: DWalletCheckpointMessage,
    digest: DWalletCheckpointMessageDigest,
    /// Aggregates voting stake for each signed dwallet_checkpoint proposal by authority.
    signatures_by_digest:
        MultiStakeAggregator<DWalletCheckpointMessageDigest, DWalletCheckpointMessage, true>,
    // todo(zeev): why is it not used?
    #[allow(dead_code)]
    tables: Arc<DWalletCheckpointStore>,
    #[allow(dead_code)]
    state: Arc<AuthorityState>,
    metrics: Arc<DWalletCheckpointMetrics>,
}

impl DWalletCheckpointBuilder {
    fn new(
        state: Arc<AuthorityState>,
        tables: Arc<DWalletCheckpointStore>,
        epoch_store: Arc<AuthorityPerEpochStore>,
        notify: Arc<Notify>,
        output: Box<dyn DWalletCheckpointOutput>,
        notify_aggregator: Arc<Notify>,
        metrics: Arc<DWalletCheckpointMetrics>,
        max_messages_per_dwallet_checkpoint: usize,
        max_dwallet_checkpoint_size_bytes: usize,
        previous_epoch_last_checkpoint_sequence_number: u64,
    ) -> Self {
        Self {
            state,
            tables,
            epoch_store,
            notify,
            output,
            notify_aggregator,
            metrics,
            max_messages_per_dwallet_checkpoint,
            max_dwallet_checkpoint_size_bytes,
            previous_epoch_last_checkpoint_sequence_number,
        }
    }

    async fn run(mut self) {
        info!("Starting DWalletCheckpointBuilder");
        loop {
            self.maybe_build_dwallet_checkpoints().await;

            self.notify.notified().await;
        }
    }

    async fn maybe_build_dwallet_checkpoints(&mut self) {
        let _scope = monitored_scope("BuildDWalletCheckpoints");

        // Collect info about the most recently built dwallet_checkpoint.
        let checkpoint_message = self
            .epoch_store
            .last_built_dwallet_checkpoint_message_builder()
            .expect("epoch should not have ended");
        let mut last_height = checkpoint_message.clone().and_then(|s| s.checkpoint_height);
        let mut last_timestamp = checkpoint_message.map(|s| s.checkpoint_message.timestamp_ms);

        let min_checkpoint_interval_ms = self
            .epoch_store
            .protocol_config()
            .min_dwallet_checkpoint_interval_ms_as_option()
            .unwrap_or_default();
        let mut grouped_pending_checkpoints = Vec::new();
        let checkpoints_iter = self
            .epoch_store
            .get_pending_dwallet_checkpoints(last_height)
            .expect("unexpected epoch store error")
            .into_iter()
            .peekable();
        for (height, pending) in checkpoints_iter {
            // Group PendingCheckpoints until:
            // - minimum interval has elapsed ...
            let current_timestamp = pending.details().timestamp_ms;
            let can_build = match last_timestamp {
                Some(last_timestamp) => {
                    current_timestamp >= last_timestamp + min_checkpoint_interval_ms
                }
                None => true,
            };
            grouped_pending_checkpoints.push(pending);
            if !can_build {
                debug!(
                    checkpoint_commit_height = height,
                    ?last_timestamp,
                    ?current_timestamp,
                    "waiting for more PendingDWalletCheckpoints: minimum interval not yet elapsed"
                );
                continue;
            }

            // Min interval has elapsed, we can now coalesce and build a dwallet_checkpoint.
            last_height = Some(height);
            last_timestamp = Some(current_timestamp);
            debug!(
                checkpoint_commit_height = height,
                "Making dwallet checkpoint at commit height"
            );
            if let Err(e) = self
                .make_checkpoint(std::mem::take(&mut grouped_pending_checkpoints))
                .await
            {
                error!(
                    "Error while making dwallet checkpoint, will retry in 1s: {:?}",
                    e
                );
                tokio::time::sleep(Duration::from_secs(1)).await;
                self.metrics.dwallet_checkpoint_errors.inc();
                return;
            }
        }
        debug!(
            "Waiting for more dwallet checkpoints from consensus after processing {last_height:?}; {} pending dwallet checkpoints left unprocessed until next interval",
            grouped_pending_checkpoints.len(),
        );
    }

    #[instrument(level = "debug", skip_all, fields(last_height = pending_checkpoints.last().unwrap().details().checkpoint_height))]
    async fn make_checkpoint(
        &self,
        pending_checkpoints: Vec<PendingDWalletCheckpoint>,
    ) -> anyhow::Result<()> {
        let last_details = pending_checkpoints.last().unwrap().details().clone();

        // Keeps track of the effects that are already included in the current checkpoint.
        // This is used when there are multiple pending checkpoints to create a single checkpoint
        // because in such scenarios, dependencies of a transaction may in earlier created checkpoints,
        // or in earlier pending checkpoints.
        //let mut effects_in_current_checkpoint = BTreeSet::new();

        // Stores the transactions that should be included in the checkpoint. Transactions will be recorded in the checkpoint
        // in this order.
        let mut sorted_tx_effects_included_in_checkpoint = Vec::new();
<<<<<<< HEAD
        for pending_checkpoint in pending_checkpoints.into_iter() {
=======
        for pending_checkpoint in pendings.into_iter() {
            let logger = MPCSessionLogger::new();
>>>>>>> 98dee489
            let pending = pending_checkpoint.into_v1();
            logger.write_pending_checkpoint(&pending);
            // let txn_in_checkpoint = self
            //     .resolve_checkpoint_transactions(pending.roots, &mut effects_in_current_checkpoint)
            //     .await?;
            sorted_tx_effects_included_in_checkpoint.extend(pending.messages);
        }
        let new_checkpoint = self
            .create_checkpoints(sorted_tx_effects_included_in_checkpoint, &last_details)
            .await?;
        self.write_checkpoints(last_details.checkpoint_height, new_checkpoint)
            .await?;
        Ok(())
    }

    #[instrument(level = "debug", skip_all)]
    async fn write_checkpoints(
        &self,
        height: DWalletCheckpointHeight,
        new_checkpoints: Vec<DWalletCheckpointMessage>,
    ) -> IkaResult {
        let _scope = monitored_scope("DWalletCheckpointBuilder::write_checkpoints");
        //let mut batch = self.tables.checkpoint_content.batch();
        // let mut all_tx_digests =
        //     Vec::with_capacity(new_checkpoints.iter().map(|(_, c)| c.size()).sum());

        for checkpoint_message in &new_checkpoints {
            debug!(
                checkpoint_commit_height = height,
                checkpoint_seq = checkpoint_message.sequence_number,
                checkpoint_digest = ?checkpoint_message.digest(),
                "writing dwallet checkpoint",
            );
            //all_tx_digests.extend(contents.iter().map(|digest| digest));

            self.output
                .dwallet_checkpoint_created(checkpoint_message, &self.epoch_store, &self.tables)
                .await?;

            self.metrics
                .messages_included_in_dwallet_checkpoint
                .inc_by(checkpoint_message.messages.len() as u64);
            let sequence_number = checkpoint_message.sequence_number;
            self.metrics
                .last_constructed_dwallet_checkpoint
                .set(sequence_number as i64);

            // batch.insert_batch(
            //     &self.tables.checkpoint_content,
            //     [(contents.digest(), contents)],
            // )?;

            self.tables
                .locally_computed_checkpoints
                .insert(&sequence_number, checkpoint_message)?;

            // batch.insert_batch(
            //     &self.tables.locally_computed_checkpoints,
            //     [(sequence_number, summary)],
            // )?;
        }

        self.notify_aggregator.notify_one();
        self.epoch_store
            .process_pending_dwallet_checkpoint(height, new_checkpoints)?;
        Ok(())
    }

    #[allow(clippy::type_complexity)]
    fn split_checkpoint_chunks(
        &self,
        messages: Vec<DWalletMessageKind>,
    ) -> anyhow::Result<Vec<Vec<DWalletMessageKind>>> {
        let _guard = monitored_scope("DWalletCheckpointBuilder::split_checkpoint_chunks");
        let mut chunks = Vec::new();
        let mut chunk = Vec::new();
        let mut chunk_size: usize = 0;
        for message in messages {
            // Roll over to a new chunk after either max count or max size is reached.
            // The size calculation here is intended to estimate the size of the
            // FullDWalletCheckpointContents struct. If this code is modified, that struct
            // should also be updated accordingly.
            let size = bcs::serialized_size(&message)?;
            if chunk.len() == self.max_messages_per_dwallet_checkpoint
                || (chunk_size + size) > self.max_dwallet_checkpoint_size_bytes
            {
                if chunk.is_empty() {
                    // Always allow at least one tx in a checkpoint.
                    warn!("Size of single transaction ({size}) exceeds max dwallet checkpoint size ({}); allowing excessively large checkpoint to go through.", self.max_dwallet_checkpoint_size_bytes);
                } else {
                    chunks.push(chunk);
                    chunk = Vec::new();
                    chunk_size = 0;
                }
            }

            chunk.push(message);
            chunk_size += size;
        }

        if !chunk.is_empty() {
            // We intentionally create an empty chunk if there is no content provided
            // and `last_of_epoch` or `mid_of_epoch` to make an end of epoch message.
            // Important: if some conditions are added here later, we need to make sure we always
            // have at least one chunk if last_pending_of_epoch is set
            chunks.push(chunk);
            // Note: empty checkpoints are ok - they shouldn't happen at all on a network with even
            // modest load.
        }
        Ok(chunks)
    }

    #[instrument(level = "debug", skip_all)]
    async fn create_checkpoints(
        &self,
        all_messages: Vec<DWalletMessageKind>,
        details: &PendingDWalletCheckpointInfo,
    ) -> anyhow::Result<Vec<DWalletCheckpointMessage>> {
        let _scope = monitored_scope("DWalletCheckpointBuilder::create_checkpoints");
        let epoch = self.epoch_store.epoch();
        let total = all_messages.len();
        let mut last_checkpoint = self.epoch_store.last_built_dwallet_checkpoint_message()?;
        // if last_checkpoint.is_none() {
        //     let epoch = self.epoch_store.epoch();
        //     if epoch > 0 {
        //         let previous_epoch = epoch - 1;
        //         let last_verified = self.tables.get_epoch_last_checkpoint(previous_epoch)?;
        //         last_checkpoint = last_verified.map(VerifiedCheckpointMessage::into_summary_and_sequence);
        //         if let Some((ref seq, _)) = last_checkpoint {
        //             debug!("No checkpoints in builder DB, taking checkpoint from previous epoch with sequence {seq}");
        //         } else {
        //             // This is some serious bug with when CheckpointBuilder started so surfacing it via panic
        //             panic!("Can not find last checkpoint for previous epoch {previous_epoch}");
        //         }
        //     }
        // }
        let mut last_checkpoint_seq = last_checkpoint.as_ref().map(|(seq, _)| *seq).unwrap_or(0);
        // Epoch 0 is where we create the validator set (we are not running Epoch 0).
        // Once we initialize, the active committee starts in Epoch 1.
        // So there is no previous committee in epoch 1.
        if epoch != 1 && self.previous_epoch_last_checkpoint_sequence_number > last_checkpoint_seq {
            last_checkpoint_seq = self.previous_epoch_last_checkpoint_sequence_number;
        }

        if !all_messages.is_empty() {
            info!(
                next_sequence_number = last_checkpoint_seq + 1,
                checkpoint_timestamp = details.timestamp_ms,
                "Creating dwallet checkpoint(s) for {} messages",
                all_messages.len(),
            );
        }

        let chunks = self.split_checkpoint_chunks(all_messages)?;
        let chunks_count = chunks.len();

        let mut checkpoints = Vec::with_capacity(chunks_count);
        debug!(
            ?last_checkpoint_seq,
            "Creating {} dwallet checkpoints with {} transactions", chunks_count, total,
        );

        for (index, messages) in chunks.into_iter().enumerate() {
            let first_checkpoint_of_epoch = index == 0
                && (last_checkpoint_seq == self.previous_epoch_last_checkpoint_sequence_number);
            if first_checkpoint_of_epoch {
                self.epoch_store
                    .record_epoch_first_checkpoint_creation_time_metric();
            }

            let sequence_number = last_checkpoint_seq + 1;
            last_checkpoint_seq = sequence_number;

            let timestamp_ms = details.timestamp_ms;
            if let Some((_, last_checkpoint)) = &last_checkpoint {
                if last_checkpoint.timestamp_ms > timestamp_ms {
                    error!(
                        sequence_number,
                        previous_timestamp_ms = last_checkpoint.timestamp_ms,
                        current_timestamp_ms = timestamp_ms,
                        "Unexpected decrease of dwallet checkpoint timestamp.",
                    );
                }
            }

            info!(
                sequence_number,
                messages_count = messages.len(),
                "Creating a dwallet checkpoint"
            );

            let checkpoint_message =
                DWalletCheckpointMessage::new(epoch, sequence_number, messages, timestamp_ms);
            checkpoint_message
                .report_dwallet_checkpoint_age(&self.metrics.last_created_dwallet_checkpoint_age);
            last_checkpoint = Some((sequence_number, checkpoint_message.clone()));
            checkpoints.push(checkpoint_message);
        }

        Ok(checkpoints)
    }

    // This function is used to check the invariants of the consensus commit prologue transactions in the checkpoint
    // in simtest.
    #[cfg(msim)]
    fn expensive_consensus_commit_prologue_invariants_check(
        &self,
        root_digests: &[TransactionDigest],
        sorted: &[TransactionEffects],
    ) {
        if !self
            .epoch_store
            .protocol_config()
            .prepend_prologue_tx_in_consensus_commit_in_checkpoints()
        {
            return;
        }

        // Gets all the consensus commit prologue transactions from the roots.
        let root_txs = self
            .state
            .get_transaction_cache_reader()
            .multi_get_transaction_blocks(root_digests)
            .unwrap();
        let ccps = root_txs
            .iter()
            .filter_map(|tx| {
                if let Some(tx) = tx {
                    if matches!(
                        tx.transaction_data().kind(),
                        TransactionKind::ConsensusCommitPrologue(_)
                            | TransactionKind::ConsensusCommitPrologueV2(_)
                            | TransactionKind::ConsensusCommitPrologueV3(_)
                    ) {
                        Some(tx)
                    } else {
                        None
                    }
                } else {
                    None
                }
            })
            .collect::<Vec<_>>();

        // There should be at most one consensus commit prologue transaction in the roots.
        assert!(ccps.len() <= 1);

        // Get all the transactions in the checkpoint.
        let txs = self
            .state
            .get_transaction_cache_reader()
            .multi_get_transaction_blocks(
                &sorted
                    .iter()
                    .map(|tx| tx.transaction_digest().clone())
                    .collect::<Vec<_>>(),
            )
            .unwrap();

        if ccps.len() == 0 {
            // If there is no consensus commit prologue transaction in the roots, then there should be no
            // consensus commit prologue transaction in the checkpoint.
            for tx in txs.iter() {
                if let Some(tx) = tx {
                    assert!(!matches!(
                        tx.transaction_data().kind(),
                        TransactionKind::ConsensusCommitPrologue(_)
                            | TransactionKind::ConsensusCommitPrologueV2(_)
                            | TransactionKind::ConsensusCommitPrologueV3(_)
                    ));
                }
            }
        } else {
            // If there is one consensus commit prologue, it must be the first one in the checkpoint.
            assert!(matches!(
                txs[0].as_ref().unwrap().transaction_data().kind(),
                TransactionKind::ConsensusCommitPrologue(_)
                    | TransactionKind::ConsensusCommitPrologueV2(_)
                    | TransactionKind::ConsensusCommitPrologueV3(_)
            ));

            assert_eq!(ccps[0].digest(), txs[0].as_ref().unwrap().digest());

            for tx in txs.iter().skip(1) {
                if let Some(tx) = tx {
                    assert!(!matches!(
                        tx.transaction_data().kind(),
                        TransactionKind::ConsensusCommitPrologue(_)
                            | TransactionKind::ConsensusCommitPrologueV2(_)
                            | TransactionKind::ConsensusCommitPrologueV3(_)
                    ));
                }
            }
        }
    }
}

impl DWalletCheckpointAggregator {
    fn new(
        tables: Arc<DWalletCheckpointStore>,
        epoch_store: Arc<AuthorityPerEpochStore>,
        notify: Arc<Notify>,
        output: Box<dyn CertifiedDWalletCheckpointMessageOutput>,
        state: Arc<AuthorityState>,
        metrics: Arc<DWalletCheckpointMetrics>,
    ) -> Self {
        let current = None;
        Self {
            tables,
            epoch_store,
            notify,
            current,
            output,
            state,
            metrics,
        }
    }

    async fn run(mut self) {
        info!("Starting CheckpointDWalletAggregator");
        loop {
            if let Err(e) = self.run_and_notify().await {
                error!(
                    "Error while aggregating dwallet checkpoint, will retry in 1s: {:?}",
                    e
                );
                self.metrics.dwallet_checkpoint_errors.inc();
                tokio::time::sleep(Duration::from_secs(1)).await;
                continue;
            }

            let _ = timeout(Duration::from_secs(1), self.notify.notified()).await;
        }
    }

    async fn run_and_notify(&mut self) -> IkaResult {
        let checkpoint_messages = self.run_inner()?;
        for checkpoint_message in checkpoint_messages {
            self.output
                .certified_dwallet_checkpoint_message_created(&checkpoint_message)
                .await?;
        }
        Ok(())
    }

    fn run_inner(&mut self) -> IkaResult<Vec<CertifiedDWalletCheckpointMessage>> {
        let _scope = monitored_scope("DWalletCheckpointAggregator");
        let mut result = vec![];
        'outer: loop {
            let next_to_certify = self.next_checkpoint_to_certify()?;
            let current = if let Some(current) = &mut self.current {
                // It's possible that the checkpoint was already certified by
                // the rest of the network, and we've already received the
                // certified checkpoint via StateSync. In this case, we reset
                // the current signature aggregator to the next checkpoint to
                // be certified.
                if current.checkpoint_message.sequence_number < next_to_certify {
                    self.current = None;
                    continue;
                }
                current
            } else {
                let Some(checkpoint_message) = self
                    .epoch_store
                    .get_built_dwallet_checkpoint_message(next_to_certify)?
                else {
                    return Ok(result);
                };
                self.current = Some(DWalletCheckpointSignatureAggregator {
                    next_index: 0,
                    digest: checkpoint_message.digest(),
                    checkpoint_message,
                    signatures_by_digest: MultiStakeAggregator::new(
                        self.epoch_store.committee().clone(),
                    ),
                    tables: self.tables.clone(),
                    state: self.state.clone(),
                    metrics: self.metrics.clone(),
                });
                self.current.as_mut().unwrap()
            };

            let epoch_tables = self
                .epoch_store
                .tables()
                .expect("should not run past end of epoch");
            let iter = epoch_tables
                .pending_dwallet_checkpoint_signatures
                .safe_iter_with_bounds(
                    Some((
                        current.checkpoint_message.sequence_number,
                        current.next_index,
                    )),
                    None,
                );
            for item in iter {
                let ((seq, index), data) = item?;
                if seq != current.checkpoint_message.sequence_number {
                    debug!(
                        checkpoint_seq =? current.checkpoint_message.sequence_number,
                        "Not enough dwallet checkpoint signatures",
                    );
                    // No more signatures (yet) for this checkpoint
                    return Ok(result);
                }
                debug!(
                    checkpoint_seq = current.checkpoint_message.sequence_number,
                    digest=?current.checkpoint_message.digest(),
                    timestamp=?current.checkpoint_message.timestamp_ms,
                    messages=?current.checkpoint_message.messages,
                    sequence_number=?current.checkpoint_message.sequence_number,
                    epoch=?current.checkpoint_message.epoch,
                    from=?data.checkpoint_message.auth_sig().authority.concise(),
                    "Processing signature for dwallet checkpoint.",
                );
                self.metrics
                    .dwallet_checkpoint_participation
                    .with_label_values(&[&format!(
                        "{:?}",
                        data.checkpoint_message.auth_sig().authority.concise()
                    )])
                    .inc();
                if let Ok(auth_signature) = current.try_aggregate(data) {
                    let checkpoint_message = VerifiedDWalletCheckpointMessage::new_unchecked(
                        CertifiedDWalletCheckpointMessage::new_from_data_and_sig(
                            current.checkpoint_message.clone(),
                            auth_signature,
                        ),
                    );

                    self.tables
                        .insert_certified_checkpoint(&checkpoint_message)?;
                    self.metrics
                        .last_certified_dwallet_checkpoint
                        .set(current.checkpoint_message.sequence_number as i64);
                    current.checkpoint_message.report_dwallet_checkpoint_age(
                        &self.metrics.last_certified_dwallet_checkpoint_age,
                    );
                    result.push(checkpoint_message.into_inner());
                    self.current = None;
                    continue 'outer;
                } else {
                    current.next_index = index + 1;
                }
            }
            break;
        }
        Ok(result)
    }

    fn next_checkpoint_to_certify(&self) -> IkaResult<DWalletCheckpointSequenceNumber> {
        Ok(self
            .tables
            .certified_checkpoints
            .reversed_safe_iter_with_bounds(None, None)?
            .next()
            .transpose()?
            .map(|(seq, _)| seq + 1)
            .unwrap_or(1))
    }
}

impl DWalletCheckpointSignatureAggregator {
    #[allow(clippy::result_unit_err)]
    pub fn try_aggregate(
        &mut self,
        data: DWalletCheckpointSignatureMessage,
    ) -> Result<AuthorityStrongQuorumSignInfo, ()> {
        let their_digest = *data.checkpoint_message.digest();
        let (_, signature) = data.checkpoint_message.into_data_and_sig();
        let author = signature.authority;
        let envelope = SignedDWalletCheckpointMessage::new_from_data_and_sig(
            self.checkpoint_message.clone(),
            signature,
        );
        match self.signatures_by_digest.insert(their_digest, envelope) {
            // ignore repeated signatures
            InsertResult::Failed {
                error:
                    IkaError::StakeAggregatorRepeatedSigner {
                        conflicting_sig: false,
                        ..
                    },
            } => Err(()),
            InsertResult::Failed { error } => {
                warn!(
                    checkpoint_seq = self.checkpoint_message.sequence_number,
                    "Failed to aggregate new dwallet checkpoint signature from validator {:?}: {:?}",
                    author.concise(),
                    error
                );
                //self.check_for_split_brain();
                Err(())
            }
            InsertResult::QuorumReached(cert) => {
                // It is not guaranteed that signature.authority == narwhal_cert.author, but we do verify
                // the signature so we know that the author signed the message at some point.
                if their_digest != self.digest {
                    self.metrics.remote_dwallet_checkpoint_forks.inc();
                    warn!(
                        checkpoint_seq = self.checkpoint_message.sequence_number,
                        from=?author.concise(),
                        ?their_digest,
                        our_digest=?self.digest,
                        "Validator has mismatching dwallet checkpoint digest than what we have.",
                    );
                    return Err(());
                }
                Ok(cert)
            }
            InsertResult::NotEnoughVotes {
                bad_votes: _,
                bad_authorities: _,
            } => {
                //self.check_for_split_brain();
                Err(())
            }
        }
    }
}

pub trait DWalletCheckpointServiceNotify {
    fn notify_checkpoint_signature(
        &self,
        epoch_store: &AuthorityPerEpochStore,
        info: &DWalletCheckpointSignatureMessage,
    ) -> IkaResult;

    fn notify_checkpoint(&self) -> IkaResult;
}

/// This is a service used to communicate with other pieces of ika(for ex. authority)
pub struct DWalletCheckpointService {
    tables: Arc<DWalletCheckpointStore>,
    notify_builder: Arc<Notify>,
    notify_aggregator: Arc<Notify>,
    last_signature_index: Mutex<u64>,
    metrics: Arc<DWalletCheckpointMetrics>,
}

impl DWalletCheckpointService {
    pub fn spawn(
        state: Arc<AuthorityState>,
        checkpoint_store: Arc<DWalletCheckpointStore>,
        epoch_store: Arc<AuthorityPerEpochStore>,
        checkpoint_output: Box<dyn DWalletCheckpointOutput>,
        certified_checkpoint_output: Box<dyn CertifiedDWalletCheckpointMessageOutput>,
        metrics: Arc<DWalletCheckpointMetrics>,
        max_messages_per_checkpoint: usize,
        max_checkpoint_size_bytes: usize,
        previous_epoch_last_checkpoint_sequence_number: u64,
    ) -> (Arc<Self>, JoinSet<()> /* Handle to tasks */) {
        info!(
            max_messages_per_checkpoint,
            max_checkpoint_size_bytes, "Starting dwallet checkpoint service"
        );
        let notify_builder = Arc::new(Notify::new());
        let notify_aggregator = Arc::new(Notify::new());

        let mut tasks = JoinSet::new();

        let builder = DWalletCheckpointBuilder::new(
            state.clone(),
            checkpoint_store.clone(),
            epoch_store.clone(),
            notify_builder.clone(),
            checkpoint_output,
            notify_aggregator.clone(),
            metrics.clone(),
            max_messages_per_checkpoint,
            max_checkpoint_size_bytes,
            previous_epoch_last_checkpoint_sequence_number,
        );
        tasks.spawn(monitored_future!(builder.run()));

        let aggregator = DWalletCheckpointAggregator::new(
            checkpoint_store.clone(),
            epoch_store.clone(),
            notify_aggregator.clone(),
            certified_checkpoint_output,
            state.clone(),
            metrics.clone(),
        );
        tasks.spawn(monitored_future!(aggregator.run()));

        let last_signature_index = epoch_store
            .get_last_dwallet_checkpoint_signature_index()
            .expect("should not cross end of epoch");
        let last_signature_index = Mutex::new(last_signature_index);

        let service = Arc::new(Self {
            tables: checkpoint_store,
            notify_builder,
            notify_aggregator,
            last_signature_index,
            metrics,
        });

        (service, tasks)
    }

    #[cfg(test)]
    fn write_and_notify_checkpoint_for_testing(
        &self,
        epoch_store: &AuthorityPerEpochStore,
        checkpoint: PendingDWalletCheckpoint,
    ) -> IkaResult {
        use crate::authority::authority_per_epoch_store::ConsensusCommitOutput;

        let mut output = ConsensusCommitOutput::new(0);
        epoch_store.write_pending_checkpoint(&mut output, &checkpoint)?;
        let mut batch = epoch_store.db_batch_for_test();
        output.write_to_batch(epoch_store, &mut batch)?;
        batch.write()?;
        self.notify_checkpoint()?;
        Ok(())
    }
}

impl DWalletCheckpointServiceNotify for DWalletCheckpointService {
    fn notify_checkpoint_signature(
        &self,
        epoch_store: &AuthorityPerEpochStore,
        info: &DWalletCheckpointSignatureMessage,
    ) -> IkaResult {
        let sequence = info.checkpoint_message.sequence_number;
        let signer = info.checkpoint_message.auth_sig().authority.concise();

        if let Some(highest_verified_checkpoint) = self
            .tables
            .get_highest_verified_dwallet_checkpoint()?
            .map(|x| *x.sequence_number())
        {
            if sequence <= highest_verified_checkpoint {
                debug!(
                    checkpoint_seq = sequence,
                    "Ignore dwallet checkpoint signature from {} - already certified", signer,
                );
                self.metrics
                    .last_ignored_dwallet_checkpoint_signature_received
                    .set(sequence as i64);
                return Ok(());
            }
        }
        debug!(
            checkpoint_seq = sequence,
            "Received dwallet checkpoint signature, digest {} from {}",
            info.checkpoint_message.digest(),
            signer,
        );
        self.metrics
            .last_received_dwallet_checkpoint_signatures
            .with_label_values(&[&signer.to_string()])
            .set(sequence as i64);
        // While it can be tempting to make last_signature_index into AtomicU64, this won't work
        // We need to make sure we write to `pending_signatures`
        // and trigger `notify_aggregator` without race conditions.
        let mut index = self.last_signature_index.lock();
        *index += 1;
        epoch_store.insert_checkpoint_signature(sequence, *index, info)?;
        self.notify_aggregator.notify_one();
        Ok(())
    }

    fn notify_checkpoint(&self) -> IkaResult {
        self.notify_builder.notify_one();
        Ok(())
    }
}<|MERGE_RESOLUTION|>--- conflicted
+++ resolved
@@ -546,12 +546,8 @@
         // Stores the transactions that should be included in the checkpoint. Transactions will be recorded in the checkpoint
         // in this order.
         let mut sorted_tx_effects_included_in_checkpoint = Vec::new();
-<<<<<<< HEAD
         for pending_checkpoint in pending_checkpoints.into_iter() {
-=======
-        for pending_checkpoint in pendings.into_iter() {
             let logger = MPCSessionLogger::new();
->>>>>>> 98dee489
             let pending = pending_checkpoint.into_v1();
             logger.write_pending_checkpoint(&pending);
             // let txn_in_checkpoint = self
