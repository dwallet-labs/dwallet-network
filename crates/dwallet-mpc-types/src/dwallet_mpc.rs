--- conflicted
+++ resolved
@@ -103,16 +103,6 @@
     /// The public parameters of the decryption key shares,
     /// updated only after a successful network DKG.
     pub decryption_key_share_public_parameters: Vec<u8>,
-<<<<<<< HEAD
-=======
-
-    /// The network encryption key, updated only after a successful network DKG.
-    pub encryption_key: Vec<u8>,
-
-    /// Validators' verification keys.
-    pub public_verification_keys: Vec<u8>,
-    pub setup_parameters_per_crt_prime: Vec<u8>,
->>>>>>> 3a7e0d98
 }
 
 #[repr(u8)]
