--- conflicted
+++ resolved
@@ -7,13 +7,9 @@
 bcs.workspace = true
 serde.workspace = true
 move-core-types.workspace = true
-<<<<<<< HEAD
 rand_chacha = "0.3.1"
 fastcrypto = { workspace = true, features = ["copy_key"] }
 twopc_mpc.workspace = true
-=======
->>>>>>> 31acde9f
-anyhow.workspace = true
 serde_json.workspace = true
 thiserror.workspace = true
 group.workspace = true
