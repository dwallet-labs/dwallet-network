#[test_only]
module dwallet_system::dwallet_tests {
    use std::vector;

    use dwallet::object::Self;
    use dwallet::table;
    use dwallet::test_scenario;
    use dwallet::test_scenario::TransactionEffects;
    use dwallet::test_utils;
    use dwallet::tx_context;

    use dwallet_system::dwallet;
    use dwallet_system::dwallet::{
        create_dwallet_cap,
        EMesssageApprovalDWalletMismatch,
        EInvalidEncryptionKeyScheme,
        EInvalidEncryptionKeyOwner,
        create_mock_active_encryption_keys,
        create_mock_encryption_key,
        get_active_encryption_key,
        get_active_encryption_keys_table
    };
    use dwallet_system::dwallet_2pc_mpc_ecdsa_k1::{create_mock_sign_data, create_mock_sign_data_event};

    fun set_up(): (address, test_scenario::Scenario) {
        let sender = @0x1;
        let scenario = test_scenario::begin(sender);
        (sender, scenario)
    }

    fun set_up_with_sender_address(sender: address): test_scenario::Scenario {
        let scenario = test_scenario::begin(sender);
        scenario
    }


    const VALID_SCHEME: u8 = 0;
    const INVALID_SCHEME: u8 = 100;


    // <<<<<<<<<<<<<<<<<<<<<<<< Error codes <<<<<<<<<<<<<<<<<<<<<<<<
    const EWrongEventNumber: u64 = 0;
    const EWrongFrozenObjectsNum: u64 = 1;
    const EWrongCreatedObjectsNum: u64 = 2;
    const EObjectMismatchCreateAndFrozen: u64 = 3;
    const EObjectNotInTable: u64 = 4;
    // <<<<<<<<<<<<<<<<<<<<<<<< Error codes <<<<<<<<<<<<<<<<<<<<<<<<

    #[test]
    public fun test_sign_succesfull() {
        let (sender, scenario) = set_up();
        test_scenario::next_tx(&mut scenario, sender);
        {
            let ctx = test_scenario::ctx(&mut scenario);
            let dwallet_id = object::id_from_address(@0xC);
            let dwallet_cap = create_dwallet_cap(ctx);

            let messages = vector::empty<vector<u8>>();
            vector::push_back(&mut messages, b"message_1");
            vector::push_back(&mut messages, b"message_1");
            let message_approvals = dwallet::approve_messages(&dwallet_cap, messages);

            let sign_data = create_mock_sign_data(object::id_from_address(@0xA));
            let sign_data_event = create_mock_sign_data_event(object::id_from_address(@0xA));

            let sign_messages = vector::empty<vector<u8>>();
            vector::push_back(&mut sign_messages, b"message_1");
            vector::push_back(&mut sign_messages, b"message_1");

            let partial_user_signed_messages = dwallet::create_partial_user_signed_messages(
                dwallet_id,
                object::id(&dwallet_cap),
                sign_messages,
                vector::empty(),
                sign_data,
                sign_data_event,
                ctx
            );

            dwallet::sign(partial_user_signed_messages, message_approvals, ctx);
            test_utils::destroy(dwallet_cap);
        };
        let effects: TransactionEffects = test_scenario::end(scenario);

        // Make sure that all transaction effects are correct.
        let events_num = test_scenario::num_user_events(&effects);
        assert!(events_num == 1, EWrongEventNumber);
        let frozen_objects = test_scenario::frozen(&effects);
        let created_objects = test_scenario::created(&effects);
        assert!(vector::length(&frozen_objects) == 1, EWrongFrozenObjectsNum);
        assert!(vector::length(&created_objects) == 1, EWrongCreatedObjectsNum);
        let c = vector::borrow(&created_objects, 0);
        let f = vector::borrow(&frozen_objects, 0);
        assert!(c == f, EObjectMismatchCreateAndFrozen);
    }

    #[test]
    #[expected_failure(abort_code = EMesssageApprovalDWalletMismatch)]
    public fun test_sign_with_vector_length_missmatch() {
        let ctx = &mut tx_context::dummy();
        let dwallet_id = object::id_from_address(@0xC);
        let dwallet_cap = create_dwallet_cap(ctx);

        let messages = vector::empty<vector<u8>>();
        vector::push_back(&mut messages, b"message_1");
        let message_approvals = dwallet::approve_messages(&dwallet_cap, messages);

        let sign_data = create_mock_sign_data(object::id_from_address(@0xA));
        let sign_data_event = create_mock_sign_data_event(object::id_from_address(@0xA));

        let sign_messages = vector::empty<vector<u8>>();
        vector::push_back(&mut sign_messages, b"message_1");
        vector::push_back(&mut sign_messages, b"message_2");

        let partial_user_signed_messages = dwallet::create_partial_user_signed_messages(
            dwallet_id,
            object::id(&dwallet_cap),
            sign_messages,
            vector::empty(),
            sign_data,
            sign_data_event,
            ctx
        );

        dwallet::sign(partial_user_signed_messages, message_approvals, ctx);
        test_utils::destroy(dwallet_cap);
    }

    #[test]
    #[expected_failure(abort_code = EMesssageApprovalDWalletMismatch)]
    public fun test_sign_with_extra_approved_messages() {
        let ctx = &mut tx_context::dummy();

        let messages = vector::empty<vector<u8>>();
        vector::push_back(&mut messages, b"message_1");
        vector::push_back(&mut messages, b"message_2");

        let dwallet_id = object::id_from_address(@0xC);
        let dwallet_cap = create_dwallet_cap(ctx);
        let message_approvals = dwallet::approve_messages(&dwallet_cap, messages);

        let sign_data = create_mock_sign_data(object::id_from_address(@0xA));

        let sign_data_event = create_mock_sign_data_event(object::id_from_address(@0xA));

        let sign_messages = vector::empty<vector<u8>>();
        vector::push_back(&mut sign_messages, b"message_1");

        let partial_user_signed_messages = dwallet::create_partial_user_signed_messages(
            dwallet_id,
            object::id(&dwallet_cap),
            sign_messages,
            vector::empty(),
            sign_data,
            sign_data_event,
            ctx
        );

        dwallet::sign(partial_user_signed_messages, message_approvals, ctx);
        test_utils::destroy(dwallet_cap);
    }

    #[test]
    #[expected_failure(abort_code = EMesssageApprovalDWalletMismatch)]
    public fun test_sign_with_different_messages_order() {
        let ctx = &mut tx_context::dummy();

        let messages = vector::empty<vector<u8>>();
        vector::push_back(&mut messages, b"message_2");
        vector::push_back(&mut messages, b"message_1");

        let dwallet_id = object::id_from_address(@0xC);
        let dwallet_cap = create_dwallet_cap(ctx);
        let message_approvals = dwallet::approve_messages(&dwallet_cap, messages);

        let sign_data = create_mock_sign_data(object::id_from_address(@0xA));

        let sign_data_event = create_mock_sign_data_event(object::id_from_address(@0xA));

        let sign_messages = vector::empty<vector<u8>>();
        vector::push_back(&mut sign_messages, b"message_1");
        vector::push_back(&mut sign_messages, b"message_2");

        let partial_user_signed_messages = dwallet::create_partial_user_signed_messages(
            dwallet_id,
            object::id(&dwallet_cap),
            sign_messages,
            vector::empty(),
            sign_data,
            sign_data_event,
            ctx
        );

        dwallet::sign(partial_user_signed_messages, message_approvals, ctx);
        test_utils::destroy(dwallet_cap);
    }

    #[test]
    #[expected_failure(abort_code = EMesssageApprovalDWalletMismatch)]
    public fun test_sign_with_different_messages() {
        let ctx = &mut tx_context::dummy();

        let messages = vector::empty<vector<u8>>();
        vector::push_back(&mut messages, b"message_3");
        vector::push_back(&mut messages, b"message_4");

        let dwallet_id = object::id_from_address(@0xC);
        let dwallet_cap = create_dwallet_cap(ctx);
        let message_approvals = dwallet::approve_messages(&dwallet_cap, messages);

        let sign_data = create_mock_sign_data(object::id_from_address(@0xA));

        let sign_data_event = create_mock_sign_data_event(object::id_from_address(@0xA));

        let sign_messages = vector::empty<vector<u8>>();
        vector::push_back(&mut sign_messages, b"message_1");
        vector::push_back(&mut sign_messages, b"message_2");

        let partial_user_signed_messages = dwallet::create_partial_user_signed_messages(
            dwallet_id,
            object::id(&dwallet_cap),
            sign_messages,
            vector::empty(),
            sign_data,
            sign_data_event,
            ctx
        );

        dwallet::sign(partial_user_signed_messages, message_approvals, ctx);
        test_utils::destroy(dwallet_cap);
    }

    #[test]
    #[expected_failure(abort_code = EMesssageApprovalDWalletMismatch)]
    public fun test_sign_with_cap_id_missmatch() {
        let ctx = &mut tx_context::dummy();

        let messages = vector::empty<vector<u8>>();
        vector::push_back(&mut messages, b"message_1");

        let dwallet_id = object::id_from_address(@0xC);
        let dwallet_cap = create_dwallet_cap(ctx);
        let message_approvals = dwallet::approve_messages(&dwallet_cap, messages);

        let sign_data = create_mock_sign_data(object::id_from_address(@0xA));

        let sign_data_event = create_mock_sign_data_event(object::id_from_address(@0xA));

        let sign_messages = vector::empty<vector<u8>>();
        vector::push_back(&mut sign_messages, b"message_1");

        let different_dwallet_cap_id = object::id_from_address(@0xD);
        let partial_user_signed_messages = dwallet::create_partial_user_signed_messages(
            dwallet_id,
            different_dwallet_cap_id,
            sign_messages,
            vector::empty(),
            sign_data,
            sign_data_event,
            ctx
        );

        dwallet::sign(partial_user_signed_messages, message_approvals, ctx);
        test_utils::destroy(dwallet_cap);
    }

    #[test]
    public fun test_register_encryption_key_with_valid_input() {
        // Need to use a custom sender address so the [`dwallet::register_encryption_key`] signature verification will pass
        let mock_sender_address = @0x92c28a0905643d2b861c12b3dd2aba20619b9748f3e5cb6165f9a4388c515668;
        let scenario = set_up_with_sender_address(mock_sender_address);
        {
            let mock_encryption_key = vector[1];
            let signed_encryption_key = vector[97, 159, 229, 209, 91, 100, 9, 202, 132, 225, 75, 24, 235, 53, 144, 103, 246, 193, 91, 93, 95, 160, 25, 74, 199, 26, 159, 199, 4, 208, 6, 67, 3, 20, 32, 35, 112, 114, 62, 134, 112, 246, 126, 69, 54, 34, 249, 141, 194, 115, 4, 38, 189, 110, 141, 174, 224, 174, 87, 194, 125, 211, 67, 4];
            let mock_sui_pubkey = vector[204, 188, 31, 23, 159, 78, 46, 145, 247, 191, 82, 249, 88, 130, 89, 6, 254, 235, 251, 29, 151, 11, 249, 229, 128, 137, 15, 255, 24, 22, 102, 25];
            let ctx = test_scenario::ctx(&mut scenario);
<<<<<<< HEAD
            dwallet::register_encryption_key(mock_encryption_key, signed_encryption_key, mock_sui_pubkey, VALID_SCHEME, ctx);
=======
            dwallet::register_encryption_key(
                mock_encryption_key,
                signed_encryption_key,
                mock_sui_pubkey,
                VALID_SCHEME,
                ctx
            );
>>>>>>> 21170faf
        };
        let effects: TransactionEffects = test_scenario::end(scenario);
        let created_objects = test_scenario::created(&effects);
        assert!(vector::length(&created_objects) == 1, EWrongCreatedObjectsNum);

        let frozen_objects = test_scenario::frozen(&effects);
        assert!(vector::length(&frozen_objects) == 1, EWrongFrozenObjectsNum);
    }

    #[test]
    #[expected_failure(abort_code = EInvalidEncryptionKeyScheme)]
    public fun test_register_active_encryption_key_with_invalid_scheme() {
        let (sender, scenario) = set_up();
        test_scenario::next_tx(&mut scenario, sender);
        {
            let ctx = test_scenario::ctx(&mut scenario);
            let key = vector::empty<u8>();
            dwallet::register_encryption_key(key, vector::empty(), vector::empty(), INVALID_SCHEME, ctx);
        };
        let effects: TransactionEffects = test_scenario::end(scenario);
        let created_objects = test_scenario::created(&effects);
        assert!(vector::length(&created_objects) == 0, EWrongCreatedObjectsNum);

        let frozen_objects = test_scenario::frozen(&effects);
        assert!(vector::length(&frozen_objects) == 0, EWrongFrozenObjectsNum);
    }

    #[test]
    public fun test_create_active_encryption_keys() {
        let (sender, scenario) = set_up();
        test_scenario::next_tx(&mut scenario, sender);
        {
            let ctx = test_scenario::ctx(&mut scenario);
            dwallet::create_active_encryption_keys(ctx);
        };
        let effects: TransactionEffects = test_scenario::end(scenario);
        let created_objects = test_scenario::created(&effects);
        assert!(vector::length(&created_objects) == 1, EWrongCreatedObjectsNum);

        let shared_objects = test_scenario::shared(&effects);
        assert!(vector::length(&shared_objects) == 1, EWrongFrozenObjectsNum);
    }

    #[test]
    public fun test_set_active_encryption_key() {
        let (sender, scenario) = set_up();
        let _ = test_scenario::next_tx(&mut scenario, sender);
        let ctx = test_scenario::ctx(&mut scenario);
        let active_encryption_keys = create_mock_active_encryption_keys(ctx);
        let key = vector::empty<u8>();

        let first_encryption_key = create_mock_encryption_key(key, VALID_SCHEME, tx_context::sender(ctx), ctx);
        dwallet::set_active_encryption_key(&mut active_encryption_keys, &first_encryption_key, ctx);
        assert!(
            table::contains(get_active_encryption_keys_table(&active_encryption_keys), tx_context::sender(ctx)),
            EObjectNotInTable
        );
        assert!(
            get_active_encryption_key(&active_encryption_keys, tx_context::sender(ctx)) == &object::id(
                &first_encryption_key
            ),
            EObjectNotInTable
        );

        let second_encryption_key = create_mock_encryption_key(key, VALID_SCHEME, tx_context::sender(ctx), ctx);
        dwallet::set_active_encryption_key(&mut active_encryption_keys, &second_encryption_key, ctx);
        assert!(
            table::contains(get_active_encryption_keys_table(&active_encryption_keys), tx_context::sender(ctx)),
            EObjectNotInTable
        );
        assert!(
            get_active_encryption_key(&active_encryption_keys, tx_context::sender(ctx)) == &object::id(
                &second_encryption_key
            ),
            EObjectNotInTable
        );

        test_utils::destroy(active_encryption_keys);
        test_utils::destroy(first_encryption_key);
        test_utils::destroy(second_encryption_key);

        test_scenario::end(scenario);
    }

    #[test]
    #[expected_failure(abort_code = EInvalidEncryptionKeyOwner)]
    public fun test_set_active_encryption_key_with_invalid_key_owner() {
        let (sender, scenario) = set_up();
        let _ = test_scenario::next_tx(&mut scenario, sender);
        let ctx = test_scenario::ctx(&mut scenario);
        let active_encryption_keys = create_mock_active_encryption_keys(ctx);
        let key = vector::empty<u8>();
        let invalid_sender = @0xD;

        let encryption_key = create_mock_encryption_key(key, VALID_SCHEME, invalid_sender, ctx);
        dwallet::set_active_encryption_key(&mut active_encryption_keys, &encryption_key, ctx);
        assert!(
            !table::contains(get_active_encryption_keys_table(&active_encryption_keys), tx_context::sender(ctx)),
            EWrongCreatedObjectsNum
        );

        test_utils::destroy(active_encryption_keys);
        test_utils::destroy(encryption_key);

        test_scenario::end(scenario);
    }

    #[test]
    public fun test_get_active_encryption_key() {
        let (sender, scenario) = set_up();
        test_scenario::next_tx(&mut scenario, sender);
        {
            let ctx = test_scenario::ctx(&mut scenario);
            let key = vector::empty<u8>();
            let active_encryption_keys = create_mock_active_encryption_keys(ctx);
            let encryption_key = create_mock_encryption_key(key, VALID_SCHEME, tx_context::sender(ctx), ctx);
            dwallet::set_active_encryption_key(&mut active_encryption_keys, &encryption_key, ctx);
            let key_id = dwallet::get_active_encryption_key(&active_encryption_keys, tx_context::sender(ctx));
            assert!(key_id == &object::id(&encryption_key), EObjectNotInTable);

            test_utils::destroy(active_encryption_keys);
            test_utils::destroy(encryption_key);
        };
        test_scenario::end(scenario);
    }
}<|MERGE_RESOLUTION|>--- conflicted
+++ resolved
@@ -274,9 +274,6 @@
             let signed_encryption_key = vector[97, 159, 229, 209, 91, 100, 9, 202, 132, 225, 75, 24, 235, 53, 144, 103, 246, 193, 91, 93, 95, 160, 25, 74, 199, 26, 159, 199, 4, 208, 6, 67, 3, 20, 32, 35, 112, 114, 62, 134, 112, 246, 126, 69, 54, 34, 249, 141, 194, 115, 4, 38, 189, 110, 141, 174, 224, 174, 87, 194, 125, 211, 67, 4];
             let mock_sui_pubkey = vector[204, 188, 31, 23, 159, 78, 46, 145, 247, 191, 82, 249, 88, 130, 89, 6, 254, 235, 251, 29, 151, 11, 249, 229, 128, 137, 15, 255, 24, 22, 102, 25];
             let ctx = test_scenario::ctx(&mut scenario);
-<<<<<<< HEAD
-            dwallet::register_encryption_key(mock_encryption_key, signed_encryption_key, mock_sui_pubkey, VALID_SCHEME, ctx);
-=======
             dwallet::register_encryption_key(
                 mock_encryption_key,
                 signed_encryption_key,
@@ -284,7 +281,6 @@
                 VALID_SCHEME,
                 ctx
             );
->>>>>>> 21170faf
         };
         let effects: TransactionEffects = test_scenario::end(scenario);
         let created_objects = test_scenario::created(&effects);
