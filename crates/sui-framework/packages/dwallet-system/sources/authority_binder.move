--- conflicted
+++ resolved
@@ -103,11 +103,7 @@
 		transfer::share_object(authority);
 	}
 
-<<<<<<< HEAD
-    /// Create a `BindToAuthority` object.
-=======
 	/// Create a `BindToAuthority` object.
->>>>>>> d194c1ae
 	public entry fun create_bind_to_authority<C: key + store>(
 		authority: &Authority<C>,
 		owner: vector<u8>,
