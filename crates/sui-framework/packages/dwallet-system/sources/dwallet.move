// Copyright (c) dWallet Labs, Ltd.
// SPDX-License-Identifier: BSD-3-Clause-Clear

/// Generic dWallet representation.
/// This is conceptually the `Dwallet` interface.
module dwallet_system::dwallet {
    use std::vector;

    use dwallet::event;
    use dwallet::object::{Self, ID, UID};
    use dwallet::transfer;
    use dwallet::tx_context;
    use dwallet::tx_context::TxContext;

    friend dwallet_system::dwallet_2pc_mpc_ecdsa_k1;

    #[test_only]
    friend dwallet_system::dwallet_tests;

    #[test_only]
    friend dwallet_system::dwallet_ecdsa_k1_tests;

    // <<<<<<<<<<<<<<<<<<<<<<<< Error codes <<<<<<<<<<<<<<<<<<<<<<<<
    const EMesssageApprovalDWalletMismatch: u64 = 1;

    // <<<<<<<<<<<<<<<<<<<<<<<< Error codes <<<<<<<<<<<<<<<<<<<<<<<<


    // <<<<<<<<<<<<<<<<<<<<<<<< Constants <<<<<<<<<<<<<<<<<<<<<<<<

    // <<<<<<<<<<<<<<<<<<<<<<<< Constants <<<<<<<<<<<<<<<<<<<<<<<<


    // <<<<<<<<<<<<<<<<<<<<<<<< Events <<<<<<<<<<<<<<<<<<<<<<<<
    /// Event to start a `Sign` session, caught by the Validators.
    /// This is a glboal event that expects a particular `SignDataEvent` per each `Dwallet` type.
    struct NewSignSessionEvent<E: store + copy + drop> has copy, drop {
        session_id: ID,
        dwallet_id: ID,
        dwallet_cap_id: ID,
        messages: vector<vector<u8>>,
        sender: address,
        sign_data_event: E,
    }

    // <<<<<<<<<<<<<<<<<<<<<<<< Events <<<<<<<<<<<<<<<<<<<<<<<<

    /// `DWalletCap` holder controls a corresponding `Dwallet`.
    struct DWalletCap has key, store {
        id: UID,
    }

    /// `MessageApprovalsHolder` holds `MessageApproval's`.
    struct MessageApprovalsHolder has key {
        id: UID,
        message_approvals: vector<MessageApproval>,
    }

    /// `MessageApproval` represents a message that was approved.
    /// Bound to a `DWalletCap`.
    struct MessageApproval has store {
        dwallet_cap_id: ID,
        message: vector<u8>,
    }

    /// Partially signed messages by the user, these messasegs are ready to be signed by the blockchain.
    /// It's only half of the `Sign` process.
    /// To Sign a message both this Struct and `MessageApproval` must be present.
    /// The messeses field must be the same as the messages in the `MessageApproval`, and in the same order.
    struct PartialUserSignedMessages<S: store, E: store + copy + drop> has key, store {
        id: UID,
        dwallet_id: ID,
        dwallet_cap_id: ID,
        messages: vector<vector<u8>>,
        dwallet_public_key: vector<u8>,
        sign_data: S,
        sign_data_event: E,
    }

    /// `SharedPartialUserSignedMessages` is a shared version of `PartialUserSignedMessages`.
    /// Since this is shared it passes throuh concesus, use only when needed, prefer `PartialUserSignedMessages`.
    struct SharedPartialUserSignedMessages<S: store, E: store + copy + drop> has key {
        id: UID,
        partial_user_signed_messages: PartialUserSignedMessages<S, E>,
    }

    /// `SignSession` holds the `Sign` session data, created when a `Sign` request is sent to the netowrk.
    struct SignSession<S: store> has key {
        id: UID,
        dwallet_id: ID,
        dwallet_cap_id: ID,
        messages: vector<vector<u8>>,
        sender: address,
        sign_data: S,
        dwallet_public_key: vector<u8>,
    }

    public(friend) fun get_dwallet_public_key<S: store>(session: &SignSession<S>): vector<u8> { session.dwallet_public_key }
    public(friend) fun get_sign_data<S: store>(session: &SignSession<S>): &S { &session.sign_data }
    public(friend) fun get_messages<S: store>(session: &SignSession<S>): vector<vector<u8>> { session.messages }
    public(friend) fun get_sender<S: store>(session: &SignSession<S>): address { session.sender }

    #[allow(unused_field)]
    struct SignOutputEvent has copy, drop {
        output_id: ID,
        signatures: vector<vector<u8>>,
        dwallet_id: ID
    }

    #[allow(unused_field)]
    /// `SignOutput` is the final output from the Bloackchian(Valditors) of the `Sign` process.
    struct SignOutput has key {
        id: UID,
        session_id: ID,
        dwallet_id: ID,
        dwallet_cap_id: ID,
        signatures: vector<vector<u8>>,
        sender: address,
    }

    /// Create a new `DWalletCap`
    /// The holder of this capability owns the `DWallet`.
    public(friend) fun create_dwallet_cap(ctx: &mut TxContext): DWalletCap {
        DWalletCap {
            id: object::new(ctx),
        }
    }

    /// Create a new `MessageApprovalsHolder`.
    public fun create_message_approvals_holder(message_approvals: vector<MessageApproval>, ctx: &mut TxContext) {
        let holder = MessageApprovalsHolder {
            id: object::new(ctx),
            message_approvals,
        };
        transfer::transfer(holder, tx_context::sender(ctx));
    }

    /// Removes the `MessageApprovalsHolder` and return the `MessageApproval`'s.
    public fun remove_message_approvals_holder(holder: MessageApprovalsHolder): vector<MessageApproval> {
        let MessageApprovalsHolder {
            id,
            message_approvals,
        } = holder;
        object::delete(id);
        message_approvals
    }

    /// Create a set of message approvals.
    /// The messages must be approved in the same order as they were created.
    /// The messages must be approved by the same `dwallet_cap_id`.
    public fun approve_messages(
        dwallet_cap: &DWalletCap,
        messages: vector<vector<u8>>
    ): vector<MessageApproval> {
        let dwallet_cap_id = object::id(dwallet_cap);
        let message_approvals = vector::empty<MessageApproval>();
        while (vector::length(&messages) > 0) {
            let message = vector::pop_back(&mut messages);
            vector::push_back(&mut message_approvals, MessageApproval {
                dwallet_cap_id,
                message,
            });
        };
        message_approvals
    }

    /// Get the corresponding `DWalletCap` ID from a `MessageApproval`.
    public fun message_approval_dwallet_cap_id(msg_approval: &MessageApproval): ID {
        msg_approval.dwallet_cap_id
    }

    /// Get the `message` from a `MessageApproval`.
    public fun message_approval_message(message_approval: &MessageApproval): vector<u8> {
        message_approval.message
    }

    /// Remove a `MessageApproval` and return the `dwallet_cap_id` and the `message`.
    public fun remove_message_approval(message_approval: MessageApproval): (ID, vector<u8>) {
        let MessageApproval {
            dwallet_cap_id,
            message
        } = message_approval;
        (dwallet_cap_id, message)
    }

    /// Create a `SharedPartialUserSignedMessages`.
    public fun create_shared_partial_user_signed_messages<S: store, E: store + copy + drop>(
        partial_user_signed_messages: PartialUserSignedMessages<S, E>,
        ctx: &mut TxContext
    ) {
        let holder = SharedPartialUserSignedMessages {
            id: object::new(ctx),
            partial_user_signed_messages,
        };
        transfer::share_object(holder);
    }

    /// The shared version of `Sign` function.
    public fun sign_shared<S: store, E: store + copy + drop>(
        shared: SharedPartialUserSignedMessages<S, E>,
        message_approvals: vector<MessageApproval>,
        ctx: &mut TxContext
    ) {
        let SharedPartialUserSignedMessages {
            id,
            partial_user_signed_messages,
        } = shared;
        object::delete(id);
        sign(partial_user_signed_messages, message_approvals, ctx)
    }

    /// Create a `PartialUserSignedMessages`.
    /// This part only creates the object, it will be later used in the `sign()` function.
    public(friend) fun create_partial_user_signed_messages<S: store, E: store + copy + drop>(
        dwallet_id: ID,
        dwallet_cap_id: ID,
        messages: vector<vector<u8>>,
        dwallet_public_key: vector<u8>,
        sign_data: S,
        sign_data_event: E,
        ctx: &mut TxContext
    ): PartialUserSignedMessages<S, E> {
        PartialUserSignedMessages {
            id: object::new(ctx),
            dwallet_id,
            dwallet_cap_id,
            messages,
            sign_data,
            sign_data_event,
            dwallet_public_key,
        }
    }

    /// Get the `Dwallet` ID from a `PartialUserSignedMessages`.
    public fun partial_user_signed_messages_dwallet_id<S: store, E: store + copy + drop>(
        partial_user_signed_messages: &PartialUserSignedMessages<S, E>
    ): ID {
        partial_user_signed_messages.dwallet_id
    }

    /// Get the `DwalletCap` ID from a `PartialUserSignedMessages`.
    public fun partial_user_signed_messages_dwallet_cap_id<S: store, E: store + copy + drop>(
        partial_user_signed_messages: &PartialUserSignedMessages<S, E>
    ): ID {
        partial_user_signed_messages.dwallet_cap_id
    }

    /// Get the `messages` from a `PartialUserSignedMessages`.
    public fun partial_user_signed_messages_messages<S: store, E: store + copy + drop>(
        partial_user_signed_messages: &PartialUserSignedMessages<S, E>
    ): vector<vector<u8>> {
        partial_user_signed_messages.messages
    }

    /// Main sign function.
    /// Note that we must have MessageApproval's for the messages, and a PartialUserSignedMessages object.
    /// Both must hold the same messages in the same order.
    public fun sign<S: store, E: store + copy + drop>(
        partial_user_signed_messages: PartialUserSignedMessages<S, E>,
        message_approvals: vector<MessageApproval>,
        ctx: &mut TxContext
    ) {
        let PartialUserSignedMessages {
            id,
            dwallet_id,
            dwallet_cap_id,
            messages,
            sign_data,
            sign_data_event,
            dwallet_public_key,
        } = partial_user_signed_messages;
        object::delete(id);
        let messages_len: u64 = vector::length(&messages);
        let approval_len: u64 = vector::length(&message_approvals);
        assert!(messages_len == approval_len, EMesssageApprovalDWalletMismatch);

        let i: u64 = 0;
        while (i < messages_len) {
            let message_approval = vector::pop_back(&mut message_approvals);
            let (message_approval_dwallet_cap_id, approved_message) = remove_message_approval(message_approval);
            assert!(dwallet_cap_id == message_approval_dwallet_cap_id, EMesssageApprovalDWalletMismatch);
            let message = vector::borrow(&messages, i);
            assert!(message == &approved_message, EMesssageApprovalDWalletMismatch);
            i = i + 1;
        };

        vector::destroy_empty(message_approvals);
        let sender = tx_context::sender(ctx);

        let sign_session = SignSession {
            id: object::new(ctx),
            dwallet_id,
            dwallet_cap_id,
            messages,
            sender,
            sign_data,
            dwallet_public_key
        };

        // This part actaully starts the `Sign` proccess in the blockchain.
        event::emit(NewSignSessionEvent {
            session_id: object::id(&sign_session),
            dwallet_id,
            dwallet_cap_id,
            messages,
            sender,
            sign_data_event,
        });
        transfer::freeze_object(sign_session);
    }

    /// The output that being written when an aggregator tries to publish an invalid signature.
    struct MaliciousAggregatorSignOutput has key {
        id: UID,
        aggregator_public_key: vector<u8>,
        epoch: u64,
        signatures: vector<vector<u8>>,
        messages: vector<vector<u8>>,
        dwallet_id: ID,
        session_id: ID,
    }

    /// An event that being emitted when an aggregator tries to publish an invalid signature.
    /// Being used to punish the aggregator.
    struct MaliciousAggregatorEvent has copy, drop {
        aggregator_public_key: vector<u8>,
        epoch: u64,
        signatures: vector<vector<u8>>,
        messages: vector<vector<u8>>,
        dwallet_id: ID,
        output_id: ID,
    }

    public(friend) fun create_sign_output<S: store>(
        session: &SignSession<S>,
        signatures: vector<vector<u8>>,
        ctx: &mut TxContext){
        let sign_output = SignOutput {
            id: object::new(ctx),
            session_id: object::id(session),
            dwallet_id: session.dwallet_id,
            dwallet_cap_id: session.dwallet_cap_id,
            signatures,
            sender: session.sender,
        };
<<<<<<< HEAD
        event::emit(SignOutputEvent {
            output_id: object::id(&sign_output),
            signatures,
            dwallet_id: session.dwallet_id,
        });
        transfer::freeze_object(sign_output);
=======
        transfer::transfer(sign_output, get_sender(session));
>>>>>>> 6e3c352f
    }

    public(friend) fun create_malicious_aggregator_sign_output<S: store>(
        aggregator_public_key: vector<u8>,
        session: &SignSession<S>,
        signatures: vector<vector<u8>>,
        ctx: &mut TxContext
    ) {
        let failed_sign_output = MaliciousAggregatorSignOutput {
            id: object::new(ctx),
            aggregator_public_key,
            epoch: tx_context::epoch(ctx),
            signatures,
            messages: session.messages,
            dwallet_id: session.dwallet_id,
            session_id: object::id(session),
        };
        event::emit(MaliciousAggregatorEvent {
            aggregator_public_key,
            epoch: tx_context::epoch(ctx),
            signatures,
            messages: session.messages,
            dwallet_id: session.dwallet_id,
<<<<<<< HEAD
            output_id: object::id(&failed_sign_output),
        });
        transfer::freeze_object(failed_sign_output);
=======
            session_id: object::id(session),
        };
        transfer::transfer(failed_sign_output, get_sender(session));
>>>>>>> 6e3c352f
    }
}<|MERGE_RESOLUTION|>--- conflicted
+++ resolved
@@ -343,16 +343,12 @@
             signatures,
             sender: session.sender,
         };
-<<<<<<< HEAD
         event::emit(SignOutputEvent {
             output_id: object::id(&sign_output),
             signatures,
             dwallet_id: session.dwallet_id,
         });
         transfer::freeze_object(sign_output);
-=======
-        transfer::transfer(sign_output, get_sender(session));
->>>>>>> 6e3c352f
     }
 
     public(friend) fun create_malicious_aggregator_sign_output<S: store>(
@@ -376,14 +372,8 @@
             signatures,
             messages: session.messages,
             dwallet_id: session.dwallet_id,
-<<<<<<< HEAD
             output_id: object::id(&failed_sign_output),
         });
         transfer::freeze_object(failed_sign_output);
-=======
-            session_id: object::id(session),
-        };
-        transfer::transfer(failed_sign_output, get_sender(session));
->>>>>>> 6e3c352f
     }
 }