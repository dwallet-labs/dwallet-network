--- conflicted
+++ resolved
@@ -19,7 +19,10 @@
 
 pub use group::Value;
 use group::{secp256k1, AffineXCoordinate, GroupElement};
-use homomorphic_encryption::GroupsPublicParametersAccessors;
+use homomorphic_encryption::{
+    AdditivelyHomomorphicEncryptionKey,
+    GroupsPublicParametersAccessors,
+};
 use k256::sha2::digest::FixedOutput;
 pub use proof::aggregation::{
     CommitmentRoundParty, DecommitmentRoundParty, ProofAggregationRoundParty, ProofShareRoundParty,
@@ -225,8 +228,8 @@
                     public_nonce_encrypted_partial_signature_and_proof.public_nonce,
                     &protocol_public_parameters.group_public_parameters,
                 )
-                .map_err(Error::from)
-                .and_then(|public_nonce| party.verify_signature(public_nonce.x(), signature_s))
+                    .map_err(Error::from)
+                    .and_then(|public_nonce| party.verify_signature(public_nonce.x(), signature_s))
             },
         )
 }
@@ -297,7 +300,7 @@
 
 pub type EncryptedDecentralizedPartySecretKeyShare = tiresias::CiphertextSpaceGroupElement;
 pub type EncryptedDecentralizedPartySecretKeyShareValue =
-    <tiresias::CiphertextSpaceGroupElement as GroupElement>::Value;
+<tiresias::CiphertextSpaceGroupElement as GroupElement>::Value;
 
 pub fn initiate_decentralized_party_presign(
     decryption_key_share_public_parameters: <DecryptionKeyShare as AdditivelyHomomorphicDecryptionKeyShare<PLAINTEXT_SPACE_SCALAR_LIMBS, EncryptionKey>>::PublicParameters,
@@ -418,14 +421,15 @@
         )
 }
 
-/// Returned when the signature decryption fails & contains all the necessary information to
-/// start an Identifiable Abort protocol.
+/// Returned when the signature decryption fails.
+/// Contains all the necessary information to start an Identifiable Abort protocol.
 pub struct DecryptionError {
     // The indices of the messages that their decryption failed out of the current messages batch.
     pub failed_messages_indices: Vec<usize>,
 
-    // The IDs of the parties that participated in the aborted signing protocol. We need only threshold of them to
-    // decrypt the signature, and we communicate them to the other parties, so they'll know they should
+    // The IDs of the parties that participated in the aborted signing protocol.
+    // We need only a threshold of them to decrypt the signature,
+    // and we communicate them to the other parties, so they'll know they should
     // use their decryption shares to find the malicious parties.
     pub decrypters: Vec<PartyID>,
 }
@@ -453,21 +457,21 @@
         .zip(
             messages
                 .into_iter()
-                .zip(public_nonce_encrypted_partial_signature_and_proofs.into_iter())
+                .zip(public_nonce_encrypted_partial_signature_and_proofs)
                 .zip(decryption_shares.iter()),
         )
         .enumerate()
         .map(
             |(
-                index,
-                (
-                    signature_threshold_decryption_round_party,
-                    (
-                        (message, public_nonce_encrypted_partial_signature_and_proof),
-                        (partial_signature_decryption_shares, masked_nonce_decryption_shares),
-                    ),
-                ),
-            )| {
+                 index,
+                 (
+                     signature_threshold_decryption_round_party,
+                     (
+                         (_message, _public_nonce_encrypted_partial_signature_and_proof),
+                         (partial_signature_decryption_shares, masked_nonce_decryption_shares),
+                     ),
+                 ),
+             )| {
                 let result = signature_threshold_decryption_round_party.decrypt_signature(
                     lagrange_coefficients.clone(),
                     partial_signature_decryption_shares.clone(),
@@ -481,8 +485,8 @@
                             k256::Scalar::from(nonce_x_coordinate),
                             signature_s_inner,
                         )
-                        .unwrap()
-                        .to_vec()
+                            .unwrap()
+                            .to_vec()
                     }
                     Err(_) => {
                         failed_messages_indices.push(index);
@@ -512,18 +516,7 @@
         PublicNonceEncryptedPartialSignatureAndProof<ProtocolContext>,
     >,
     signature_threshold_decryption_round_parties: Vec<SignatureThresholdDecryptionParty>,
-<<<<<<< HEAD
 ) -> std::result::Result<Vec<Vec<u8>>, DecryptionError> {
-    let protocol_public_parameters = ProtocolPublicParameters::new(
-        *decryption_key_share_public_parameters
-            .encryption_scheme_public_parameters
-            .plaintext_space_public_parameters()
-            .modulus,
-    );
-
-=======
-) -> Result<Vec<Vec<u8>>> {
->>>>>>> 511c2b3e
     // TODO: choose multiple?
     let decrypters: Vec<PartyID> = decryption_shares
         .keys()
@@ -566,7 +559,6 @@
             })
             .collect();
 
-<<<<<<< HEAD
     let messages_signatures_result = decrypt_signatures(
         lagrange_coefficients,
         decryption_shares.clone(),
@@ -584,11 +576,12 @@
     }
 }
 
-/// Identify the parties that acted maliciously while signing this specific message, after all the parties
-/// that were involved in decrypting it have sent a proof that they behaved honestly.
+/// Identify the parties that acted maliciously while signing this specific message,
+/// after all the parties that were involved in decrypting it have sent a proof
+/// that they behaved honestly.
 ///
-/// In case one of the involved parties failed to generate a proof, only this party will be returned.
-/// If all the involved parties sent a proof, and some of the proofs are invalid, all the parties that
+/// If one of the involved parties didn't generate a proof, only this party will be returned.
+/// If all the involved parties sent a proof, and some proofs are invalid, all the parties that
 /// their proof was invalid will be returned.
 pub fn identify_message_malicious_parties(
     verification_round_party: SignaturePartialDecryptionProofVerificationParty,
@@ -611,36 +604,6 @@
                         decrypters.clone(),
                         &decryption_key_share_public_parameters,
                     ),
-=======
-    signature_threshold_decryption_round_parties
-        .into_iter()
-        .zip(
-            messages
-                .into_iter()
-                .zip(public_nonce_encrypted_partial_signature_and_proofs)
-                .zip(decryption_shares),
-        )
-        .map(
-            |(
-                signature_threshold_decryption_round_party,
-                (
-                    (_message, _public_nonce_encrypted_partial_signature_and_proof),
-                    (partial_signature_decryption_shares, masked_nonce_decryption_shares),
-                ),
-            )| {
-                let (nonce_x_coordinate, signature_s) = signature_threshold_decryption_round_party
-                    .decrypt_signature(
-                        lagrange_coefficients.clone(),
-                        partial_signature_decryption_shares,
-                        masked_nonce_decryption_shares,
-                    )?;
-
-                let signature_s_inner: k256::Scalar = signature_s.into();
-
-                Ok(Signature::<k256::Secp256k1>::from_scalars(
-                    k256::Scalar::from(nonce_x_coordinate),
-                    signature_s_inner,
->>>>>>> 511c2b3e
                 )
             })
             .collect();
@@ -655,10 +618,10 @@
 
     match error {
         Error::Tiresias(tiresias::Error::ProtocolError(
-            ProtocolError::ProofVerificationError {
-                malicious_parties, ..
-            },
-        )) => malicious_parties,
+                            ProtocolError::ProofVerificationError {
+                                malicious_parties, ..
+                            },
+                        )) => malicious_parties,
         _ => {
             panic!("{}", error);
         }
@@ -668,7 +631,7 @@
 pub fn generate_proof(
     decryption_key_share_public_parameters: DecryptionPublicParameters,
     decryption_key_share: DecryptionKeyShare,
-    designated_decrypting_party_id: PartyID,
+    _designated_decrypting_party_id: PartyID,
     presign: DecentralizedPartyPresign,
     encryption_scheme_public_parameters: <EncryptionKey as AdditivelyHomomorphicEncryptionKey<
         PLAINTEXT_SPACE_SCALAR_LIMBS,
@@ -682,14 +645,13 @@
 ) {
     let proof_party = SignaturePartialDecryptionProofParty::new(
         decryption_key_share_public_parameters.threshold,
-        designated_decrypting_party_id,
         decryption_key_share,
         decryption_key_share_public_parameters,
         presign,
         encryption_scheme_public_parameters,
         public_nonce_encrypted_partial_signature_and_proof,
     )
-    .unwrap();
+        .unwrap();
 
     proof_party
         .prove_correct_signature_partial_decryption(&mut OsRng)
@@ -706,7 +668,7 @@
             bits2field::<k256::Secp256k1>(&sha2::Sha256::new_with_prefix(message).finalize_fixed())
         }
     }
-    .unwrap();
+        .unwrap();
 
     let m = <elliptic_curve::Scalar<k256::Secp256k1> as Reduce<U256>>::reduce_bytes(&m);
     U256::from(m).into()
