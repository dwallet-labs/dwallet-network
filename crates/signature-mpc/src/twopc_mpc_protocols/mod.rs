// Copyright (c) dWallet Labs, Ltd.
// SPDX-License-Identifier: BSD-3-Clause-Clear

use std::collections::{HashMap, HashSet};

pub use commitment::Commitment;
use crypto_bigint::U256;
use ecdsa::signature::DigestVerifier;
use ecdsa::{elliptic_curve::ops::Reduce, hazmat::bits2field, RecoveryId, Signature, VerifyingKey};
pub use enhanced_maurer::language::EnhancedLanguageStatementAccessors;
pub use group::PartyID;
pub use homomorphic_encryption::AdditivelyHomomorphicDecryptionKeyShare;
use k256::elliptic_curve::group::GroupEncoding;
use k256::sha2::Digest;
use k256::{elliptic_curve, sha2, AffinePoint, CompressedPoint};
use rand::rngs::OsRng;
use std::fmt::{Debug, Display, Formatter};
use std::marker::PhantomData;

pub use group::Value;
use group::{secp256k1, AffineXCoordinate, GroupElement};
use homomorphic_encryption::{AdditivelyHomomorphicEncryptionKey, GroupsPublicParametersAccessors};
use k256::sha2::digest::FixedOutput;
pub use proof::aggregation::{
    CommitmentRoundParty, DecommitmentRoundParty, ProofAggregationRoundParty, ProofShareRoundParty,
};
use tiresias::decryption_key_share::PublicParameters;
pub use tiresias::{
    decryption_key_share::PublicParameters as DecryptionPublicParameters,
    encryption_key::PublicParameters as EncryptionPublicParameters,
    test_exports::deal_trusted_shares as tiresias_deal_trusted_shares,
    AdjustedLagrangeCoefficientSizedNumber, DecryptionKeyShare, LargeBiPrimeSizedNumber,
    PaillierModulusSizedNumber, SecretKeyShareSizedNumber,
};
use tiresias::{EncryptionKey, ProtocolError};
use twopc_mpc::paillier::PLAINTEXT_SPACE_SCALAR_LIMBS;
pub use twopc_mpc::secp256k1::paillier::bulletproofs::{
    CentralizedPartyPresign, DKGCentralizedPartyOutput, DKGCommitmentRoundParty,
    DKGDecentralizedPartyOutput, DKGDecommitmentRoundParty, DKGDecommitmentRoundState,
    DecentralizedPartyPresign, DecommitmentProofVerificationRoundParty, EncDHCommitment,
    EncDHCommitmentRoundParty, EncDHDecommitment, EncDHDecommitmentRoundParty,
    EncDHProofAggregationOutput, EncDHProofAggregationRoundParty, EncDHProofShare,
    EncDHProofShareRoundParty, EncDLCommitment, EncDLCommitmentRoundParty, EncDLDecommitment,
    EncDLDecommitmentRoundParty, EncDLProofAggregationOutput, EncDLProofAggregationRoundParty,
    EncDLProofShare, EncDLProofShareRoundParty, EncryptedMaskAndMaskedNonceShare,
    EncryptedMaskedKeyShareRoundParty, EncryptedMaskedNoncesRoundParty,
    EncryptedNonceShareAndPublicShare, EncryptionOfSecretKeyShareRoundParty,
    PresignCommitmentRoundParty, PresignDecentralizedPartyOutput, ProtocolPublicParameters,
    PublicKeyShareDecommitmentAndProof, PublicNonceEncryptedPartialSignatureAndProof,
    SecretKeyShareEncryptionAndProof, SignatureHomomorphicEvaluationParty,
    SignatureNonceSharesCommitmentsAndBatchedProof, SignaturePartialDecryptionParty,
    SignatureThresholdDecryptionParty,
};
pub use twopc_mpc::secp256k1::{GroupElement as Secp256K1GroupElement, Scalar, SCALAR_LIMBS};

use twopc_mpc::secp256k1::paillier::bulletproofs::{DecryptionShare, PartialDecryptionProof};
pub use twopc_mpc::secp256k1::paillier::bulletproofs::{
    PresignProofVerificationRoundParty, SignaturePartialDecryptionProofParty,
    SignaturePartialDecryptionProofVerificationParty, SignatureVerificationParty,
};
pub use twopc_mpc::{Error, Result};

pub type InitSignatureMPCProtocolSequenceNumber = u64;
pub type SignatureMPCRound = u64;
pub type SignatureMPCMessageKind = u64;
pub type SignatureMPCTimestamp = u64;
pub type PublicKeyValue = Value<Secp256K1GroupElement>;
pub type SignatureK256Secp256k1 = Signature<k256::Secp256k1>;

#[derive(Clone, Debug)]
pub enum Hash {
    KECCAK256 = 0,
    SHA256 = 1,
}

impl From<u8> for Hash {
    fn from(value: u8) -> Self {
        match value {
            0 => Self::KECCAK256,
            1 => Self::SHA256,
            _ => panic!(),
        }
    }
}

impl From<Hash> for u8 {
    fn from(value: Hash) -> Self {
        match value {
            Hash::KECCAK256 => 0,
            Hash::SHA256 => 1,
        }
    }
}

pub fn initiate_centralized_party_dkg() -> Result<DKGCommitmentRoundParty<ProtocolContext>> {
    pub const N: LargeBiPrimeSizedNumber = LargeBiPrimeSizedNumber::from_be_hex("97431848911c007fa3a15b718ae97da192e68a4928c0259f2d19ab58ed01f1aa930e6aeb81f0d4429ac2f037def9508b91b45875c11668cea5dc3d4941abd8fbb2d6c8750e88a69727f982e633051f60252ad96ba2e9c9204f4c766c1c97bc096bb526e4b7621ec18766738010375829657c77a23faf50e3a31cb471f72c7abecdec61bdf45b2c73c666aa3729add2d01d7d96172353380c10011e1db3c47199b72da6ae769690c883e9799563d6605e0670a911a57ab5efc69a8c5611f158f1ae6e0b1b6434bafc21238921dc0b98a294195e4e88c173c8dab6334b207636774daad6f35138b9802c1784f334a82cbff480bb78976b22bb0fb41e78fdcb8095");

    let protocol_public_parameters = ProtocolPublicParameters::new(N);

    Ok(DKGCommitmentRoundParty::new(
        protocol_public_parameters,
        PhantomData,
    ))
}

pub fn decommitment_round_centralized_party_dkg(
    state: DKGDecommitmentRoundState<ProtocolContext>,
) -> Result<DKGDecommitmentRoundParty<ProtocolContext>> {
    pub const N: LargeBiPrimeSizedNumber = LargeBiPrimeSizedNumber::from_be_hex("97431848911c007fa3a15b718ae97da192e68a4928c0259f2d19ab58ed01f1aa930e6aeb81f0d4429ac2f037def9508b91b45875c11668cea5dc3d4941abd8fbb2d6c8750e88a69727f982e633051f60252ad96ba2e9c9204f4c766c1c97bc096bb526e4b7621ec18766738010375829657c77a23faf50e3a31cb471f72c7abecdec61bdf45b2c73c666aa3729add2d01d7d96172353380c10011e1db3c47199b72da6ae769690c883e9799563d6605e0670a911a57ab5efc69a8c5611f158f1ae6e0b1b6434bafc21238921dc0b98a294195e4e88c173c8dab6334b207636774daad6f35138b9802c1784f334a82cbff480bb78976b22bb0fb41e78fdcb8095");

    let protocol_public_parameters = ProtocolPublicParameters::new(N);

    DKGDecommitmentRoundParty::new(protocol_public_parameters, state, PhantomData)
}

// -------------------------------------------------------------------------------------------------
// DKG Decentralized Party Parties
// -------------------------------------------------------------------------------------------------

pub fn initiate_decentralized_party_dkg(
    decryption_key_share_public_parameters: <DecryptionKeyShare as AdditivelyHomomorphicDecryptionKeyShare<PLAINTEXT_SPACE_SCALAR_LIMBS, EncryptionKey>>::PublicParameters,
    //epoch: EpochId,
    party_id: PartyID,
    parties: HashSet<PartyID>,
    //session_id: SignatureMPCSessionID,
) -> Result<EncryptionOfSecretKeyShareRoundParty<ProtocolContext>> {
    let protocol_public_parameters = ProtocolPublicParameters::new(
        *decryption_key_share_public_parameters
            .encryption_scheme_public_parameters
            .plaintext_space_public_parameters()
            .modulus,
    );

    Ok(EncryptionOfSecretKeyShareRoundParty::new(
        protocol_public_parameters,
        party_id,
        decryption_key_share_public_parameters.threshold,
        parties,
        PhantomData,
    ))
}

pub fn decentralized_party_dkg_verify_decommitment_and_proof_of_centralized_party_public_key_share(
    tiresias_public_parameters: &str,
    commitment_to_centralized_party_secret_key_share: Commitment,
    centralized_party_public_key_share_decommitment_and_proof: PublicKeyShareDecommitmentAndProof<
        ProtocolContext,
    >,
    secret_key_share_encryption_and_proof: SecretKeyShareEncryptionAndProof<ProtocolContext>,
) -> Result<(DKGDecentralizedPartyOutput, Vec<u8>)> {
    let protocol_public_parameters = ProtocolPublicParameters::new(
        LargeBiPrimeSizedNumber::from_be_hex(tiresias_public_parameters),
    );

    let decommitment_proof_verification_round_party = DecommitmentProofVerificationRoundParty::new(
        protocol_public_parameters,
        commitment_to_centralized_party_secret_key_share,
        PhantomData,
    );
    let output = decommitment_proof_verification_round_party
        .verify_decommitment_and_proof_of_centralized_party_public_key_share(
            centralized_party_public_key_share_decommitment_and_proof,
            secret_key_share_encryption_and_proof,
        )?;
    let public_key: AffinePoint = output.public_key.into();

    Ok((output, public_key.to_bytes().to_vec()))
}

pub fn initiate_centralized_party_presign(
    dkg_output: DKGCentralizedPartyOutput,
) -> Result<PresignCommitmentRoundParty<ProtocolContext>> {
    pub const N: LargeBiPrimeSizedNumber = LargeBiPrimeSizedNumber::from_be_hex("97431848911c007fa3a15b718ae97da192e68a4928c0259f2d19ab58ed01f1aa930e6aeb81f0d4429ac2f037def9508b91b45875c11668cea5dc3d4941abd8fbb2d6c8750e88a69727f982e633051f60252ad96ba2e9c9204f4c766c1c97bc096bb526e4b7621ec18766738010375829657c77a23faf50e3a31cb471f72c7abecdec61bdf45b2c73c666aa3729add2d01d7d96172353380c10011e1db3c47199b72da6ae769690c883e9799563d6605e0670a911a57ab5efc69a8c5611f158f1ae6e0b1b6434bafc21238921dc0b98a294195e4e88c173c8dab6334b207636774daad6f35138b9802c1784f334a82cbff480bb78976b22bb0fb41e78fdcb8095");

    let protocol_public_parameters = ProtocolPublicParameters::new(N);

    PresignCommitmentRoundParty::new(PhantomData::<()>, protocol_public_parameters, dkg_output)
}

pub fn finalize_centralized_party_presign(
    dkg_output: DKGCentralizedPartyOutput,
    signature_nonce_shares_and_commitment_randomnesses: Vec<(Scalar, Scalar)>,
) -> Result<PresignProofVerificationRoundParty<ProtocolContext>> {
    pub const N: LargeBiPrimeSizedNumber = LargeBiPrimeSizedNumber::from_be_hex("97431848911c007fa3a15b718ae97da192e68a4928c0259f2d19ab58ed01f1aa930e6aeb81f0d4429ac2f037def9508b91b45875c11668cea5dc3d4941abd8fbb2d6c8750e88a69727f982e633051f60252ad96ba2e9c9204f4c766c1c97bc096bb526e4b7621ec18766738010375829657c77a23faf50e3a31cb471f72c7abecdec61bdf45b2c73c666aa3729add2d01d7d96172353380c10011e1db3c47199b72da6ae769690c883e9799563d6605e0670a911a57ab5efc69a8c5611f158f1ae6e0b1b6434bafc21238921dc0b98a294195e4e88c173c8dab6334b207636774daad6f35138b9802c1784f334a82cbff480bb78976b22bb0fb41e78fdcb8095");

    let protocol_public_parameters = ProtocolPublicParameters::new(N);

    PresignProofVerificationRoundParty::new(
        signature_nonce_shares_and_commitment_randomnesses,
        PhantomData::<()>,
        protocol_public_parameters,
        dkg_output,
    )
}

pub fn finalize_centralized_party_sign(
    messages: Vec<Scalar>,
    dkg_output: DKGCentralizedPartyOutput,
    public_nonce_encrypted_partial_signature_and_proofs: Vec<
        PublicNonceEncryptedPartialSignatureAndProof<ProtocolContext>,
    >,
    signatures_s: Vec<Scalar>,
) -> Result<()> {
    pub const N: LargeBiPrimeSizedNumber = LargeBiPrimeSizedNumber::from_be_hex("97431848911c007fa3a15b718ae97da192e68a4928c0259f2d19ab58ed01f1aa930e6aeb81f0d4429ac2f037def9508b91b45875c11668cea5dc3d4941abd8fbb2d6c8750e88a69727f982e633051f60252ad96ba2e9c9204f4c766c1c97bc096bb526e4b7621ec18766738010375829657c77a23faf50e3a31cb471f72c7abecdec61bdf45b2c73c666aa3729add2d01d7d96172353380c10011e1db3c47199b72da6ae769690c883e9799563d6605e0670a911a57ab5efc69a8c5611f158f1ae6e0b1b6434bafc21238921dc0b98a294195e4e88c173c8dab6334b207636774daad6f35138b9802c1784f334a82cbff480bb78976b22bb0fb41e78fdcb8095");

    let protocol_public_parameters = ProtocolPublicParameters::new(N);

    let parties = messages
        .into_iter()
        .map(|message| {
            SignatureVerificationParty::new(
                message,
                dkg_output.public_key,
                &protocol_public_parameters.group_public_parameters,
            )
        })
        .collect::<Result<Vec<_>>>()?;

    public_nonce_encrypted_partial_signature_and_proofs
        .into_iter()
        .zip(signatures_s)
        .zip(parties)
        .try_for_each(
            |((public_nonce_encrypted_partial_signature_and_proof, signature_s), party)| {
                Secp256K1GroupElement::new(
                    public_nonce_encrypted_partial_signature_and_proof.public_nonce,
                    &protocol_public_parameters.group_public_parameters,
                )
                .map_err(Error::from)
                .and_then(|public_nonce| party.verify_signature(public_nonce.x(), signature_s))
            },
        )
}

pub fn verify_signature(
    messages: Vec<Vec<u8>>,
    hash: &Hash,
    public_key: PublicKeyValue,
    signatures: Vec<Vec<u8>>,
) -> bool {
    messages
        .into_iter()
        .zip(signatures)
        .map(|(message, signature)| match hash {
            Hash::KECCAK256 => {
                let signature: Signature<k256::Secp256k1> =
                    Signature::from_slice(signature.as_slice()).unwrap();
                let verifying_key =
                    VerifyingKey::<k256::Secp256k1>::from_affine(public_key.into()).unwrap();
                verifying_key.verify_digest(sha3::Keccak256::new_with_prefix(message), &signature)
            }
            Hash::SHA256 => {
                let signature: Signature<k256::Secp256k1> =
                    Signature::from_slice(signature.as_slice()).unwrap();
                let verifying_key =
                    VerifyingKey::<k256::Secp256k1>::from_affine(public_key.into()).unwrap();
                verifying_key.verify_digest(sha2::Sha256::new_with_prefix(message), &signature)
            }
        })
        .collect::<ecdsa::Result<Vec<_>>>()
        .is_ok()
}

pub fn new_decentralized_party_presign_batch(
    parties: HashSet<PartyID>,
    commitments_and_proof_to_centralized_party_nonce_shares: SignatureNonceSharesCommitmentsAndBatchedProof<ProtocolContext>,
    encrypted_mask_and_masked_key_shares: Vec<EncryptedMaskAndMaskedNonceShare>,
    individual_encrypted_nonce_shares_and_public_shares: HashMap<
        PartyID,
        Vec<Value<EncryptedNonceShareAndPublicShare>>,
    >,
    encrypted_nonce_share_and_public_shares: Vec<EncryptedNonceShareAndPublicShare>,
    individual_encrypted_masked_nonce_shares: HashMap<
        PartyID,
        Vec<Value<EncryptedMaskAndMaskedNonceShare>>,
    >,
    encrypted_masked_nonce_shares: Vec<EncryptedMaskAndMaskedNonceShare>,
) -> Result<Vec<DecentralizedPartyPresign>> {
    let secp256k1_group_public_parameters = secp256k1::group_element::PublicParameters::default();

    DecentralizedPartyPresign::new_batch::<
        SCALAR_LIMBS,
        PLAINTEXT_SPACE_SCALAR_LIMBS,
        Secp256K1GroupElement,
        EncryptionKey,
        ProtocolContext,
    >(
        parties.clone(),
        commitments_and_proof_to_centralized_party_nonce_shares,
        encrypted_mask_and_masked_key_shares,
        individual_encrypted_nonce_shares_and_public_shares,
        encrypted_nonce_share_and_public_shares,
        individual_encrypted_masked_nonce_shares,
        encrypted_masked_nonce_shares,
        &secp256k1_group_public_parameters,
    )
}

pub type EncryptedDecentralizedPartySecretKeyShare = tiresias::CiphertextSpaceGroupElement;
pub type EncryptedDecentralizedPartySecretKeyShareValue =
    <tiresias::CiphertextSpaceGroupElement as GroupElement>::Value;

pub fn initiate_decentralized_party_presign(
    decryption_key_share_public_parameters: <DecryptionKeyShare as AdditivelyHomomorphicDecryptionKeyShare<PLAINTEXT_SPACE_SCALAR_LIMBS, EncryptionKey>>::PublicParameters,
    party_id: PartyID,
    parties: HashSet<PartyID>,
    dkg_output: DKGDecentralizedPartyOutput,
) -> Result<EncryptedMaskedKeyShareRoundParty<ProtocolContext>> {
    let protocol_public_parameters = ProtocolPublicParameters::new(
        *decryption_key_share_public_parameters
            .encryption_scheme_public_parameters
            .plaintext_space_public_parameters()
            .modulus,
    );

    EncryptedMaskedKeyShareRoundParty::new(
        party_id,
        decryption_key_share_public_parameters.threshold,
        parties,
        PhantomData::<()>,
        protocol_public_parameters,
        dkg_output,
    )
}

pub fn initiate_centralized_party_sign(
    dkg_output: DKGCentralizedPartyOutput,
    presigns: Vec<CentralizedPartyPresign>,
) -> Result<Vec<SignatureHomomorphicEvaluationParty<ProtocolContext>>> {
    pub const N: LargeBiPrimeSizedNumber = LargeBiPrimeSizedNumber::from_be_hex("97431848911c007fa3a15b718ae97da192e68a4928c0259f2d19ab58ed01f1aa930e6aeb81f0d4429ac2f037def9508b91b45875c11668cea5dc3d4941abd8fbb2d6c8750e88a69727f982e633051f60252ad96ba2e9c9204f4c766c1c97bc096bb526e4b7621ec18766738010375829657c77a23faf50e3a31cb471f72c7abecdec61bdf45b2c73c666aa3729add2d01d7d96172353380c10011e1db3c47199b72da6ae769690c883e9799563d6605e0670a911a57ab5efc69a8c5611f158f1ae6e0b1b6434bafc21238921dc0b98a294195e4e88c173c8dab6334b207636774daad6f35138b9802c1784f334a82cbff480bb78976b22bb0fb41e78fdcb8095");

    let protocol_public_parameters = ProtocolPublicParameters::new(N);

    presigns
        .into_iter()
        .map(|presign| {
            SignatureHomomorphicEvaluationParty::new(
                PhantomData::<()>,
                protocol_public_parameters.clone(),
                dkg_output.clone(),
                presign,
            )
        })
        .collect()
}

pub fn initiate_decentralized_party_sign(
    tiresias_key_share_decryption_key_share: SecretKeyShareSizedNumber,
    decryption_key_share_public_parameters: <DecryptionKeyShare as AdditivelyHomomorphicDecryptionKeyShare<PLAINTEXT_SPACE_SCALAR_LIMBS, EncryptionKey>>::PublicParameters,
    party_id: PartyID,
    _parties: HashSet<PartyID>,
    dkg_output: DKGDecentralizedPartyOutput,
    presigns: Vec<DecentralizedPartyPresign>,
) -> Result<Vec<SignaturePartialDecryptionParty<ProtocolContext>>> {
    let protocol_public_parameters = ProtocolPublicParameters::new(
        *decryption_key_share_public_parameters
            .encryption_scheme_public_parameters
            .plaintext_space_public_parameters()
            .modulus,
    );

    let decryption_key_share = DecryptionKeyShare::new(
        party_id,
        tiresias_key_share_decryption_key_share,
        &decryption_key_share_public_parameters,
    )?;

    presigns
        .into_iter()
        .map(|presign| {
            SignaturePartialDecryptionParty::new(
                decryption_key_share_public_parameters.threshold,
                decryption_key_share.clone(),
                decryption_key_share_public_parameters.clone(),
                PhantomData,
                protocol_public_parameters.clone(),
                dkg_output.clone(),
                presign,
            )
        })
        .collect()
}

pub fn decentralized_party_sign_verify_encrypted_signature_parts_prehash(
    tiresias_public_parameters: &str,
    messages: Vec<Vec<u8>>,
    public_nonce_encrypted_partial_signature_and_proofs: Vec<
        PublicNonceEncryptedPartialSignatureAndProof<ProtocolContext>,
    >,
    dkg_output: DKGDecentralizedPartyOutput,
    presigns: Vec<DecentralizedPartyPresign>,
    hash: Hash,
) -> Result<()> {
    let protocol_public_parameters = ProtocolPublicParameters::new(
        LargeBiPrimeSizedNumber::from_be_hex(tiresias_public_parameters),
    );

    messages
        .into_iter()
        .zip(public_nonce_encrypted_partial_signature_and_proofs)
        .zip(presigns)
        .try_for_each(
            |((message, public_nonce_encrypted_partial_signature_and_proofs), presign)| {
                let m = message_digest(&message, &hash);
                SignaturePartialDecryptionParty::verify_encrypted_signature_parts_prehash(
                    m,
                    public_nonce_encrypted_partial_signature_and_proofs,
                    &PhantomData::<()>,
                    &protocol_public_parameters.scalar_group_public_parameters,
                    &protocol_public_parameters.group_public_parameters,
                    &protocol_public_parameters.encryption_scheme_public_parameters,
                    &protocol_public_parameters.unbounded_dcom_eval_witness_public_parameters,
                    &protocol_public_parameters.range_proof_dcom_eval_public_parameters,
                    dkg_output.clone(),
                    presign,
                    &mut OsRng,
                )
            },
        )
}

/// Returned when the signature decryption fails.
/// Contains all the necessary information to start an Identifiable Abort protocol.
#[derive(thiserror::Error, Debug)]
pub struct DecryptionError {
    // The IDs of the parties that participated in the aborted signing protocol.
    // We need only a threshold of them to decrypt the signature,
    // and we communicate them to the other parties, so they'll know they should
    // use their decryption shares to find the malicious parties.
    pub decrypters: Vec<PartyID>,
}

impl Display for DecryptionError {
    fn fmt(&self, f: &mut Formatter<'_>) -> std::fmt::Result {
        f.write_str("Decryption failed.")
    }
}

#[allow(clippy::type_complexity)]
fn decrypt_signatures(
    lagrange_coefficients: &HashMap<PartyID, AdjustedLagrangeCoefficientSizedNumber>,
    decryption_shares: &[(
        HashMap<PartyID, PaillierModulusSizedNumber>,
        HashMap<PartyID, PaillierModulusSizedNumber>,
    )],
    signature_threshold_decryption_round_parties: Vec<SignatureThresholdDecryptionParty>,
) -> Result<Vec<Vec<u8>>> {
    signature_threshold_decryption_round_parties
        .into_iter()
        .zip(decryption_shares.iter())
        .map(|parties_with_decryption_shares| {
            decrypt_single_signature(lagrange_coefficients, parties_with_decryption_shares)
        })
        .collect()
}

#[allow(clippy::type_complexity)]
fn decrypt_single_signature(
    lagrange_coefficients: &HashMap<PartyID, AdjustedLagrangeCoefficientSizedNumber>,
    parties_with_decryption_shares: (
        SignatureThresholdDecryptionParty,
        &(
            HashMap<PartyID, PaillierModulusSizedNumber>,
            HashMap<PartyID, PaillierModulusSizedNumber>,
        ),
    ),
) -> Result<Vec<u8>> {
    let (party, decryption_shares) = parties_with_decryption_shares;
    let (partial_decryption_shares, masked_nonce_shares) = decryption_shares;
    party
        .decrypt_signature(
            lagrange_coefficients.clone(),
            partial_decryption_shares.clone(),
            masked_nonce_shares.clone(),
        )
        .and_then(|(nonce_x_coordinate, signature_s)| {
            let signature_s_inner: k256::Scalar = signature_s.into();
            Signature::<k256::Secp256k1>::from_scalars(
                k256::Scalar::from(nonce_x_coordinate),
                signature_s_inner,
            )
            .map(|sig| sig.to_vec())
            .map_err(|_| Error::InternalError)
        })
}

/// See: [2PC-MPC](https://eprint.iacr.org/archive/2024/253/1708183928.pdf)
/// Page 27 Optimized Threshold Decryption.
pub fn decrypt_signatures_decentralized_party_sign(
    decryption_key_share_public_parameters: DecryptionPublicParameters,
    // PartyID => (partial_signature_decryption_share,
    // masked_nonce_decryption_share) per Message.
    decryption_shares: HashMap<
        PartyID,
        // Vec<(partial_signature_decryption_share, masked_nonce_decryption_share)>.
        Vec<(PaillierModulusSizedNumber, PaillierModulusSizedNumber)>,
    >,
    public_nonce_encrypted_partial_signature_and_proofs: Vec<
        PublicNonceEncryptedPartialSignatureAndProof<ProtocolContext>,
    >,
    signature_threshold_decryption_round_parties: Vec<SignatureThresholdDecryptionParty>,
) -> std::result::Result<Vec<Vec<u8>>, DecryptionError> {
    let threshold = decryption_key_share_public_parameters.threshold as usize;
    let decrypters: Vec<PartyID> = decryption_shares.keys().take(threshold).copied().collect();

    // Format the decryption shares to the type
    // expected by [`twopc_mpc::SignatureThresholdDecryptionParty::decrypt_signature`] function.
    // We initially have them in the format of
    // `HashMap<PartyID, Vec<(PaillierModulusSizedNumber, PaillierModulusSizedNumber)>>`,
    // mapping every party to a vector of decryption shares for each message.
    // Each decryption share is a tuple of the partial signature decryption share,
    // and the masked nonce decryption share.
    // We need a vector of tuples, where each tuple contains a HashMap of party to partial
    // signature decryption shares,
    // and a HashMap of party to the masked nonce decryption shares.
    let formatted_decryption_shares: Vec<(
        HashMap<PartyID, PaillierModulusSizedNumber>,
        HashMap<PartyID, PaillierModulusSizedNumber>,
    )> = (0..public_nonce_encrypted_partial_signature_and_proofs.len())
        .map(|i| {
            decryption_shares
                .iter()
                .filter(|(party_id, _)| decrypters.contains(party_id))
                .fold(
                    (HashMap::new(), HashMap::new()),
                    |(mut partial_map, mut masked_map), (party_id, decryption_shares)| {
                        let (partial_signature_decryption_shares, masked_nonce_decryption_shares) =
                            decryption_shares[i];
                        partial_map.insert(*party_id, partial_signature_decryption_shares);
                        masked_map.insert(*party_id, masked_nonce_decryption_shares);
                        (partial_map, masked_map)
                    },
                )
        })
        .collect();

    let lagrange_coefficients =
        compute_lagrange_coefficient(&decryption_key_share_public_parameters, &decrypters);

    decrypt_signatures(
        &lagrange_coefficients,
        &formatted_decryption_shares,
        signature_threshold_decryption_round_parties,
    )
    .map_err(|_decryption_error| DecryptionError { decrypters })
}

fn compute_lagrange_coefficient(
    decryption_key_share_public_parameters: &PublicParameters,
    decrypters: &[PartyID],
) -> HashMap<PartyID, AdjustedLagrangeCoefficientSizedNumber> {
    let lagrange_coefficients: HashMap<PartyID, AdjustedLagrangeCoefficientSizedNumber> =
        decrypters
            .iter()
            .map(|party_id| {
                (
                    *party_id,
                    DecryptionKeyShare::compute_lagrange_coefficient(
                        *party_id,
                        decryption_key_share_public_parameters.number_of_parties,
                        decrypters.to_vec(),
                        decryption_key_share_public_parameters,
                    ),
                )
            })
            .collect();
    lagrange_coefficients
}

/// Identify the parties that acted maliciously while signing this specific message;
/// after all the parties that were involved in the decryption sent a proof
/// that they behaved honestly.
///
/// If one of the involved parties didn't generate a proof, only this party will be returned.
/// If all the involved parties sent a proof, and some proofs are invalid, all the parties that
/// their proof was invalid will be returned.
pub fn identify_message_malicious_parties(
    verification_round_party: SignaturePartialDecryptionProofVerificationParty,
    partial_signature_decryption_shares: HashMap<PartyID, DecryptionShare>,
    masked_nonce_decryption_shares: HashMap<PartyID, DecryptionShare>,
    decryption_key_share_public_parameters: &PublicParameters,
    signature_partial_decryption_proofs: HashMap<PartyID, PartialDecryptionProof>,
    involved_parties: &[PartyID],
) -> Result<Vec<PartyID>> {
    let lagrange_coefficients =
        compute_lagrange_coefficient(decryption_key_share_public_parameters, involved_parties);

    let error = verification_round_party.identify_malicious_decrypters(
        lagrange_coefficients,
        partial_signature_decryption_shares,
        masked_nonce_decryption_shares,
        signature_partial_decryption_proofs,
        &mut OsRng,
    );

    if let Error::Tiresias(tiresias::Error::ProtocolError(
        ProtocolError::ProofVerificationError {
            malicious_parties, ..
        },
    )) = error
    {
        return Ok(malicious_parties);
    }
    Err(error)
}

/// Generate a proof that the partial decryption of the signature is correct.
pub fn generate_proof(
    decryption_key_share_public_parameters: &DecryptionPublicParameters,
    decryption_key_share: &DecryptionKeyShare,
    _designated_decrypting_party_id: PartyID,
    presign: &DecentralizedPartyPresign,
    encryption_scheme_public_parameters: &<EncryptionKey as AdditivelyHomomorphicEncryptionKey<
        PLAINTEXT_SPACE_SCALAR_LIMBS,
    >>::PublicParameters,
    public_nonce_encrypted_partial_signature_and_proof: &PublicNonceEncryptedPartialSignatureAndProof<ProtocolContext>,
) -> Result<(
    PartialDecryptionProof,
    SignaturePartialDecryptionProofVerificationParty,
)> {
    let proof_party = SignaturePartialDecryptionProofParty::new(
        decryption_key_share_public_parameters.threshold,
        decryption_key_share.clone(),
        decryption_key_share_public_parameters.clone(),
        presign.clone(),
        encryption_scheme_public_parameters.clone(),
        public_nonce_encrypted_partial_signature_and_proof.clone(),
    )?;

    proof_party.prove_correct_signature_partial_decryption(&mut OsRng)
}

pub fn message_digest(message: &[u8], hash_type: &Hash) -> secp256k1::Scalar {
    let hash = match hash_type {
        Hash::KECCAK256 => bits2field::<k256::Secp256k1>(
            &sha3::Keccak256::new_with_prefix(message).finalize_fixed(),
        ),
        Hash::SHA256 => {
            bits2field::<k256::Secp256k1>(&sha2::Sha256::new_with_prefix(message).finalize_fixed())
        }
    }
    .unwrap();
    #[allow(clippy::useless_conversion)]
    let m = <elliptic_curve::Scalar<k256::Secp256k1> as Reduce<U256>>::reduce_bytes(&hash.into());
    U256::from(m).into()
}

// -------------------------------------------------------------------------------------------------
// MPC common
// -------------------------------------------------------------------------------------------------

// TODO: uncomment this and use a struct and not PhantomData
// #[derive(Clone, Debug, Serialize, Deserialize, PartialEq, Eq)]
// pub struct ProtocolContext {
//     epoch: EpochId,
//     party_id: PartyID,
//     number_of_parties: PartyID,
//     session_id: SignatureMPCSessionID,
// }

// TODO: remove this temp hack
pub type ProtocolContext = PhantomData<()>;

pub fn config_signature_mpc_secret_for_network_for_testing(
    number_of_parties: PartyID,
) -> (
    DecryptionPublicParameters,
    HashMap<PartyID, SecretKeyShareSizedNumber>,
) {
    let t = (((number_of_parties * 2) / 3) + 1) as PartyID;

    pub const N: LargeBiPrimeSizedNumber = LargeBiPrimeSizedNumber::from_be_hex("97431848911c007fa3a15b718ae97da192e68a4928c0259f2d19ab58ed01f1aa930e6aeb81f0d4429ac2f037def9508b91b45875c11668cea5dc3d4941abd8fbb2d6c8750e88a69727f982e633051f60252ad96ba2e9c9204f4c766c1c97bc096bb526e4b7621ec18766738010375829657c77a23faf50e3a31cb471f72c7abecdec61bdf45b2c73c666aa3729add2d01d7d96172353380c10011e1db3c47199b72da6ae769690c883e9799563d6605e0670a911a57ab5efc69a8c5611f158f1ae6e0b1b6434bafc21238921dc0b98a294195e4e88c173c8dab6334b207636774daad6f35138b9802c1784f334a82cbff480bb78976b22bb0fb41e78fdcb8095");
    pub const SECRET_KEY: PaillierModulusSizedNumber = PaillierModulusSizedNumber::from_be_hex("19d698592b9ccb2890fb84be46cd2b18c360153b740aeccb606cf4168ee2de399f05273182bf468978508a5f4869cb867b340e144838dfaf4ca9bfd38cd55dc2837688aed2dbd76d95091640c47b2037d3d0ca854ffb4c84970b86f905cef24e876ddc8ab9e04f2a5f171b9c7146776c469f0d90908aa436b710cf4489afc73cd3ee38bb81e80a22d5d9228b843f435c48c5eb40088623a14a12b44e2721b56625da5d56d257bb27662c6975630d51e8f5b930d05fc5ba461a0e158cbda0f3266408c9bf60ff617e39ae49e707cbb40958adc512f3b4b69a5c3dc8b6d34cf45bc9597840057438598623fb65254869a165a6030ec6bec12fd59e192b3c1eefd33ef5d9336e0666aa8f36c6bd2749f86ea82290488ee31bf7498c2c77a8900bae00efcff418b62d41eb93502a245236b89c241ad6272724858122a2ebe1ae7ec4684b29048ba25b3a516c281a93043d58844cf3fa0c6f1f73db5db7ecba179652349dea8df5454e0205e910e0206736051ac4b7c707c3013e190423532e907af2e85e5bb6f6f0b9b58257ca1ec8b0318dd197f30352a96472a5307333f0e6b83f4f775fb302c1e10f21e1fcbfff17e3a4aa8bb6f553d9c6ebc2c884ae9b140dd66f21afc8610418e9f0ba2d14ecfa51ff08744a3470ebe4bb21bd6d65b58ac154630b8331ea620673ffbabb179a971a6577c407a076654a629c7733836c250000");
    pub const BASE: PaillierModulusSizedNumber = PaillierModulusSizedNumber::from_be_hex("03B4EFB895D3A85104F1F93744F9DB8924911747DE87ACEC55F1BF37C4531FD7F0A5B498A943473FFA65B89A04FAC2BBDF76FF14D81EB0A0DAD7414CF697E554A93C8495658A329A1907339F9438C1048A6E14476F9569A14BD092BCB2730DCE627566808FD686008F46A47964732DC7DCD2E6ECCE83F7BCCAB2AFDF37144ED153A118B683FF6A3C6971B08DE53DA5D2FEEF83294C21998FC0D1E219A100B6F57F2A2458EA9ABCFA8C5D4DF14B286B71BF5D7AD4FFEEEF069B64E0FC4F1AB684D6B2F20EAA235892F360AA2ECBF361357405D77E5023DF7BEDC12F10F6C35F3BE1163BC37B6C97D62616260A2862F659EB1811B1DDA727847E810D0C2FA120B18E99C9008AA4625CF1862460F8AB3A41E3FDB552187E0408E60885391A52EE2A89DD2471ECBA0AD922DEA0B08474F0BED312993ECB90C90C0F44EF267124A6217BC372D36F8231EB76B0D31DDEB183283A46FAAB74052A01F246D1C638BC00A47D25978D7DF9513A99744D8B65F2B32E4D945B0BA3B7E7A797604173F218D116A1457D20A855A52BBD8AC15679692C5F6AC4A8AF425370EF1D4184322F317203BE9678F92BFD25C7E6820D70EE08809424720249B4C58B81918DA02CFD2CAB3C42A02B43546E64430F529663FCEFA51E87E63F0813DA52F3473506E9E98DCD3142D830F1C1CDF6970726C190EAE1B5D5A26BC30857B4DF639797895E5D61A5EE");

    tiresias_deal_trusted_shares(t, number_of_parties, N, SECRET_KEY, BASE)
}

// A workaround to deserialize to PublicKeyValue - TODO: add from_bytes to PublicKeyValue
pub fn affine_point_to_public_key(public_key: &[u8]) -> Option<PublicKeyValue> {
    let public_key: Option<AffinePoint> =
        AffinePoint::from_bytes(CompressedPoint::from_slice(public_key)).into();
    public_key
        .and_then(|pk| bcs::to_bytes(&pk).ok())
        .and_then(|pk| bcs::from_bytes::<PublicKeyValue>(&pk).ok())
}

pub fn recovery_id(
    message: Vec<u8>,
    public_key: PublicKeyValue,
    signature: SignatureK256Secp256k1,
    hash: &Hash,
) -> ecdsa::Result<RecoveryId> {
    let verifying_key = VerifyingKey::<k256::Secp256k1>::from_affine(public_key.into()).unwrap();
    match hash {
        Hash::KECCAK256 => RecoveryId::trial_recovery_from_digest(
            &verifying_key,
            sha3::Keccak256::new_with_prefix(message),
            &signature,
        ),
        Hash::SHA256 => RecoveryId::trial_recovery_from_digest(
            &verifying_key,
            sha2::Sha256::new_with_prefix(message),
            &signature,
        ),
    }
}

<<<<<<< HEAD
/// Verifies that all the signatures are valid. Return true if all are valid, false otherwise.
=======
/// Verifies that all the signatures are valid.
/// Return true if all are valid, false otherwise.
>>>>>>> 15321ac0
pub fn verify_signatures(
    messages: Vec<Vec<u8>>,
    hash: &Hash,
    public_key: PublicKeyValue,
    signatures: Vec<Vec<u8>>,
) -> bool {
    messages
        .iter()
        .zip(signatures.iter())
        .all(|(message, signature)| {
            verify_single_signature(message, signature, public_key, hash).is_ok()
        })
}

<<<<<<< HEAD
pub fn verify_single_signature(
    message: &Vec<u8>,
    signature: &Vec<u8>,
    public_key: PublicKeyValue,
    hash: &Hash,
) -> Result<()> {
    let message_digest = message_digest(message.as_slice(), hash);
=======
fn verify_single_signature(
    message: &[u8],
    signature: &[u8],
    public_key: PublicKeyValue,
    hash: &Hash,
) -> Result<()> {
    let message_digest = message_digest(message, hash);
>>>>>>> 15321ac0
    let (r, s) =
        bcs::from_bytes::<(Scalar, Scalar)>(signature).map_err(|_| Error::InvalidParameters)?;
    let public_key = Secp256K1GroupElement::new(
        public_key,
        &group::PublicParameters::<Secp256K1GroupElement>::default(),
    )?;
    SignatureThresholdDecryptionParty::verify_decrypted_signature(
        r,
        s,
        message_digest,
        public_key,
    )?;
    Ok(())
}

<<<<<<< HEAD
/// Converts the signature to its "canonical form", i.e. the serialized bytes of the standard
=======
/// Converts the signature to its "canonical form", i.e., the serialized bytes of the standard
>>>>>>> 15321ac0
/// [`ecdsa`] library.
pub fn convert_signature_to_canonical_form(signature: Vec<u8>) -> Result<Vec<u8>> {
    let (r, s) = bcs::from_bytes::<(Scalar, Scalar)>(signature.as_slice())
        .map_err(|_| Error::InvalidParameters)?;
    let signature_s_inner: k256::Scalar = s.into();
    Ok(
        Signature::<k256::Secp256k1>::from_scalars(k256::Scalar::from(r), signature_s_inner)
            .map_err(|_| Error::InvalidParameters)?
            .to_vec(),
    )
}<|MERGE_RESOLUTION|>--- conflicted
+++ resolved
@@ -706,12 +706,8 @@
     }
 }
 
-<<<<<<< HEAD
-/// Verifies that all the signatures are valid. Return true if all are valid, false otherwise.
-=======
 /// Verifies that all the signatures are valid.
 /// Return true if all are valid, false otherwise.
->>>>>>> 15321ac0
 pub fn verify_signatures(
     messages: Vec<Vec<u8>>,
     hash: &Hash,
@@ -726,15 +722,6 @@
         })
 }
 
-<<<<<<< HEAD
-pub fn verify_single_signature(
-    message: &Vec<u8>,
-    signature: &Vec<u8>,
-    public_key: PublicKeyValue,
-    hash: &Hash,
-) -> Result<()> {
-    let message_digest = message_digest(message.as_slice(), hash);
-=======
 fn verify_single_signature(
     message: &[u8],
     signature: &[u8],
@@ -742,7 +729,6 @@
     hash: &Hash,
 ) -> Result<()> {
     let message_digest = message_digest(message, hash);
->>>>>>> 15321ac0
     let (r, s) =
         bcs::from_bytes::<(Scalar, Scalar)>(signature).map_err(|_| Error::InvalidParameters)?;
     let public_key = Secp256K1GroupElement::new(
@@ -758,11 +744,7 @@
     Ok(())
 }
 
-<<<<<<< HEAD
-/// Converts the signature to its "canonical form", i.e. the serialized bytes of the standard
-=======
 /// Converts the signature to its "canonical form", i.e., the serialized bytes of the standard
->>>>>>> 15321ac0
 /// [`ecdsa`] library.
 pub fn convert_signature_to_canonical_form(signature: Vec<u8>) -> Result<Vec<u8>> {
     let (r, s) = bcs::from_bytes::<(Scalar, Scalar)>(signature.as_slice())
