// Copyright (c) dWallet Labs, Ltd.
// SPDX-License-Identifier: BSD-3-Clause-Clear

use std::collections::{HashMap, HashSet};

pub use commitment::Commitment;
use crypto_bigint::U256;
use ecdsa::signature::DigestVerifier;
use ecdsa::{elliptic_curve::ops::Reduce, hazmat::bits2field, RecoveryId, Signature, VerifyingKey};
pub use enhanced_maurer::language::EnhancedLanguageStatementAccessors;
pub use group::PartyID;
pub use homomorphic_encryption::AdditivelyHomomorphicDecryptionKeyShare;
use k256::elliptic_curve::group::GroupEncoding;
use k256::sha2::Digest;
use k256::{elliptic_curve, sha2, AffinePoint, CompressedPoint};
use rand::rngs::OsRng;
use std::fmt::{Debug, Display, Formatter};
use std::marker::PhantomData;

pub use group::Value;
use group::{secp256k1, AffineXCoordinate, GroupElement};
use homomorphic_encryption::{AdditivelyHomomorphicEncryptionKey, GroupsPublicParametersAccessors};
use k256::sha2::digest::FixedOutput;
pub use proof::aggregation::{
    CommitmentRoundParty, DecommitmentRoundParty, ProofAggregationRoundParty, ProofShareRoundParty,
};
use tiresias::decryption_key_share::PublicParameters;
pub use tiresias::{
    decryption_key_share::PublicParameters as DecryptionPublicParameters,
    encryption_key::PublicParameters as EncryptionPublicParameters,
    test_exports::deal_trusted_shares as tiresias_deal_trusted_shares,
    AdjustedLagrangeCoefficientSizedNumber, DecryptionKeyShare, LargeBiPrimeSizedNumber,
    PaillierModulusSizedNumber, SecretKeyShareSizedNumber,
};
use tiresias::{EncryptionKey, ProtocolError};
use twopc_mpc::paillier::PLAINTEXT_SPACE_SCALAR_LIMBS;
pub use twopc_mpc::secp256k1::paillier::bulletproofs::{
    CentralizedPartyPresign, DKGCentralizedPartyOutput, DKGCommitmentRoundParty,
    DKGDecentralizedPartyOutput, DKGDecommitmentRoundParty, DKGDecommitmentRoundState,
    DecentralizedPartyPresign, DecommitmentProofVerificationRoundParty, EncDHCommitment,
    EncDHCommitmentRoundParty, EncDHDecommitment, EncDHDecommitmentRoundParty,
    EncDHProofAggregationOutput, EncDHProofAggregationRoundParty, EncDHProofShare,
    EncDHProofShareRoundParty, EncDLCommitment, EncDLCommitmentRoundParty, EncDLDecommitment,
    EncDLDecommitmentRoundParty, EncDLProofAggregationOutput, EncDLProofAggregationRoundParty,
    EncDLProofShare, EncDLProofShareRoundParty, EncryptedMaskAndMaskedNonceShare,
    EncryptedMaskedKeyShareRoundParty, EncryptedMaskedNoncesRoundParty,
    EncryptedNonceShareAndPublicShare, EncryptionOfSecretKeyShareRoundParty,
    PresignCommitmentRoundParty, PresignDecentralizedPartyOutput, ProtocolPublicParameters,
    PublicKeyShareDecommitmentAndProof, PublicNonceEncryptedPartialSignatureAndProof,
    SecretKeyShareEncryptionAndProof, SignatureHomomorphicEvaluationParty,
    SignatureNonceSharesCommitmentsAndBatchedProof, SignaturePartialDecryptionParty,
    SignatureThresholdDecryptionParty,
};
pub use twopc_mpc::secp256k1::{GroupElement as Secp256K1GroupElement, Scalar, SCALAR_LIMBS};

use twopc_mpc::secp256k1::paillier::bulletproofs::{DecryptionShare, PartialDecryptionProof};
pub use twopc_mpc::secp256k1::paillier::bulletproofs::{
    PresignProofVerificationRoundParty, SignaturePartialDecryptionProofParty,
    SignaturePartialDecryptionProofVerificationParty, SignatureVerificationParty,
};
pub use twopc_mpc::{Error, Result};

pub type InitSignatureMPCProtocolSequenceNumber = u64;
pub type SignatureMPCRound = u64;
pub type SignatureMPCMessageKind = u64;
pub type SignatureMPCTimestamp = u64;
pub type PublicKeyValue = Value<Secp256K1GroupElement>;
pub type SignatureK256Secp256k1 = Signature<k256::Secp256k1>;

#[derive(Clone, Debug)]
pub enum Hash {
    KECCAK256 = 0,
    SHA256 = 1,
}

impl From<u8> for Hash {
    fn from(value: u8) -> Self {
        match value {
            0 => Self::KECCAK256,
            1 => Self::SHA256,
            _ => panic!(),
        }
    }
}

impl From<Hash> for u8 {
    fn from(value: Hash) -> Self {
        match value {
            Hash::KECCAK256 => 0,
            Hash::SHA256 => 1,
        }
    }
}

pub fn initiate_centralized_party_dkg() -> Result<DKGCommitmentRoundParty<ProtocolContext>> {
    pub const N: LargeBiPrimeSizedNumber = LargeBiPrimeSizedNumber::from_be_hex("97431848911c007fa3a15b718ae97da192e68a4928c0259f2d19ab58ed01f1aa930e6aeb81f0d4429ac2f037def9508b91b45875c11668cea5dc3d4941abd8fbb2d6c8750e88a69727f982e633051f60252ad96ba2e9c9204f4c766c1c97bc096bb526e4b7621ec18766738010375829657c77a23faf50e3a31cb471f72c7abecdec61bdf45b2c73c666aa3729add2d01d7d96172353380c10011e1db3c47199b72da6ae769690c883e9799563d6605e0670a911a57ab5efc69a8c5611f158f1ae6e0b1b6434bafc21238921dc0b98a294195e4e88c173c8dab6334b207636774daad6f35138b9802c1784f334a82cbff480bb78976b22bb0fb41e78fdcb8095");

    let protocol_public_parameters = ProtocolPublicParameters::new(N);

    Ok(DKGCommitmentRoundParty::new(
        protocol_public_parameters,
        PhantomData,
    ))
}

pub fn decommitment_round_centralized_party_dkg(
    state: DKGDecommitmentRoundState<ProtocolContext>,
) -> Result<DKGDecommitmentRoundParty<ProtocolContext>> {
    pub const N: LargeBiPrimeSizedNumber = LargeBiPrimeSizedNumber::from_be_hex("97431848911c007fa3a15b718ae97da192e68a4928c0259f2d19ab58ed01f1aa930e6aeb81f0d4429ac2f037def9508b91b45875c11668cea5dc3d4941abd8fbb2d6c8750e88a69727f982e633051f60252ad96ba2e9c9204f4c766c1c97bc096bb526e4b7621ec18766738010375829657c77a23faf50e3a31cb471f72c7abecdec61bdf45b2c73c666aa3729add2d01d7d96172353380c10011e1db3c47199b72da6ae769690c883e9799563d6605e0670a911a57ab5efc69a8c5611f158f1ae6e0b1b6434bafc21238921dc0b98a294195e4e88c173c8dab6334b207636774daad6f35138b9802c1784f334a82cbff480bb78976b22bb0fb41e78fdcb8095");

    let protocol_public_parameters = ProtocolPublicParameters::new(N);

    DKGDecommitmentRoundParty::new(protocol_public_parameters, state, PhantomData)
}

// -------------------------------------------------------------------------------------------------
// DKG Decentralized Party Parties
// -------------------------------------------------------------------------------------------------

pub fn initiate_decentralized_party_dkg(
    decryption_key_share_public_parameters: <DecryptionKeyShare as AdditivelyHomomorphicDecryptionKeyShare<PLAINTEXT_SPACE_SCALAR_LIMBS, EncryptionKey>>::PublicParameters,
    //epoch: EpochId,
    party_id: PartyID,
    parties: HashSet<PartyID>,
    //session_id: SignatureMPCSessionID,
) -> Result<EncryptionOfSecretKeyShareRoundParty<ProtocolContext>> {
    let protocol_public_parameters = ProtocolPublicParameters::new(
        *decryption_key_share_public_parameters
            .encryption_scheme_public_parameters
            .plaintext_space_public_parameters()
            .modulus,
    );

    Ok(EncryptionOfSecretKeyShareRoundParty::new(
        protocol_public_parameters,
        party_id,
        decryption_key_share_public_parameters.threshold,
        parties,
        PhantomData,
    ))
}

pub fn decentralized_party_dkg_verify_decommitment_and_proof_of_centralized_party_public_key_share(
    tiresias_public_parameters: &str,
    commitment_to_centralized_party_secret_key_share: Commitment,
    centralized_party_public_key_share_decommitment_and_proof: PublicKeyShareDecommitmentAndProof<
        ProtocolContext,
    >,
    secret_key_share_encryption_and_proof: SecretKeyShareEncryptionAndProof<ProtocolContext>,
) -> Result<(DKGDecentralizedPartyOutput, Vec<u8>)> {
    let protocol_public_parameters = ProtocolPublicParameters::new(
        LargeBiPrimeSizedNumber::from_be_hex(tiresias_public_parameters),
    );

    let decommitment_proof_verification_round_party = DecommitmentProofVerificationRoundParty::new(
        protocol_public_parameters,
        commitment_to_centralized_party_secret_key_share,
        PhantomData,
    );
    let output = decommitment_proof_verification_round_party
        .verify_decommitment_and_proof_of_centralized_party_public_key_share(
            centralized_party_public_key_share_decommitment_and_proof,
            secret_key_share_encryption_and_proof,
        )?;
    let public_key: AffinePoint = output.public_key.into();

    Ok((output, public_key.to_bytes().to_vec()))
}

pub fn initiate_centralized_party_presign(
    dkg_output: DKGCentralizedPartyOutput,
) -> Result<PresignCommitmentRoundParty<ProtocolContext>> {
    pub const N: LargeBiPrimeSizedNumber = LargeBiPrimeSizedNumber::from_be_hex("97431848911c007fa3a15b718ae97da192e68a4928c0259f2d19ab58ed01f1aa930e6aeb81f0d4429ac2f037def9508b91b45875c11668cea5dc3d4941abd8fbb2d6c8750e88a69727f982e633051f60252ad96ba2e9c9204f4c766c1c97bc096bb526e4b7621ec18766738010375829657c77a23faf50e3a31cb471f72c7abecdec61bdf45b2c73c666aa3729add2d01d7d96172353380c10011e1db3c47199b72da6ae769690c883e9799563d6605e0670a911a57ab5efc69a8c5611f158f1ae6e0b1b6434bafc21238921dc0b98a294195e4e88c173c8dab6334b207636774daad6f35138b9802c1784f334a82cbff480bb78976b22bb0fb41e78fdcb8095");

    let protocol_public_parameters = ProtocolPublicParameters::new(N);

    PresignCommitmentRoundParty::new(PhantomData::<()>, protocol_public_parameters, dkg_output)
}

pub fn finalize_centralized_party_presign(
    dkg_output: DKGCentralizedPartyOutput,
    signature_nonce_shares_and_commitment_randomnesses: Vec<(Scalar, Scalar)>,
) -> Result<PresignProofVerificationRoundParty<ProtocolContext>> {
    pub const N: LargeBiPrimeSizedNumber = LargeBiPrimeSizedNumber::from_be_hex("97431848911c007fa3a15b718ae97da192e68a4928c0259f2d19ab58ed01f1aa930e6aeb81f0d4429ac2f037def9508b91b45875c11668cea5dc3d4941abd8fbb2d6c8750e88a69727f982e633051f60252ad96ba2e9c9204f4c766c1c97bc096bb526e4b7621ec18766738010375829657c77a23faf50e3a31cb471f72c7abecdec61bdf45b2c73c666aa3729add2d01d7d96172353380c10011e1db3c47199b72da6ae769690c883e9799563d6605e0670a911a57ab5efc69a8c5611f158f1ae6e0b1b6434bafc21238921dc0b98a294195e4e88c173c8dab6334b207636774daad6f35138b9802c1784f334a82cbff480bb78976b22bb0fb41e78fdcb8095");

    let protocol_public_parameters = ProtocolPublicParameters::new(N);

    PresignProofVerificationRoundParty::new(
        signature_nonce_shares_and_commitment_randomnesses,
        PhantomData::<()>,
        protocol_public_parameters,
        dkg_output,
    )
}

pub fn finalize_centralized_party_sign(
    messages: Vec<Scalar>,
    dkg_output: DKGCentralizedPartyOutput,
    public_nonce_encrypted_partial_signature_and_proofs: Vec<
        PublicNonceEncryptedPartialSignatureAndProof<ProtocolContext>,
    >,
    signatures_s: Vec<Scalar>,
) -> Result<()> {
    pub const N: LargeBiPrimeSizedNumber = LargeBiPrimeSizedNumber::from_be_hex("97431848911c007fa3a15b718ae97da192e68a4928c0259f2d19ab58ed01f1aa930e6aeb81f0d4429ac2f037def9508b91b45875c11668cea5dc3d4941abd8fbb2d6c8750e88a69727f982e633051f60252ad96ba2e9c9204f4c766c1c97bc096bb526e4b7621ec18766738010375829657c77a23faf50e3a31cb471f72c7abecdec61bdf45b2c73c666aa3729add2d01d7d96172353380c10011e1db3c47199b72da6ae769690c883e9799563d6605e0670a911a57ab5efc69a8c5611f158f1ae6e0b1b6434bafc21238921dc0b98a294195e4e88c173c8dab6334b207636774daad6f35138b9802c1784f334a82cbff480bb78976b22bb0fb41e78fdcb8095");

    let protocol_public_parameters = ProtocolPublicParameters::new(N);

    let parties = messages
        .into_iter()
        .map(|message| {
            SignatureVerificationParty::new(
                message,
                dkg_output.public_key,
                &protocol_public_parameters.group_public_parameters,
            )
        })
        .collect::<Result<Vec<_>>>()?;

    public_nonce_encrypted_partial_signature_and_proofs
        .into_iter()
        .zip(signatures_s)
        .zip(parties)
        .try_for_each(
            |((public_nonce_encrypted_partial_signature_and_proof, signature_s), party)| {
                Secp256K1GroupElement::new(
                    public_nonce_encrypted_partial_signature_and_proof.public_nonce,
                    &protocol_public_parameters.group_public_parameters,
                )
                .map_err(Error::from)
                .and_then(|public_nonce| party.verify_signature(public_nonce.x(), signature_s))
            },
        )
}

pub fn verify_signature(
    messages: Vec<Vec<u8>>,
    hash: &Hash,
    public_key: PublicKeyValue,
    signatures: Vec<Vec<u8>>,
) -> bool {
    messages
        .into_iter()
        .zip(signatures)
        .map(|(message, signature)| match hash {
            Hash::KECCAK256 => {
                let signature: Signature<k256::Secp256k1> =
                    Signature::from_slice(signature.as_slice()).unwrap();
                let verifying_key =
                    VerifyingKey::<k256::Secp256k1>::from_affine(public_key.into()).unwrap();
                verifying_key.verify_digest(sha3::Keccak256::new_with_prefix(message), &signature)
            }
            Hash::SHA256 => {
                let signature: Signature<k256::Secp256k1> =
                    Signature::from_slice(signature.as_slice()).unwrap();
                let verifying_key =
                    VerifyingKey::<k256::Secp256k1>::from_affine(public_key.into()).unwrap();
                verifying_key.verify_digest(sha2::Sha256::new_with_prefix(message), &signature)
            }
        })
        .collect::<ecdsa::Result<Vec<_>>>()
        .is_ok()
}

pub fn new_decentralized_party_presign_batch(
    parties: HashSet<PartyID>,
    commitments_and_proof_to_centralized_party_nonce_shares: SignatureNonceSharesCommitmentsAndBatchedProof<ProtocolContext>,
    encrypted_mask_and_masked_key_shares: Vec<EncryptedMaskAndMaskedNonceShare>,
    individual_encrypted_nonce_shares_and_public_shares: HashMap<
        PartyID,
        Vec<Value<EncryptedNonceShareAndPublicShare>>,
    >,
    encrypted_nonce_share_and_public_shares: Vec<EncryptedNonceShareAndPublicShare>,
    individual_encrypted_masked_nonce_shares: HashMap<
        PartyID,
        Vec<Value<EncryptedMaskAndMaskedNonceShare>>,
    >,
    encrypted_masked_nonce_shares: Vec<EncryptedMaskAndMaskedNonceShare>,
) -> Result<Vec<DecentralizedPartyPresign>> {
    let secp256k1_group_public_parameters = secp256k1::group_element::PublicParameters::default();

    DecentralizedPartyPresign::new_batch::<
        SCALAR_LIMBS,
        PLAINTEXT_SPACE_SCALAR_LIMBS,
        Secp256K1GroupElement,
        EncryptionKey,
        ProtocolContext,
    >(
        parties.clone(),
        commitments_and_proof_to_centralized_party_nonce_shares,
        encrypted_mask_and_masked_key_shares,
        individual_encrypted_nonce_shares_and_public_shares,
        encrypted_nonce_share_and_public_shares,
        individual_encrypted_masked_nonce_shares,
        encrypted_masked_nonce_shares,
        &secp256k1_group_public_parameters,
    )
}

pub type EncryptedDecentralizedPartySecretKeyShare = tiresias::CiphertextSpaceGroupElement;
pub type EncryptedDecentralizedPartySecretKeyShareValue =
    <tiresias::CiphertextSpaceGroupElement as GroupElement>::Value;

pub fn initiate_decentralized_party_presign(
    decryption_key_share_public_parameters: <DecryptionKeyShare as AdditivelyHomomorphicDecryptionKeyShare<PLAINTEXT_SPACE_SCALAR_LIMBS, EncryptionKey>>::PublicParameters,
    party_id: PartyID,
    parties: HashSet<PartyID>,
    dkg_output: DKGDecentralizedPartyOutput,
) -> Result<EncryptedMaskedKeyShareRoundParty<ProtocolContext>> {
    let protocol_public_parameters = ProtocolPublicParameters::new(
        *decryption_key_share_public_parameters
            .encryption_scheme_public_parameters
            .plaintext_space_public_parameters()
            .modulus,
    );

    EncryptedMaskedKeyShareRoundParty::new(
        party_id,
        decryption_key_share_public_parameters.threshold,
        parties,
        PhantomData::<()>,
        protocol_public_parameters,
        dkg_output,
    )
}

pub fn initiate_centralized_party_sign(
    dkg_output: DKGCentralizedPartyOutput,
    presigns: Vec<CentralizedPartyPresign>,
) -> Result<Vec<SignatureHomomorphicEvaluationParty<ProtocolContext>>> {
    pub const N: LargeBiPrimeSizedNumber = LargeBiPrimeSizedNumber::from_be_hex("97431848911c007fa3a15b718ae97da192e68a4928c0259f2d19ab58ed01f1aa930e6aeb81f0d4429ac2f037def9508b91b45875c11668cea5dc3d4941abd8fbb2d6c8750e88a69727f982e633051f60252ad96ba2e9c9204f4c766c1c97bc096bb526e4b7621ec18766738010375829657c77a23faf50e3a31cb471f72c7abecdec61bdf45b2c73c666aa3729add2d01d7d96172353380c10011e1db3c47199b72da6ae769690c883e9799563d6605e0670a911a57ab5efc69a8c5611f158f1ae6e0b1b6434bafc21238921dc0b98a294195e4e88c173c8dab6334b207636774daad6f35138b9802c1784f334a82cbff480bb78976b22bb0fb41e78fdcb8095");

    let protocol_public_parameters = ProtocolPublicParameters::new(N);

    presigns
        .into_iter()
        .map(|presign| {
            SignatureHomomorphicEvaluationParty::new(
                PhantomData::<()>,
                protocol_public_parameters.clone(),
                dkg_output.clone(),
                presign,
            )
        })
        .collect()
}

pub fn initiate_decentralized_party_sign(
    tiresias_key_share_decryption_key_share: SecretKeyShareSizedNumber,
    decryption_key_share_public_parameters: <DecryptionKeyShare as AdditivelyHomomorphicDecryptionKeyShare<PLAINTEXT_SPACE_SCALAR_LIMBS, EncryptionKey>>::PublicParameters,
    party_id: PartyID,
    _parties: HashSet<PartyID>,
    dkg_output: DKGDecentralizedPartyOutput,
    presigns: Vec<DecentralizedPartyPresign>,
) -> Result<Vec<SignaturePartialDecryptionParty<ProtocolContext>>> {
    let protocol_public_parameters = ProtocolPublicParameters::new(
        *decryption_key_share_public_parameters
            .encryption_scheme_public_parameters
            .plaintext_space_public_parameters()
            .modulus,
    );

    let decryption_key_share = DecryptionKeyShare::new(
        party_id,
        tiresias_key_share_decryption_key_share,
        &decryption_key_share_public_parameters,
    )?;

    presigns
        .into_iter()
        .map(|presign| {
            SignaturePartialDecryptionParty::new(
                decryption_key_share_public_parameters.threshold,
                decryption_key_share.clone(),
                decryption_key_share_public_parameters.clone(),
                PhantomData,
                protocol_public_parameters.clone(),
                dkg_output.clone(),
                presign,
            )
        })
        .collect()
}

pub fn decentralized_party_sign_verify_encrypted_signature_parts_prehash(
    tiresias_public_parameters: &str,
    messages: Vec<Vec<u8>>,
    public_nonce_encrypted_partial_signature_and_proofs: Vec<
        PublicNonceEncryptedPartialSignatureAndProof<ProtocolContext>,
    >,
    dkg_output: DKGDecentralizedPartyOutput,
    presigns: Vec<DecentralizedPartyPresign>,
    hash: Hash,
) -> Result<()> {
    let protocol_public_parameters = ProtocolPublicParameters::new(
        LargeBiPrimeSizedNumber::from_be_hex(tiresias_public_parameters),
    );

    messages
        .into_iter()
        .zip(public_nonce_encrypted_partial_signature_and_proofs)
        .zip(presigns)
        .try_for_each(
            |((message, public_nonce_encrypted_partial_signature_and_proofs), presign)| {
                let m = message_digest(&message, &hash);
                SignaturePartialDecryptionParty::verify_encrypted_signature_parts_prehash(
                    m,
                    public_nonce_encrypted_partial_signature_and_proofs,
                    &PhantomData::<()>,
                    &protocol_public_parameters.scalar_group_public_parameters,
                    &protocol_public_parameters.group_public_parameters,
                    &protocol_public_parameters.encryption_scheme_public_parameters,
                    &protocol_public_parameters.unbounded_dcom_eval_witness_public_parameters,
                    &protocol_public_parameters.range_proof_dcom_eval_public_parameters,
                    dkg_output.clone(),
                    presign,
                    &mut OsRng,
                )
            },
        )
}

/// Returned when the signature decryption fails.
/// Contains all the necessary information to start an Identifiable Abort protocol.
#[derive(thiserror::Error, Debug)]
pub struct DecryptionError {
    // The IDs of the parties that participated in the aborted signing protocol.
    // We need only a threshold of them to decrypt the signature,
    // and we communicate them to the other parties, so they'll know they should
    // use their decryption shares to find the malicious parties.
    pub decrypters: Vec<PartyID>,
}

impl Display for DecryptionError {
    fn fmt(&self, f: &mut Formatter<'_>) -> std::fmt::Result {
        f.write_str("Decryption failed.")
    }
}

#[allow(clippy::type_complexity)]
fn decrypt_signatures(
    lagrange_coefficients: &HashMap<PartyID, AdjustedLagrangeCoefficientSizedNumber>,
    decryption_shares: &[(
        HashMap<PartyID, PaillierModulusSizedNumber>,
        HashMap<PartyID, PaillierModulusSizedNumber>,
    )],
    signature_threshold_decryption_round_parties: Vec<SignatureThresholdDecryptionParty>,
) -> Result<Vec<Vec<u8>>> {
    signature_threshold_decryption_round_parties
        .into_iter()
        .zip(decryption_shares.iter())
        .map(|parties_with_decryption_shares| {
            decrypt_single_signature(lagrange_coefficients, parties_with_decryption_shares)
        })
        .collect()
}

#[allow(clippy::type_complexity)]
fn decrypt_single_signature(
    lagrange_coefficients: &HashMap<PartyID, AdjustedLagrangeCoefficientSizedNumber>,
    parties_with_decryption_shares: (
        SignatureThresholdDecryptionParty,
        &(
            HashMap<PartyID, PaillierModulusSizedNumber>,
            HashMap<PartyID, PaillierModulusSizedNumber>,
        ),
    ),
) -> Result<Vec<u8>> {
    let (party, decryption_shares) = parties_with_decryption_shares;
    let (partial_decryption_shares, masked_nonce_shares) = decryption_shares;
    party
        .decrypt_signature(
            lagrange_coefficients.clone(),
            partial_decryption_shares.clone(),
            masked_nonce_shares.clone(),
        )
        .and_then(|(nonce_x_coordinate, signature_s)| {
            let signature_s_inner: k256::Scalar = signature_s.into();
            Signature::<k256::Secp256k1>::from_scalars(
                k256::Scalar::from(nonce_x_coordinate),
                signature_s_inner,
            )
            .map(|sig| sig.to_vec())
            .map_err(|_| Error::InternalError)
        })
}

/// See: [2PC-MPC](https://eprint.iacr.org/archive/2024/253/1708183928.pdf)
/// Page 27 Optimized Threshold Decryption.
pub fn decrypt_signatures_decentralized_party_sign(
    decryption_key_share_public_parameters: DecryptionPublicParameters,
    // PartyID => (partial_signature_decryption_share,
    // masked_nonce_decryption_share) per Message.
    decryption_shares: HashMap<
        PartyID,
        // Vec<(partial_signature_decryption_share, masked_nonce_decryption_share)>.
        Vec<(PaillierModulusSizedNumber, PaillierModulusSizedNumber)>,
    >,
    public_nonce_encrypted_partial_signature_and_proofs: Vec<
        PublicNonceEncryptedPartialSignatureAndProof<ProtocolContext>,
    >,
    signature_threshold_decryption_round_parties: Vec<SignatureThresholdDecryptionParty>,
) -> std::result::Result<Vec<Vec<u8>>, DecryptionError> {
    let threshold = decryption_key_share_public_parameters.threshold as usize;
    let decrypters: Vec<PartyID> = decryption_shares.keys().take(threshold).copied().collect();

    // Format the decryption shares to the type
    // expected by [`twopc_mpc::SignatureThresholdDecryptionParty::decrypt_signature`] function.
    // We initially have them in the format of
    // `HashMap<PartyID, Vec<(PaillierModulusSizedNumber, PaillierModulusSizedNumber)>>`,
    // mapping every party to a vector of decryption shares for each message.
    // Each decryption share is a tuple of the partial signature decryption share,
    // and the masked nonce decryption share.
    // We need a vector of tuples, where each tuple contains a HashMap of party to partial
    // signature decryption shares,
    // and a HashMap of party to the masked nonce decryption shares.
    let formatted_decryption_shares: Vec<(
        HashMap<PartyID, PaillierModulusSizedNumber>,
        HashMap<PartyID, PaillierModulusSizedNumber>,
    )> = (0..public_nonce_encrypted_partial_signature_and_proofs.len())
        .map(|i| {
            decryption_shares
                .iter()
                .filter(|(party_id, _)| decrypters.contains(party_id))
                .fold(
                    (HashMap::new(), HashMap::new()),
                    |(mut partial_map, mut masked_map), (party_id, decryption_shares)| {
                        let (partial_signature_decryption_shares, masked_nonce_decryption_shares) =
                            decryption_shares[i];
                        partial_map.insert(*party_id, partial_signature_decryption_shares);
                        masked_map.insert(*party_id, masked_nonce_decryption_shares);
                        (partial_map, masked_map)
                    },
                )
        })
        .collect();

    let lagrange_coefficients =
        compute_lagrange_coefficient(&decryption_key_share_public_parameters, &decrypters);

    decrypt_signatures(
        &lagrange_coefficients,
        &formatted_decryption_shares,
        signature_threshold_decryption_round_parties,
    )
    .map_err(|_decryption_error| DecryptionError { decrypters })
}

fn compute_lagrange_coefficient(
    decryption_key_share_public_parameters: &PublicParameters,
    decrypters: &[PartyID],
) -> HashMap<PartyID, AdjustedLagrangeCoefficientSizedNumber> {
    let lagrange_coefficients: HashMap<PartyID, AdjustedLagrangeCoefficientSizedNumber> =
        decrypters
            .iter()
            .map(|party_id| {
                (
                    *party_id,
                    DecryptionKeyShare::compute_lagrange_coefficient(
                        *party_id,
                        decryption_key_share_public_parameters.number_of_parties,
                        decrypters.to_vec(),
                        decryption_key_share_public_parameters,
                    ),
                )
            })
            .collect();
    lagrange_coefficients
}

/// Identify the parties that acted maliciously while signing this specific message;
/// after all the parties that were involved in the decryption sent a proof
/// that they behaved honestly.
///
/// If one of the involved parties didn't generate a proof, only this party will be returned.
/// If all the involved parties sent a proof, and some proofs are invalid, all the parties that
/// their proof was invalid will be returned.
pub fn identify_message_malicious_parties(
    verification_round_party: SignaturePartialDecryptionProofVerificationParty,
    partial_signature_decryption_shares: HashMap<PartyID, DecryptionShare>,
    masked_nonce_decryption_shares: HashMap<PartyID, DecryptionShare>,
    decryption_key_share_public_parameters: &PublicParameters,
    signature_partial_decryption_proofs: HashMap<PartyID, PartialDecryptionProof>,
    involved_parties: &[PartyID],
) -> Result<Vec<PartyID>> {
    let lagrange_coefficients =
        compute_lagrange_coefficient(decryption_key_share_public_parameters, involved_parties);

    let error = verification_round_party.identify_malicious_decrypters(
        lagrange_coefficients,
        partial_signature_decryption_shares,
        masked_nonce_decryption_shares,
        signature_partial_decryption_proofs,
        &mut OsRng,
    );

    if let Error::Tiresias(tiresias::Error::ProtocolError(
        ProtocolError::ProofVerificationError {
            malicious_parties, ..
        },
    )) = error
    {
        return Ok(malicious_parties);
    }
    Err(error)
}

/// Generate a proof that the partial decryption of the signature is correct.
pub fn generate_proof(
    decryption_key_share_public_parameters: &DecryptionPublicParameters,
    decryption_key_share: &DecryptionKeyShare,
    _designated_decrypting_party_id: PartyID,
    presign: &DecentralizedPartyPresign,
    encryption_scheme_public_parameters: &<EncryptionKey as AdditivelyHomomorphicEncryptionKey<
        PLAINTEXT_SPACE_SCALAR_LIMBS,
    >>::PublicParameters,
    public_nonce_encrypted_partial_signature_and_proof: &PublicNonceEncryptedPartialSignatureAndProof<ProtocolContext>,
) -> Result<(
    PartialDecryptionProof,
    SignaturePartialDecryptionProofVerificationParty,
)> {
    let proof_party = SignaturePartialDecryptionProofParty::new(
        decryption_key_share_public_parameters.threshold,
        decryption_key_share.clone(),
        decryption_key_share_public_parameters.clone(),
        presign.clone(),
        encryption_scheme_public_parameters.clone(),
        public_nonce_encrypted_partial_signature_and_proof.clone(),
    )?;

    proof_party.prove_correct_signature_partial_decryption(&mut OsRng)
}

pub fn message_digest(message: &[u8], hash_type: &Hash) -> secp256k1::Scalar {
    let hash = match hash_type {
        Hash::KECCAK256 => bits2field::<k256::Secp256k1>(
            &sha3::Keccak256::new_with_prefix(message).finalize_fixed(),
        ),
        Hash::SHA256 => {
            bits2field::<k256::Secp256k1>(&sha2::Sha256::new_with_prefix(message).finalize_fixed())
        }
    }
    .unwrap();
    #[allow(clippy::useless_conversion)]
    let m = <elliptic_curve::Scalar<k256::Secp256k1> as Reduce<U256>>::reduce_bytes(&hash.into());
    U256::from(m).into()
}

// -------------------------------------------------------------------------------------------------
// MPC common
// -------------------------------------------------------------------------------------------------

// TODO: uncomment this and use a struct and not PhantomData
// #[derive(Clone, Debug, Serialize, Deserialize, PartialEq, Eq)]
// pub struct ProtocolContext {
//     epoch: EpochId,
//     party_id: PartyID,
//     number_of_parties: PartyID,
//     session_id: SignatureMPCSessionID,
// }

// TODO: remove this temp hack
pub type ProtocolContext = PhantomData<()>;

pub fn config_signature_mpc_secret_for_network_for_testing(
    number_of_parties: PartyID,
) -> (
    DecryptionPublicParameters,
    HashMap<PartyID, SecretKeyShareSizedNumber>,
) {
    let t = (((number_of_parties * 2) / 3) + 1) as PartyID;

    pub const N: LargeBiPrimeSizedNumber = LargeBiPrimeSizedNumber::from_be_hex("97431848911c007fa3a15b718ae97da192e68a4928c0259f2d19ab58ed01f1aa930e6aeb81f0d4429ac2f037def9508b91b45875c11668cea5dc3d4941abd8fbb2d6c8750e88a69727f982e633051f60252ad96ba2e9c9204f4c766c1c97bc096bb526e4b7621ec18766738010375829657c77a23faf50e3a31cb471f72c7abecdec61bdf45b2c73c666aa3729add2d01d7d96172353380c10011e1db3c47199b72da6ae769690c883e9799563d6605e0670a911a57ab5efc69a8c5611f158f1ae6e0b1b6434bafc21238921dc0b98a294195e4e88c173c8dab6334b207636774daad6f35138b9802c1784f334a82cbff480bb78976b22bb0fb41e78fdcb8095");
    pub const SECRET_KEY: PaillierModulusSizedNumber = PaillierModulusSizedNumber::from_be_hex("19d698592b9ccb2890fb84be46cd2b18c360153b740aeccb606cf4168ee2de399f05273182bf468978508a5f4869cb867b340e144838dfaf4ca9bfd38cd55dc2837688aed2dbd76d95091640c47b2037d3d0ca854ffb4c84970b86f905cef24e876ddc8ab9e04f2a5f171b9c7146776c469f0d90908aa436b710cf4489afc73cd3ee38bb81e80a22d5d9228b843f435c48c5eb40088623a14a12b44e2721b56625da5d56d257bb27662c6975630d51e8f5b930d05fc5ba461a0e158cbda0f3266408c9bf60ff617e39ae49e707cbb40958adc512f3b4b69a5c3dc8b6d34cf45bc9597840057438598623fb65254869a165a6030ec6bec12fd59e192b3c1eefd33ef5d9336e0666aa8f36c6bd2749f86ea82290488ee31bf7498c2c77a8900bae00efcff418b62d41eb93502a245236b89c241ad6272724858122a2ebe1ae7ec4684b29048ba25b3a516c281a93043d58844cf3fa0c6f1f73db5db7ecba179652349dea8df5454e0205e910e0206736051ac4b7c707c3013e190423532e907af2e85e5bb6f6f0b9b58257ca1ec8b0318dd197f30352a96472a5307333f0e6b83f4f775fb302c1e10f21e1fcbfff17e3a4aa8bb6f553d9c6ebc2c884ae9b140dd66f21afc8610418e9f0ba2d14ecfa51ff08744a3470ebe4bb21bd6d65b58ac154630b8331ea620673ffbabb179a971a6577c407a076654a629c7733836c250000");
    pub const BASE: PaillierModulusSizedNumber = PaillierModulusSizedNumber::from_be_hex("03B4EFB895D3A85104F1F93744F9DB8924911747DE87ACEC55F1BF37C4531FD7F0A5B498A943473FFA65B89A04FAC2BBDF76FF14D81EB0A0DAD7414CF697E554A93C8495658A329A1907339F9438C1048A6E14476F9569A14BD092BCB2730DCE627566808FD686008F46A47964732DC7DCD2E6ECCE83F7BCCAB2AFDF37144ED153A118B683FF6A3C6971B08DE53DA5D2FEEF83294C21998FC0D1E219A100B6F57F2A2458EA9ABCFA8C5D4DF14B286B71BF5D7AD4FFEEEF069B64E0FC4F1AB684D6B2F20EAA235892F360AA2ECBF361357405D77E5023DF7BEDC12F10F6C35F3BE1163BC37B6C97D62616260A2862F659EB1811B1DDA727847E810D0C2FA120B18E99C9008AA4625CF1862460F8AB3A41E3FDB552187E0408E60885391A52EE2A89DD2471ECBA0AD922DEA0B08474F0BED312993ECB90C90C0F44EF267124A6217BC372D36F8231EB76B0D31DDEB183283A46FAAB74052A01F246D1C638BC00A47D25978D7DF9513A99744D8B65F2B32E4D945B0BA3B7E7A797604173F218D116A1457D20A855A52BBD8AC15679692C5F6AC4A8AF425370EF1D4184322F317203BE9678F92BFD25C7E6820D70EE08809424720249B4C58B81918DA02CFD2CAB3C42A02B43546E64430F529663FCEFA51E87E63F0813DA52F3473506E9E98DCD3142D830F1C1CDF6970726C190EAE1B5D5A26BC30857B4DF639797895E5D61A5EE");

    tiresias_deal_trusted_shares(t, number_of_parties, N, SECRET_KEY, BASE)
}

// A workaround to deserialize to PublicKeyValue - TODO: add from_bytes to PublicKeyValue
pub fn affine_point_to_public_key(public_key: &[u8]) -> Option<PublicKeyValue> {
    let public_key: Option<AffinePoint> =
        AffinePoint::from_bytes(CompressedPoint::from_slice(public_key)).into();
    public_key
        .and_then(|pk| bcs::to_bytes(&pk).ok())
        .and_then(|pk| bcs::from_bytes::<PublicKeyValue>(&pk).ok())
}

pub fn recovery_id(
    message: Vec<u8>,
    public_key: PublicKeyValue,
    signature: SignatureK256Secp256k1,
    hash: &Hash,
) -> ecdsa::Result<RecoveryId> {
    let verifying_key = VerifyingKey::<k256::Secp256k1>::from_affine(public_key.into()).unwrap();
    match hash {
        Hash::KECCAK256 => RecoveryId::trial_recovery_from_digest(
            &verifying_key,
            sha3::Keccak256::new_with_prefix(message),
            &signature,
        ),
        Hash::SHA256 => RecoveryId::trial_recovery_from_digest(
            &verifying_key,
            sha2::Sha256::new_with_prefix(message),
            &signature,
        ),
    }
}

/// Verifies that all the signatures are valid. Return true if all are valid, false otherwise.
pub fn verify_signatures(
    messages: Vec<Vec<u8>>,
    hash: &Hash,
    public_key: PublicKeyValue,
    signatures: Vec<Vec<u8>>,
) -> bool {
<<<<<<< HEAD
    messages
        .iter()
        .zip(signatures.iter())
        .all(|(message, signature)| {
            verify_single_signature(message, signature, public_key, hash).is_ok()
        })
=======
    for (message, signature) in messages.iter().zip(signatures.iter()) {
        match verify_single_signature(message, signature, public_key, hash) {
            Ok(_) => {}
            Err(Error::MaliciousDesignatedDecryptingParty) => return false,
            _ => return false,
        }
    }
    true
>>>>>>> 1a1e6cd4
}

fn verify_single_signature(
    message: &[u8],
    signature: &[u8],
    public_key: PublicKeyValue,
    hash: &Hash,
) -> Result<()> {
    let message_digest = message_digest(message, hash);
    let (r, s) =
        bcs::from_bytes::<(Scalar, Scalar)>(signature).map_err(|_| Error::InvalidParameters)?;
    let public_key = Secp256K1GroupElement::new(
        public_key,
        &group::PublicParameters::<Secp256K1GroupElement>::default(),
    )?;
<<<<<<< HEAD
    SignatureThresholdDecryptionParty::verify_decrypted_signature(r, s, message_digest, public_key)?;
=======
    SignatureThresholdDecryptionParty::verify_decrypted_signature(
        r,
        s,
        message_digest,
        public_key,
    )?;
>>>>>>> 1a1e6cd4
    Ok(())
}

pub fn convert_signature_to_canonical_form(signature: Vec<u8>) -> std::result::Result<Vec<u8>, ()> {
    // TODO (#130): Use a different error type for [`crates/sui-core/src/signature_mpc`].
    let (r, s) = bcs::from_bytes::<(Scalar, Scalar)>(signature.as_slice()).map_err(|_| ())?;
    let signature_s_inner: k256::Scalar = s.into();
    Ok(
        Signature::<k256::Secp256k1>::from_scalars(k256::Scalar::from(r), signature_s_inner)
            .map_err(|_| ())?
            .to_vec(),
    )
}<|MERGE_RESOLUTION|>--- conflicted
+++ resolved
@@ -713,48 +713,33 @@
     public_key: PublicKeyValue,
     signatures: Vec<Vec<u8>>,
 ) -> bool {
-<<<<<<< HEAD
     messages
         .iter()
         .zip(signatures.iter())
         .all(|(message, signature)| {
             verify_single_signature(message, signature, public_key, hash).is_ok()
         })
-=======
-    for (message, signature) in messages.iter().zip(signatures.iter()) {
-        match verify_single_signature(message, signature, public_key, hash) {
-            Ok(_) => {}
-            Err(Error::MaliciousDesignatedDecryptingParty) => return false,
-            _ => return false,
-        }
-    }
-    true
->>>>>>> 1a1e6cd4
-}
-
-fn verify_single_signature(
-    message: &[u8],
-    signature: &[u8],
+}
+
+pub fn verify_single_signature(
+    message: &Vec<u8>,
+    signature: &Vec<u8>,
     public_key: PublicKeyValue,
     hash: &Hash,
 ) -> Result<()> {
-    let message_digest = message_digest(message, hash);
+    let message = message_digest(message.as_slice(), hash);
     let (r, s) =
         bcs::from_bytes::<(Scalar, Scalar)>(signature).map_err(|_| Error::InvalidParameters)?;
     let public_key = Secp256K1GroupElement::new(
         public_key,
         &group::PublicParameters::<Secp256K1GroupElement>::default(),
     )?;
-<<<<<<< HEAD
-    SignatureThresholdDecryptionParty::verify_decrypted_signature(r, s, message_digest, public_key)?;
-=======
     SignatureThresholdDecryptionParty::verify_decrypted_signature(
         r,
         s,
         message_digest,
         public_key,
     )?;
->>>>>>> 1a1e6cd4
     Ok(())
 }
 
