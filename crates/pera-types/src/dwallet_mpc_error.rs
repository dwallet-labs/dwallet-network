use crate::base_types::{AuthorityName, EpochId, ObjectID};
use dwallet_mpc_types::dwallet_mpc::DwalletNetworkMPCError;
use group::PartyID;

#[derive(thiserror::Error, Debug, Clone)]
pub enum DwalletMPCError {
    #[error("mpc session with ID `{session_id:?}` was not found")]
    MPCSessionNotFound { session_id: ObjectID },

    #[error("mpc session with ID `{session_id:?}`, failed: {error}")]
    MPCSessionError { session_id: ObjectID, error: String },

    #[error("Operations for the epoch {0} have ended")]
    EpochEnded(EpochId),

    #[error("non MPC event {0}")]
    NonMPCEvent(String),

    #[error("authority with a name: `{0}` not found")]
    AuthorityNameNotFound(AuthorityName),

    #[error("authority with a name: `{0}` not found")]
    AuthorityIndexNotFound(PartyID),

    #[error("message de/serialization error occurred in the dWallet MPC process: {0}")]
    BcsError(#[from] bcs::Error),

    #[error("received an invalid/unknown MPC party type")]
    InvalidMPCPartyType,

    #[error("malicious parties have been detected: {0:?}")]
    MaliciousParties(Vec<PartyID>),

    #[error("session failed with malicious parties: {0:?}")]
    SessionFailedWithMaliciousParties(Vec<PartyID>),

    #[error("dWallet MPC Manager error: {0}")]
    MPCManagerError(String),

    #[error("missing MPC class groups decryption shares in config")]
    MissingDwalletMPCClassGroupsDecryptionShares,

    #[error("missing DWallet MPC outputs verifier")]
    MissingDwalletMPCOutputsVerifier,

    #[error("missing DWallet MPC batches manager")]
    MissingDWalletMPCBatchesManager,

    #[error("missing dWallet MPC Sender")]
    MissingDWalletMPCSender,

    #[error("dwallet MPC Sender failed: {0}")]
    DWalletMPCSenderSendFailed(String),

    #[error("the MPC class groups decryption share missing for the party ID: {0}")]
    DwalletMPCClassGroupsDecryptionShareMissing(PartyID),

    #[error("missing MPC public parameters in config")]
    MissingDwalletMPCDecryptionSharesPublicParameters,

    // Note:
    // this one actually takes mpc_error,
    // but because of poor error design in the underline lib we can't use it,
    // since there are generic implementations
    // that conflict with generic implementations in the current lib.
    #[error("TwoPC MPC error: {0}")]
    TwoPCMPCError(String),

    #[error("failed to find a message in batch: {0:?}")]
    MissingMessageInBatch(Vec<u8>),

    #[error("missing dwallet mpc decryption key shares")]
    MissingDwalletMPCDecryptionKeyShares,

    #[error("missing dwallet mpc network key version")]
    MissingKeyVersion,

    #[error("failed to lock the mutex")]
    LockError,

    #[error("verification of the encrypted user share failed")]
    EncryptedUserShareVerificationFailed,

    #[error("the sent public key does not match the sender's address")]
    EncryptedUserSharePublicKeyDoesNotMatchAddress,

    #[error(transparent)]
    DwalletNetworkMPCError(#[from] DwalletNetworkMPCError),

    #[error("error in Class Groups: {0}")]
    ClassGroupsError(String),

    #[error("failed to read Class Groups key: {0}")]
    FailedToReadCGKey(String),

    #[error("failed to write Class Groups key: {0}")]
    FailedToWriteCGKey(String),

    #[error("missing MPC private session input")]
    MissingMPCPrivateInput,

    #[error("failed to deserialize party public key: {0}")]
    InvalidPartyPublicKey(#[from] fastcrypto::error::FastCryptoError),

    #[error("failed to read the network decryption key shares")]
    DwalletMPCNetworkKeysNotFound,

<<<<<<< HEAD
    #[error("failed to verify signature")]
    SignatureVerificationFailed(String),

    #[error("failed to get available parallelism")]
    FailedToGetAvailableParallelism(String),
=======
    #[error("failed to verify signature: {0}")]
    SignatureVerificationFailed(String),
>>>>>>> 382e5dbb

    #[error("failed to get available parallelism: {0}")]
    FailedToGetAvailableParallelism(String),

    #[error("the local machine has insufficient CPU cores to run a node")]
    InsufficientCPUCores,
}

/// A wrapper type for the result of a runtime operation.
pub type DwalletMPCResult<T> = Result<T, DwalletMPCError>;<|MERGE_RESOLUTION|>--- conflicted
+++ resolved
@@ -105,16 +105,8 @@
     #[error("failed to read the network decryption key shares")]
     DwalletMPCNetworkKeysNotFound,
 
-<<<<<<< HEAD
-    #[error("failed to verify signature")]
-    SignatureVerificationFailed(String),
-
-    #[error("failed to get available parallelism")]
-    FailedToGetAvailableParallelism(String),
-=======
     #[error("failed to verify signature: {0}")]
     SignatureVerificationFailed(String),
->>>>>>> 382e5dbb
 
     #[error("failed to get available parallelism: {0}")]
     FailedToGetAvailableParallelism(String),
