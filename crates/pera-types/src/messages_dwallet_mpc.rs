--- conflicted
+++ resolved
@@ -68,7 +68,6 @@
     pub network_key_version: u8,
 }
 
-<<<<<<< HEAD
 /// The message and data for the Sign round.
 #[derive(Clone, Debug, Serialize, Deserialize, PartialEq, Eq, Hash)]
 pub struct SignIASessionData {
@@ -78,26 +77,16 @@
     pub parties_used_for_last_step: Vec<PartyID>,
 }
 
-impl MPCInitProtocolInfo {
-=======
 impl MPCProtocolInitData {
->>>>>>> c0b12640
     /// Returns `true` if the round output is part of a batch, `false` otherwise.
     pub fn is_part_of_batch(&self) -> bool {
         matches!(
             self,
-<<<<<<< HEAD
-            MPCInitProtocolInfo::Sign(..)
-                | MPCInitProtocolInfo::PresignSecond(..)
-                | MPCInitProtocolInfo::BatchedSign(..)
-                | MPCInitProtocolInfo::BatchedPresign(..)
-                | MPCInitProtocolInfo::SignIdentifiableAbort(..)
-=======
             MPCProtocolInitData::Sign(..)
                 | MPCProtocolInitData::PresignSecond(..)
                 | MPCProtocolInitData::BatchedSign(..)
                 | MPCProtocolInitData::BatchedPresign(..)
->>>>>>> c0b12640
+                | MPCProtocolInitData::SignIdentifiableAbort(..)
         )
     }
 }
