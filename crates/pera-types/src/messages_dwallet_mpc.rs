--- conflicted
+++ resolved
@@ -13,35 +13,23 @@
     DKGFirst,
     /// The second round of the DKG protocol.
     DKGSecond,
-<<<<<<< HEAD
-    /// The first round of the presign protocol.
-    /// Contains the `ObjectId` of the dwallet object and the dkg decentralized output.
+    /// The first round of the Presign protocol.
+    /// Contains the `ObjectId` of the dWallet object,
+    /// and the DKG decentralized output.
     PresignFirst(ObjectID, Vec<u8>),
-    /// The second round of the presign protocol.
-    /// Contains the `ObjectId` of the dwallet object and the presign first round output.
+    /// The second round of the Presign protocol.
+    /// Contains the `ObjectId` of the dWallet object,
+    /// and the Presign first round output.
     PresignSecond(ObjectID, Vec<u8>),
-    /// The first round of the sign protocol.
-    /// Contains the object ID of the batched sign session & the hashed message that is being signed.
+    /// The first and only round of the Sign protocol.
+    /// Contains the `PartyID` associated with the decryption share,
+    /// the `ObjectID` of the batched sign session,
+    /// and the hashed message being signed.
     Sign(ObjectID, Vec<u8>),
     /// A batched sign session, contains the list of messages that are being signed.
     BatchedSign(Vec<Vec<u8>>),
     /// The round of the network DKG protocol.
     NetworkDkg,
-=======
-    /// The first round of the Presign protocol.
-    /// Contains the `ObjectId` of the dWallet object,
-    /// and the DKG decentralized output.
-    PresignFirst(ObjectID, MPCOutput),
-    /// The second round of the Presign protocol.
-    /// Contains the `ObjectId` of the dWallet object,
-    /// and the Presign first round output.
-    PresignSecond(ObjectID, MPCOutput),
-    /// The first and only round of the Sign protocol.
-    /// Contains the `PartyID` associated with the decryption share,
-    /// the `ObjectID` of the batched sign session,
-    /// and the hashed message being signed.
-    Sign(PartyID, ObjectID, MPCMessage),
->>>>>>> 30db40a6
 }
 
 /// The content of the system transaction that stores the MPC session output on the chain.
