--- conflicted
+++ resolved
@@ -75,11 +75,7 @@
     pub is_last: bool,
 }
 
-<<<<<<< HEAD
-// Note: the order of these fields and the number must correspond to the Move code in
-=======
 // Note: the order of these fields, and the number must correspond to the Move code in
->>>>>>> 0a3e7ade
 // `dwallet_2pc_mpc_secp256k1_inner.move`.
 #[derive(Debug, PartialEq, Eq, Hash, Clone, Serialize, Deserialize, IntoStaticStr)]
 pub enum MessageKind {
