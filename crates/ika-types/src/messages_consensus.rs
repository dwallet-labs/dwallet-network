// Copyright (c) Mysten Labs, Inc.
// SPDX-License-Identifier: BSD-3-Clause-Clear

use crate::crypto::AuthorityName;
use crate::message::DWalletCheckpointMessageKind;
use crate::messages_dwallet_checkpoint::{
    DWalletCheckpointSequenceNumber, DWalletCheckpointSignatureMessage,
};
use crate::messages_dwallet_mpc::{
    DWalletMPCMessage, DWalletMPCMessageKey, DWalletMPCOutput, SessionIdentifier,
};
use crate::messages_system_checkpoints::{
    SystemCheckpointSequenceNumber, SystemCheckpointSignatureMessage,
};
use crate::supported_protocol_versions::{
    SupportedProtocolVersions, SupportedProtocolVersionsWithHashes,
};
use byteorder::{BigEndian, ReadBytesExt};
use consensus_core::BlockRef;
use ika_protocol_config::Chain;
use serde::{Deserialize, Serialize};
use std::collections::hash_map::DefaultHasher;
use std::fmt::{Debug, Formatter};
use std::hash::{Hash, Hasher};
use std::time::{SystemTime, UNIX_EPOCH};
use sui_types::base_types::{ConciseableName, ObjectID};
pub use sui_types::messages_consensus::{AuthorityIndex, Round, TimestampMs, TransactionIndex};

/// The position of a transaction in consensus.
#[derive(Debug, Clone, Copy, PartialEq, Eq, PartialOrd, Ord, Hash, Serialize, Deserialize)]
pub struct ConsensusPosition {
    // Block containing a transaction.
    pub block: BlockRef,
    // Index of the transaction in the block.
    pub index: TransactionIndex,
}

#[derive(Serialize, Deserialize, Clone, Debug)]
pub struct ConsensusTransaction {
    /// Encodes an u64 unique tracking ID to allow us to trace a message between Ika and consensus.
    /// Use a byte array instead of u64 to ensure stable serialization.
    pub tracking_id: [u8; 8],
    pub kind: ConsensusTransactionKind,
}

#[derive(Serialize, Deserialize, Clone, Hash, PartialEq, Eq, Ord, PartialOrd)]
pub enum ConsensusTransactionKey {
    DWalletCheckpointSignature(AuthorityName, DWalletCheckpointSequenceNumber),
    CapabilityNotification(AuthorityName, u64 /* generation */),
    EndOfPublish(AuthorityName),
    DWalletMPCMessage(DWalletMPCMessageKey),
    // Placing the consensus message in the `key`, allows re-voting in case of disagreement.
    DWalletMPCOutput(
        AuthorityName,
        SessionIdentifier,
        Vec<DWalletCheckpointMessageKind>,
        Vec<AuthorityName>, // malicious authorities
    ),
    SystemCheckpointSignature(AuthorityName, SystemCheckpointSequenceNumber),
}

impl Debug for ConsensusTransactionKey {
    fn fmt(&self, f: &mut Formatter<'_>) -> std::fmt::Result {
        match self {
            Self::DWalletCheckpointSignature(name, seq) => {
                write!(
                    f,
                    "DWalletCheckpointSignature({:?}, {:?})",
                    name.concise(),
                    seq
                )
            }
            Self::CapabilityNotification(name, generation) => write!(
                f,
                "CapabilityNotification({:?}, {:?})",
                name.concise(),
                generation
            ),
            Self::DWalletMPCMessage(message) => {
                write!(f, "DWalletMPCMessage({message:?})",)
            }
            Self::DWalletMPCOutput(
                authority,
                session_identifier,
                output,
                malicious_authorities,
            ) => {
                write!(
                    f,
                    "DWalletMPCOutput({authority:?}, {session_identifier:?}, {output:?}, {malicious_authorities:?})"
                )
            }
            ConsensusTransactionKey::SystemCheckpointSignature(name, seq) => {
                write!(
                    f,
                    "SystemCheckpointSignature({:?}, {:?})",
                    name.concise(),
                    seq
                )
            }
            ConsensusTransactionKey::EndOfPublish(authority) => {
                write!(f, "EndOfPublish({:?})", authority.concise())
            }
        }
    }
}

pub type MovePackageDigest = [u8; 32];

/// Used to advertise the capabilities of each authority via consensus.
/// This allows validators to negotiate the creation of the AdvanceEpoch transaction.
#[derive(Serialize, Deserialize, Clone, Hash)]
pub struct AuthorityCapabilitiesV1 {
    /// Originating authority — must match transaction source authority from consensus.
    pub authority: AuthorityName,
    /// Generation number set by sending authority.
    /// Used to determine which of multiple
    /// `AuthorityCapabilities` messages from the same authority is the most recent.
    pub generation: u64,

    /// ProtocolVersions that the authority supports.
    pub supported_protocol_versions: SupportedProtocolVersionsWithHashes,

    /// A list of package id to move package digest to
    /// determine whether to do a protocol upgrade on sui.
    pub available_move_packages: Vec<(ObjectID, MovePackageDigest)>,
}

impl AuthorityCapabilitiesV1 {
    pub fn new(
        authority: AuthorityName,
        chain: Chain,
        supported_protocol_versions: SupportedProtocolVersions,
        available_move_packages: Vec<(ObjectID, MovePackageDigest)>,
    ) -> Self {
        let generation = SystemTime::now()
            .duration_since(UNIX_EPOCH)
            .expect("Sui did not exist prior to 1970")
            .as_millis()
            .try_into()
            .expect("This build of sui is not supported in the year 500,000,000");
        Self {
            authority,
            generation,
            supported_protocol_versions:
                SupportedProtocolVersionsWithHashes::from_supported_versions(
                    supported_protocol_versions,
                    chain,
                ),
            available_move_packages,
        }
    }
}

impl Debug for AuthorityCapabilitiesV1 {
    fn fmt(&self, f: &mut Formatter<'_>) -> std::fmt::Result {
        f.debug_struct("AuthorityCapabilities")
            .field("authority", &self.authority.concise())
            .field("generation", &self.generation)
            .field(
                "supported_protocol_versions",
                &self.supported_protocol_versions,
            )
            .field("available_move_packages", &self.available_move_packages)
            .finish()
    }
}

#[derive(Serialize, Deserialize, Clone, Debug)]
pub enum ConsensusTransactionKind {
    DWalletCheckpointSignature(Box<DWalletCheckpointSignatureMessage>),
    SystemCheckpointSignature(Box<SystemCheckpointSignatureMessage>),
    CapabilityNotificationV1(AuthorityCapabilitiesV1),
    EndOfPublish(AuthorityName),
    DWalletMPCMessage(DWalletMPCMessage),
    DWalletMPCOutput(DWalletMPCOutput),
}

impl ConsensusTransaction {
    pub fn new_end_of_publish(authority: AuthorityName) -> Self {
        let mut hasher = DefaultHasher::new();
        authority.hash(&mut hasher);
        let tracking_id = hasher.finish().to_le_bytes();
        Self {
            tracking_id,
            kind: ConsensusTransactionKind::EndOfPublish(authority),
        }
    }

    /// Create a new consensus transaction with the message to be sent to the other MPC parties.
    pub fn new_dwallet_mpc_message(
        authority: AuthorityName,
        session_identifier: SessionIdentifier,
        message: Vec<u8>,
<<<<<<< HEAD
        session_id: ObjectID,
        round_number: usize,
        attempt_number: usize,
=======
        round_number: u64,
>>>>>>> 8f66d718
    ) -> Self {
        let mut hasher = DefaultHasher::new();
        authority.hash(&mut hasher);
        session_identifier.hash(&mut hasher);
        message.hash(&mut hasher);
        round_number.hash(&mut hasher);
        let tracking_id = hasher.finish().to_le_bytes();
        Self {
            tracking_id,
            kind: ConsensusTransactionKind::DWalletMPCMessage(DWalletMPCMessage {
                message,
                authority,
                round_number,
<<<<<<< HEAD
                session_id,
                attempt_number,
=======
                session_identifier,
>>>>>>> 8f66d718
            }),
        }
    }

    /// Create a new consensus transaction with the output of the MPC session to be sent to the parties.
    pub fn new_dwallet_mpc_output(
        authority: AuthorityName,
        session_identifier: SessionIdentifier,
        output: Vec<DWalletCheckpointMessageKind>,
        malicious_authorities: Vec<AuthorityName>,
    ) -> Self {
        let mut hasher = DefaultHasher::new();
        authority.hash(&mut hasher);
        session_identifier.hash(&mut hasher);
        output.hash(&mut hasher);
        malicious_authorities.hash(&mut hasher);
        let tracking_id = hasher.finish().to_le_bytes();
        Self {
            tracking_id,
            kind: ConsensusTransactionKind::DWalletMPCOutput(DWalletMPCOutput {
                authority,
                session_identifier,
                output,
                malicious_authorities,
            }),
        }
    }

    pub fn new_dwallet_checkpoint_signature_message(
        data: DWalletCheckpointSignatureMessage,
    ) -> Self {
        let mut hasher = DefaultHasher::new();
        data.checkpoint_message
            .auth_sig()
            .signature
            .hash(&mut hasher);
        let tracking_id = hasher.finish().to_le_bytes();
        Self {
            tracking_id,
            kind: ConsensusTransactionKind::DWalletCheckpointSignature(Box::new(data)),
        }
    }

    pub fn new_system_checkpoint_signature_message(data: SystemCheckpointSignatureMessage) -> Self {
        let mut hasher = DefaultHasher::new();
        data.checkpoint_message
            .auth_sig()
            .signature
            .hash(&mut hasher);
        let tracking_id = hasher.finish().to_le_bytes();
        Self {
            tracking_id,
            kind: ConsensusTransactionKind::SystemCheckpointSignature(Box::new(data)),
        }
    }

    pub fn new_capability_notification_v1(data: AuthorityCapabilitiesV1) -> Self {
        let mut hasher = DefaultHasher::new();
        data.authority.hash(&mut hasher);
        let tracking_id = hasher.finish().to_le_bytes();
        Self {
            tracking_id,
            kind: ConsensusTransactionKind::CapabilityNotificationV1(data),
        }
    }

    pub fn get_tracking_id(&self) -> u64 {
        (&self.tracking_id[..])
            .read_u64::<BigEndian>()
            .unwrap_or_default()
    }

    pub fn key(&self) -> ConsensusTransactionKey {
        match &self.kind {
            ConsensusTransactionKind::DWalletCheckpointSignature(data) => {
                ConsensusTransactionKey::DWalletCheckpointSignature(
                    data.checkpoint_message.auth_sig().authority,
                    data.checkpoint_message.sequence_number,
                )
            }
            ConsensusTransactionKind::CapabilityNotificationV1(cap) => {
                ConsensusTransactionKey::CapabilityNotification(cap.authority, cap.generation)
            }
            ConsensusTransactionKind::DWalletMPCMessage(message) => {
                ConsensusTransactionKey::DWalletMPCMessage(DWalletMPCMessageKey {
                    authority: message.authority,
                    session_identifier: message.session_identifier,
                    round_number: message.round_number,
                    attempt: message.attempt_number,
                })
            }
            ConsensusTransactionKind::DWalletMPCOutput(output) => {
                ConsensusTransactionKey::DWalletMPCOutput(
                    output.authority,
                    output.session_identifier,
                    output.output.clone(),
                    output.malicious_authorities.clone(),
                )
            }
            ConsensusTransactionKind::SystemCheckpointSignature(data) => {
                ConsensusTransactionKey::SystemCheckpointSignature(
                    data.checkpoint_message.auth_sig().authority,
                    data.checkpoint_message.sequence_number,
                )
            }
            ConsensusTransactionKind::EndOfPublish(origin_authority) => {
                ConsensusTransactionKey::EndOfPublish(*origin_authority)
            }
        }
    }
}<|MERGE_RESOLUTION|>--- conflicted
+++ resolved
@@ -192,13 +192,7 @@
         authority: AuthorityName,
         session_identifier: SessionIdentifier,
         message: Vec<u8>,
-<<<<<<< HEAD
-        session_id: ObjectID,
-        round_number: usize,
-        attempt_number: usize,
-=======
         round_number: u64,
->>>>>>> 8f66d718
     ) -> Self {
         let mut hasher = DefaultHasher::new();
         authority.hash(&mut hasher);
@@ -212,12 +206,7 @@
                 message,
                 authority,
                 round_number,
-<<<<<<< HEAD
-                session_id,
-                attempt_number,
-=======
                 session_identifier,
->>>>>>> 8f66d718
             }),
         }
     }
@@ -306,7 +295,6 @@
                     authority: message.authority,
                     session_identifier: message.session_identifier,
                     round_number: message.round_number,
-                    attempt: message.attempt_number,
                 })
             }
             ConsensusTransactionKind::DWalletMPCOutput(output) => {
