use crate::crypto::default_hash;
use crate::crypto::AuthorityName;
use crate::digests::DWalletMPCOutputDigest;
use crate::dwallet_mpc_error::DwalletMPCError;
use dwallet_mpc_types::dwallet_mpc::{
    DWalletMPCNetworkKeyScheme, MPCPublicInput, NetworkDecryptionKeyShares,
    DWALLET_MPC_EVENT_STRUCT_NAME, START_DKG_FIRST_ROUND_EVENT_STRUCT_NAME,
    START_NETWORK_DKG_EVENT_STRUCT_NAME, START_PRESIGN_FIRST_ROUND_EVENT_STRUCT_NAME,
    START_SIGN_ROUND_EVENT_STRUCT_NAME,
};
use dwallet_mpc_types::dwallet_mpc::{
    MPCMessage, MPCPublicOutput, DWALLET_2PC_MPC_ECDSA_K1_MODULE_NAME, DWALLET_MODULE_NAME,
    START_DKG_SECOND_ROUND_EVENT_STRUCT_NAME,
};
use group::PartyID;
use move_core_types::account_address::AccountAddress;
use move_core_types::ident_str;
use move_core_types::identifier::IdentStr;
use move_core_types::language_storage::{StructTag, TypeTag};
use schemars::JsonSchema;
use serde::de::DeserializeOwned;
use serde::{Deserialize, Serialize};
use shared_crypto::intent::IntentScope;
use std::collections::HashMap;
use std::fmt::{Debug, Display};
use sui_json_rpc_types::SuiEvent;
use sui_types::balance::Balance;
use sui_types::base_types::{ObjectID, SuiAddress};
use sui_types::collection_types::TableVec;
use sui_types::id::ID;
use sui_types::message_envelope::Message;
use sui_types::SUI_SYSTEM_ADDRESS;

#[derive(Clone, Serialize, Deserialize, PartialEq, Eq, Hash)]
pub enum MPCProtocolInitData {
    /// The first round of the DKG protocol.
    DKGFirst(DWalletMPCSuiEvent<StartDKGFirstRoundEvent>),
    /// The second round of the DKG protocol.
    /// Contains the data of the event that triggered the round,
    /// and the network key version of the first round.
    DKGSecond(DWalletMPCSuiEvent<StartDKGSecondRoundEvent>),
    /// The first round of the Presign protocol for each message in the Batch.
    /// Contains the `ObjectId` of the dWallet object,
    /// the DKG decentralized output, the batch session ID (same for each message in the batch),
    /// and the dWallets' network key version.
    Presign(DWalletMPCSuiEvent<StartPresignFirstRoundEvent>),
    /// The first and only round of the Sign protocol.
    /// Contains all the data needed to sign the message.
    Sign(DWalletMPCSuiEvent<StartSignEvent>),
    /// The only round of the network DKG protocol.
    /// Contains the network key scheme, the dWallet network decryption key object ID
    /// and at the end of the session holds the new key version.
    NetworkDkg(
        DWalletMPCNetworkKeyScheme,
        DWalletMPCSuiEvent<StartNetworkDKGEvent>,
    ),
    /// The round of verifying the encrypted share proof is valid and
    /// that the signature on it is valid.
    /// This is not a real MPC round,
    /// but we use it to start the verification process using the same events mechanism
    /// because the system does not support native functions.
    EncryptedShareVerification(DWalletMPCSuiEvent<StartEncryptedShareVerificationEvent>),
    PartialSignatureVerification(DWalletMPCSuiEvent<StartPartialSignaturesVerificationEvent>),
    DecryptionKeyReshare(DWalletMPCSuiEvent<DWalletDecryptionKeyReshareRequestEvent>),
}

impl Display for MPCProtocolInitData {
    fn fmt(&self, f: &mut std::fmt::Formatter<'_>) -> std::fmt::Result {
        match self {
            MPCProtocolInitData::DKGFirst(_) => write!(f, "dWalletDKGFirstRound"),
            MPCProtocolInitData::DKGSecond(_) => write!(f, "dWalletDKGSecondRound"),
            MPCProtocolInitData::Presign(_) => write!(f, "Presign"),
            MPCProtocolInitData::Sign(_) => write!(f, "Sign"),
            MPCProtocolInitData::NetworkDkg(_, _) => write!(f, "NetworkDkg"),
            MPCProtocolInitData::EncryptedShareVerification(_) => {
                write!(f, "EncryptedShareVerification")
            }
            MPCProtocolInitData::PartialSignatureVerification(_) => {
                write!(f, "PartialSignatureVerification")
            }
            MPCProtocolInitData::DecryptionKeyReshare(_) => {
                write!(f, "DecryptionKeyReshare")
            }
        }
    }
}

impl Debug for MPCProtocolInitData {
    fn fmt(&self, f: &mut std::fmt::Formatter<'_>) -> std::fmt::Result {
        match self {
            MPCProtocolInitData::DKGFirst(_) => write!(f, "dWalletDKGFirstRound"),
            MPCProtocolInitData::DKGSecond(_) => write!(f, "dWalletDKGSecondRound"),
            MPCProtocolInitData::Presign(_) => write!(f, "Presign"),
            MPCProtocolInitData::Sign(_) => write!(f, "Sign"),
            MPCProtocolInitData::NetworkDkg(_, _) => write!(f, "NetworkDkg"),
            MPCProtocolInitData::EncryptedShareVerification(_) => {
                write!(f, "EncryptedShareVerification")
            }
            MPCProtocolInitData::PartialSignatureVerification(_) => {
                write!(f, "PartialSignatureVerification")
            }
            MPCProtocolInitData::DecryptionKeyReshare(_) => {
                write!(f, "DecryptionKeyReshare")
            }
        }
    }
}

/// The optional state of the Presign session, if the first round party was
/// completed and agreed on.
/// If the first presign round was completed and agreed on,
/// the [`DWalletMPCSession`] `session_specific_state` will hold
/// this state.
/// If the first round was not completed, the `session_specific_state` will be `None`.
#[derive(Clone, Debug, Serialize, Deserialize, PartialEq, Eq, Hash)]
pub struct PresignSessionState {
    /// The verified output from the first party of the Presign protocol.
    pub first_presign_party_output: MPCPublicOutput,
    /// The public input for the second party of the Presign protocol.
    pub second_party_public_input: MPCPublicInput,
}

/// This is a wrapper type for the [`SuiEvent`] type that is being used to write it to the local RocksDB.
/// This is needed because the [`SuiEvent`] cannot be directly written to the RocksDB.
#[derive(Debug, Clone, Serialize, Deserialize)]
pub struct DBSuiEvent {
    pub type_: StructTag,
    pub contents: Vec<u8>,
}

#[derive(Serialize, Deserialize, Clone, Debug)]
pub struct DWalletMPCEvent {
    // TODO: remove event - do all parsing beforehand.
    pub event: DBSuiEvent,
    pub session_info: SessionInfo,
}

#[derive(Serialize, Deserialize, Clone, Debug)]
pub struct DWalletMPCOutputMessage {
    /// The authority that sent the output.
    pub authority: AuthorityName,
    /// The session information of the MPC session.
    pub session_info: SessionInfo,
    /// The final value of the MPC session.
    pub output: Vec<u8>,
}

/// The content of the system transaction that stores the MPC session output on the chain.
#[derive(Clone, Debug, Serialize, Deserialize, PartialEq, Eq, Hash)]
pub struct DWalletMPCOutput {
    /// The session information of the MPC session.
    pub session_info: SessionInfo,
    /// The final value of the MPC session.
    pub output: Vec<u8>,
}

/// The message a Validator can send to the other parties while
/// running a dWallet MPC session.
#[derive(Clone, Debug, Serialize, Deserialize, Hash, PartialEq, Eq, Ord, PartialOrd)]
pub struct DWalletMPCMessage {
    /// The serialized message.
    pub message: Vec<u8>,
    /// The authority (Validator) that sent the message.
    pub authority: AuthorityName,
    pub session_id: ObjectID,
    pub session_sequence_number: u64,
    /// The MPC round number, starts from 0.
    pub round_number: usize,
}

/// The message unique key in the consensus network.
/// Used to make sure no message is being processed twice.
#[derive(Clone, Debug, Serialize, Deserialize, Hash, PartialEq, Eq, Ord, PartialOrd)]
pub struct DWalletMPCMessageKey {
    /// The authority (Validator) that sent the message.
    pub authority: AuthorityName,
    pub session_id: ObjectID,
    /// The MPC round number, starts from 0.
    pub round_number: usize,
}

/// Holds information about the current MPC session.
#[derive(Clone, Debug, Eq, Hash, PartialEq, Serialize, Deserialize)]
pub struct SessionInfo {
    pub sequence_number: u64,
    /// Unique identifier for the MPC session.
    pub session_id: ObjectID,
    /// The current MPC round in the protocol.
    /// Contains extra parameters if needed.
    pub mpc_round: MPCProtocolInitData,
    pub is_immediate: bool,
}

pub trait DWalletMPCEventTrait {
    fn type_(packages_config: &IkaPackagesConfig) -> StructTag;
}

/// Represents the Rust version of the Move struct `ika_system::dwallet::DWalletMPCEvent`.
#[derive(Debug, Serialize, Deserialize, Clone, JsonSchema, Eq, PartialEq, Hash)]
pub struct DWalletMPCSuiEvent<E: DWalletMPCEventTrait> {
    pub epoch: u64,
    pub session_sequence_number: u64,
    pub session_id: ObjectID,
    pub event_data: E,
}

impl<E: DWalletMPCEventTrait> DWalletMPCEventTrait for DWalletMPCSuiEvent<E> {
    /// This function allows comparing this event with the Move event.
    /// It is used to detect [`DWalletMPCSuiEvent`] events from the chain and initiate the MPC session.
    fn type_(packages_config: &IkaPackagesConfig) -> StructTag {
        StructTag {
            address: *packages_config.ika_system_package_id,
            name: DWALLET_MPC_EVENT_STRUCT_NAME.to_owned(),
            module: DWALLET_MODULE_NAME.to_owned(),
            type_params: vec![<E as DWalletMPCEventTrait>::type_(packages_config).into()],
        }
    }
}

impl<E: DWalletMPCEventTrait> DWalletMPCSuiEvent<E> {
    pub fn is_dwallet_mpc_event(event: StructTag, package_id: AccountAddress) -> bool {
        event.address == package_id
            && event.name == DWALLET_MPC_EVENT_STRUCT_NAME.to_owned()
            && event.module == DWALLET_MODULE_NAME.to_owned()
    }
}

/// The Rust representation of the `StartEncryptedShareVerificationEvent` Move struct.
/// Defined here so that we can use it in the [`MPCProtocolInitData`] enum,
/// as the inner data of the [`MPCProtocolInitData::EncryptedShareVerification`].
#[derive(Debug, Serialize, Deserialize, Clone, JsonSchema, Eq, PartialEq, Hash)]
pub struct StartEncryptedShareVerificationEvent {
    /// Encrypted centralized secret key share and the associated
    /// cryptographic proof of encryption.
    pub encrypted_centralized_secret_share_and_proof: Vec<u8>,
    /// The public output of the decentralized party,
    /// belongs to the dWallet that its centralized secret share is being encrypted.
    pub decentralized_public_output: Vec<u8>,
    /// The ID of the dWallet that this encrypted secret key share belongs to.
    pub dwallet_id: ObjectID,
    /// The encryption key used to encrypt the secret key share with.
    pub encryption_key: Vec<u8>,
    /// The `EncryptionKey` Move object ID.
    pub encryption_key_id: ObjectID,
    pub encrypted_user_secret_key_share_id: ObjectID,
    pub source_encrypted_user_secret_key_share_id: ObjectID,
    pub dwallet_mpc_network_key_id: ObjectID,
}

impl DWalletMPCEventTrait for StartEncryptedShareVerificationEvent {
    fn type_(packages_config: &IkaPackagesConfig) -> StructTag {
        StructTag {
            address: *packages_config.ika_system_package_id,
            name: ident_str!("EncryptedShareVerificationRequestEvent").to_owned(),
            module: DWALLET_MODULE_NAME.to_owned(),
            type_params: vec![],
        }
    }
}

/// Rust representation of the Move `StartPartialSignaturesVerificationEvent` Event.
#[derive(Debug, Serialize, Deserialize, Clone, JsonSchema, Eq, PartialEq, Hash)]
pub struct StartPartialSignaturesVerificationEvent {
    pub dwallet_id: ObjectID,
    pub partial_centralized_signed_message_id: ObjectID,
    pub message: Vec<u8>,
    pub presign: Vec<u8>,
    pub dkg_output: Vec<u8>,
    pub hash_scheme: u8,
    pub message_centralized_signature: Vec<u8>,
    pub dwallet_mpc_network_key_id: ObjectID,
}

impl DWalletMPCEventTrait for StartPartialSignaturesVerificationEvent {
    fn type_(packages_config: &IkaPackagesConfig) -> StructTag {
        StructTag {
            address: *packages_config.ika_system_package_id,
            name: ident_str!("ECDSAFutureSignRequestEvent").to_owned(),
            module: DWALLET_MODULE_NAME.to_owned(),
            type_params: vec![],
        }
    }
}

/// Represents the Rust version of the Move struct `pera_system::dwallet::StartDKGSecondRoundEvent`.
#[derive(Debug, Serialize, Deserialize, Clone, JsonSchema, Eq, PartialEq, Hash)]
pub struct StartDKGSecondRoundEvent {
    pub dwallet_id: ObjectID,
    /// The output from the first round of the DKG process.
    pub first_round_output: Vec<u8>,
    /// A serialized vector containing the centralized public key share and its proof.
    pub centralized_public_key_share_and_proof: Vec<u8>,
    /// The `DWalletCap` object's ID associated with the `DWallet`.
    pub dwallet_cap_id: ObjectID,
    /// Encrypted centralized secret key share and the associated cryptographic proof of encryption.
    pub encrypted_centralized_secret_share_and_proof: Vec<u8>,
    /// The `EncryptionKey` object used for encrypting the secret key share.
    pub encryption_key: Vec<u8>,
    /// The unique identifier of the `EncryptionKey` object.
    pub encryption_key_id: ObjectID,
    pub encryption_key_address: SuiAddress,
    pub user_public_output: Vec<u8>,
    /// The Ed25519 public key of the initiator,
    /// used to verify the signature on the centralized public output.
    pub signer_public_key: Vec<u8>,
    pub dwallet_mpc_network_key_id: ObjectID,
}

impl DWalletMPCEventTrait for StartDKGSecondRoundEvent {
    /// This function allows comparing this event with the Move event.
    /// It is used to detect [`StartDKGSecondRoundEvent`] events from the chain
    /// and initiate the MPC session.
    fn type_(packages_config: &IkaPackagesConfig) -> StructTag {
        StructTag {
            address: *packages_config.ika_system_package_id,
            name: START_DKG_SECOND_ROUND_EVENT_STRUCT_NAME.to_owned(),
            module: DWALLET_MODULE_NAME.to_owned(),
            type_params: vec![],
        }
    }
}

/// The possible result of advancing the MPC protocol.
#[derive(PartialEq, Eq, Hash, Clone, Debug, PartialOrd, Ord, Serialize, Deserialize)]
pub enum AdvanceResult {
    Success,
    Failure,
}

/// Represents a report of malicious behavior in the dWallet MPC process.
///
/// This struct is used to record instances where validators identify malicious actors
/// attempting to disrupt the protocol.
/// It links the malicious actors to a specific MPC session.
#[derive(PartialEq, Eq, Hash, Clone, Debug, PartialOrd, Ord, Serialize, Deserialize)]
pub struct MaliciousReport {
    /// A list of authority names that have been identified as malicious actors.
    pub malicious_actors: Vec<AuthorityName>,
    pub advance_result: AdvanceResult,
    /// The unique identifier of the MPC session in which the malicious activity occurred.
    pub session_id: ObjectID,
}

impl MaliciousReport {
    /// Creates a new instance of a malicious report.
    pub fn new(
        malicious_actors: Vec<AuthorityName>,
        session_id: ObjectID,
        advance_result: AdvanceResult,
    ) -> Self {
        Self {
            malicious_actors,
            session_id,
            advance_result,
        }
    }
}

/// Represents the Rust version of the Move struct `ika_system::dwallet_2pc_mpc_ecdsa_k1::StartPresignFirstRoundEvent`.
#[derive(Debug, Serialize, Deserialize, Clone, JsonSchema, Eq, PartialEq, Hash)]
pub struct StartPresignFirstRoundEvent {
    /// The `DWallet` object's ID associated with the DKG output.
    pub dwallet_id: ObjectID,
    pub presign_id: ObjectID,
    /// The DKG decentralized final output to use for the presign session.
    pub dkg_output: Vec<u8>,
    pub dwallet_network_decryption_key_id: ObjectID,
}

impl DWalletMPCEventTrait for StartPresignFirstRoundEvent {
    /// This function allows comparing this event with the Move event.
    /// It is used to detect [`StartPresignFirstRoundEvent`] events
    /// from the chain and initiate the MPC session.
    fn type_(packages_config: &IkaPackagesConfig) -> StructTag {
        StructTag {
            address: *packages_config.ika_system_package_id,
            name: START_PRESIGN_FIRST_ROUND_EVENT_STRUCT_NAME.to_owned(),
            module: DWALLET_MODULE_NAME.to_owned(),
            type_params: vec![],
        }
    }
}

#[derive(Debug, Clone, Serialize, Deserialize, JsonSchema)]
pub struct IkaPackagesConfig {
    /// The move package ID of ika (IKA) on sui.
    pub ika_package_id: ObjectID,
    /// The move package ID of `ika_system` on sui.
    pub ika_system_package_id: ObjectID,
    /// The object ID of ika_system_state on sui.
    pub ika_system_object_id: ObjectID,
}

impl sui_config::Config for IkaPackagesConfig {}

/// Represents the Rust version of the Move struct `ika_system::dwallet::StartDKGFirstRoundEvent`.
#[derive(Debug, Serialize, Deserialize, Clone, JsonSchema, Eq, PartialEq, Hash)]
pub struct StartDKGFirstRoundEvent {
    pub dwallet_id: ObjectID,
    /// The `DWalletCap` object's ID associated with the `DWallet`.
    pub dwallet_cap_id: ObjectID,
    pub dwallet_network_decryption_key_id: ObjectID,
}

impl DWalletMPCEventTrait for StartDKGFirstRoundEvent {
    /// This function allows comparing this event with the Move event.
    /// It is used to detect [`StartDKGFirstRoundEvent`] events from the chain and initiate the MPC session.
    fn type_(packages_config: &IkaPackagesConfig) -> StructTag {
        StructTag {
            address: *packages_config.ika_system_package_id,
            name: START_DKG_FIRST_ROUND_EVENT_STRUCT_NAME.to_owned(),
            module: DWALLET_MODULE_NAME.to_owned(),
            type_params: vec![],
        }
    }
}

/// Represents the Rust version of the Move
/// struct `ika_system::dwallet::StartSignEvent`.
#[derive(Debug, Serialize, Deserialize, Clone, JsonSchema, Eq, PartialEq, Hash)]
pub struct StartSignEvent {
    pub sign_id: ObjectID,
    /// The `DWallet` object's ObjectID associated with the DKG output.
    pub dwallet_id: ObjectID,
    /// The public output of the decentralized party in the dWallet DKG process.
    pub dwallet_decentralized_public_output: Vec<u8>,
    pub hash_scheme: u8,
    /// Hashed messages to Sign.
    pub message: Vec<u8>,
    /// The dWallet mpc network key version
    pub dwallet_mpc_network_key_id: ObjectID,
    pub presign_id: ObjectID,

    /// The presign protocol output as bytes.
    pub presign: Vec<u8>,

    /// The centralized party signature of a message.
    pub message_centralized_signature: Vec<u8>,

    /// Indicates whether the future sign feature was used to start the session.
    pub is_future_sign: bool,
}

impl DWalletMPCEventTrait for StartSignEvent {
    /// This function allows comparing this event with the Move event.
    /// It is used to detect [`StartSignEvent`]
    /// events from the chain and initiate the MPC session.
    fn type_(packages_config: &IkaPackagesConfig) -> StructTag {
        StructTag {
            address: *packages_config.ika_system_package_id,
            name: START_SIGN_ROUND_EVENT_STRUCT_NAME.to_owned(),
            module: DWALLET_MODULE_NAME.to_owned(),
            type_params: vec![],
        }
    }
}

/// Rust version of the Move [`ika_system::dwallet_network_key::StartNetworkDKGEvent`] type.
/// It is used to trigger the start of the network DKG process.
#[derive(Debug, Serialize, Deserialize, Clone, JsonSchema, Eq, PartialEq, Hash)]
pub struct StartNetworkDKGEvent {
    pub dwallet_network_decryption_key_id: ObjectID,
}

impl DWalletMPCEventTrait for StartNetworkDKGEvent {
    /// This function allows comparing this event with the Move event.
    /// It is used to detect [`StartNetworkDKGEvent`] events from the chain and initiate the MPC session.
    /// It is used to trigger the start of the network DKG process.
    fn type_(packages_config: &IkaPackagesConfig) -> StructTag {
        StructTag {
            address: *packages_config.ika_system_package_id,
            name: START_NETWORK_DKG_EVENT_STRUCT_NAME.to_owned(),
            module: DWALLET_MODULE_NAME.to_owned(),
            type_params: vec![],
        }
    }
}

/// Represents the Rust version of the Move struct `ika_system::dwallet_2pc_mpc_secp256k1_inner::DWalletNetworkDecryptionKey`.
#[derive(Debug, Clone, PartialEq, Eq, Serialize, Deserialize)]
pub struct DWalletNetworkDecryptionKey {
    pub id: ObjectID,
    pub dwallet_network_decryption_key_cap_id: ObjectID,
    pub current_epoch: u64,
    pub current_reconfiguration_public_output: TableVec,
    pub next_reconfiguration_public_output: TableVec,
    pub network_dkg_public_output: TableVec,
    /// The fees paid for computation in IKA.
    pub computation_fee_charged_ika: Balance,
    pub state: DWalletNetworkDecryptionKeyState,
}

#[derive(Debug, Clone, PartialEq, Eq, Serialize, Deserialize)]
pub struct DWalletNetworkDecryptionKeyData {
    pub id: ObjectID,
    pub dwallet_network_decryption_key_cap_id: ObjectID,
    pub current_epoch: u64,
    pub current_reconfiguration_public_output: Vec<u8>,
    pub next_reconfiguration_public_output: Vec<u8>,
    pub network_dkg_public_output: Vec<u8>,
    pub state: DWalletNetworkDecryptionKeyState,
}

/// Represents the Rust version of the Move enum `ika_system::dwallet_2pc_mpc_secp256k1_inner::DWalletNetworkDecryptionKeyShares`.
#[derive(Debug, Clone, PartialEq, Eq, Serialize, Deserialize)]
pub enum DWalletNetworkDecryptionKeyState {
    AwaitingNetworkDKG,
    NetworkDKGCompleted,
<<<<<<< HEAD
    AwaitingNetworkReconfiguration,
    AwaitingNextEpochReconfiguration,
    NetworkReconfigurationCompleted,
}

// Todo (yael): change this to the real event
=======
}

>>>>>>> 6afcc8bd
#[derive(Debug, Serialize, Deserialize, Clone, JsonSchema, Eq, PartialEq, Hash)]
pub struct DWalletDecryptionKeyReshareRequestEvent {
    pub dwallet_network_decryption_key_id: ObjectID,
}

impl DWalletMPCEventTrait for DWalletDecryptionKeyReshareRequestEvent {
    fn type_(packages_config: &IkaPackagesConfig) -> StructTag {
        StructTag {
            address: *packages_config.ika_system_package_id,
            name: ident_str!("DWalletDecryptionKeyReshareRequestEvent").to_owned(),
            module: DWALLET_MODULE_NAME.to_owned(),
            type_params: vec![],
        }
    }
}<|MERGE_RESOLUTION|>--- conflicted
+++ resolved
@@ -506,17 +506,12 @@
 pub enum DWalletNetworkDecryptionKeyState {
     AwaitingNetworkDKG,
     NetworkDKGCompleted,
-<<<<<<< HEAD
     AwaitingNetworkReconfiguration,
     AwaitingNextEpochReconfiguration,
     NetworkReconfigurationCompleted,
 }
 
 // Todo (yael): change this to the real event
-=======
-}
-
->>>>>>> 6afcc8bd
 #[derive(Debug, Serialize, Deserialize, Clone, JsonSchema, Eq, PartialEq, Hash)]
 pub struct DWalletDecryptionKeyReshareRequestEvent {
     pub dwallet_network_decryption_key_id: ObjectID,
@@ -531,4 +526,20 @@
             type_params: vec![],
         }
     }
+}
+
+#[derive(Debug, Serialize, Deserialize, Clone, JsonSchema, Eq, PartialEq, Hash)]
+pub struct DWalletDecryptionKeyReshareRequestEvent {
+    pub dwallet_network_decryption_key_id: ObjectID,
+}
+
+impl DWalletMPCEventTrait for DWalletDecryptionKeyReshareRequestEvent {
+    fn type_(packages_config: &IkaPackagesConfig) -> StructTag {
+        StructTag {
+            address: *packages_config.ika_system_package_id,
+            name: ident_str!("DWalletDecryptionKeyReshareRequestEvent").to_owned(),
+            module: DWALLET_MODULE_NAME.to_owned(),
+            type_params: vec![],
+        }
+    }
 }