--- conflicted
+++ resolved
@@ -327,11 +327,7 @@
     pub authority: AuthorityName,
     pub session_identifier: SessionIdentifier,
     /// The MPC round number starts from 0.
-<<<<<<< HEAD
-    pub round_number: usize,
-=======
     pub round_number: u64,
->>>>>>> 81b21d31
 }
 
 /// The message unique key in the consensus network.
