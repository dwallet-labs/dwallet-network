--- conflicted
+++ resolved
@@ -7,11 +7,7 @@
     use pera_system::dwallet;
     use pera_system::dwallet::DWalletCap;
     use pera_system::dwallet_2pc_mpc_ecdsa_k1;
-<<<<<<< HEAD
     use pera_system::dwallet_2pc_mpc_ecdsa_k1::{Presign, approve_messages};
-=======
-    use pera_system::dwallet_2pc_mpc_ecdsa_k1::{Presign};
->>>>>>> a73f0eb6
     use pera_system::dwallet_2pc_mpc_ecdsa_k1::{
         ENotSystemAddress,
         EMessageApprovalDWalletMismatch,
@@ -409,6 +405,12 @@
                 first_round_session_id2,
                 ctx,
             );
+            presign2 = pera_system::dwallet_2pc_mpc_ecdsa_k1::create_mock_presign(
+                object::id(&dwallet),
+                presign_bytes,
+                first_round_session_id2,
+                ctx,
+            );
         };
 
         // Third transaction: Approve messages and call the `sign` function.
@@ -619,7 +621,7 @@
             test_utils::destroy(invalid_dwallet);
             test_utils::destroy(dwallet);
             test_utils::destroy(dwallet_cap);
-            
+
         };
 
         test_scenario::end(scenario);
@@ -691,7 +693,7 @@
 
             test_utils::destroy(dwallet);
             test_utils::destroy(dwallet_cap);
-            
+
         };
 
         test_scenario::end(scenario);
@@ -724,7 +726,6 @@
             let first_round_session_id = object::id_from_address(tx_context::fresh_object_address(ctx));
 
             presign1 = pera_system::dwallet_2pc_mpc_ecdsa_k1::create_mock_presign(
-<<<<<<< HEAD
                 object::id(&dwallet),
                 presign_bytes,
                 first_round_session_id,
@@ -733,16 +734,6 @@
             presign2 = pera_system::dwallet_2pc_mpc_ecdsa_k1::create_mock_presign(
                 object::id(&dwallet),
                 presign_bytes,
-=======
-                object::id(&dwallet),
-                presign_bytes,
-                first_round_session_id,
-                ctx,
-            );
-            presign2 = pera_system::dwallet_2pc_mpc_ecdsa_k1::create_mock_presign(
-                object::id(&dwallet),
-                presign_bytes,
->>>>>>> a73f0eb6
                 first_round_session_id,
                 ctx,
             );
@@ -791,7 +782,7 @@
 
             test_utils::destroy(dwallet);
             test_utils::destroy(dwallet_cap);
-            
+
         };
 
         test_scenario::end(scenario);
@@ -868,7 +859,7 @@
 
             test_utils::destroy(dwallet);
             test_utils::destroy(dwallet_cap);
-            
+
         };
 
         test_scenario::end(scenario);
