module pera_system::dwallet_network_key {
    use pera::event;

    /// Represents the key schemes supported by the system.
    const Secp256k1: u8 = 0;
    const Ristretto: u8 = 1;

    /// Checks if the key scheme is supported by the system
    public(package) fun is_valid_key_scheme(val: u8): bool {
        return match (val) {
            Secp256k1 | Ristretto => true,
            _ => false,
        }
    }

    /// Event to start the network DKG.
    public struct StartNetworkDKGEvent has store, copy, drop {
        session_id: ID,
        key_scheme: u8,
    }

<<<<<<< HEAD
    /// Function to emit a new StartNetworkDKGEvent.
    public(package) fun start_network_dkg(key_type: u8, ctx: &mut TxContext) {
=======
    /// Function to create a new StartNetworkDKGEvent.
    // Todo (#400): Add user restrictions, so that only someone we choose can run this function
    public fun start_network_dkg(key_scheme: u8, ctx: &mut TxContext) {
>>>>>>> 2c5354e3
        let session_id = object::id_from_address(tx_context::fresh_object_address(ctx));
        event::emit(StartNetworkDKGEvent {
            session_id,
            key_scheme,
        });
    }

    /// Struct to store the network encryption of decryption key shares
    public struct EncryptionOfNetworkDecryptionKeyShares has store, copy {
        epoch: u64,
        current_epoch_shares: vector<vector<u8>>,
        previous_epoch_shares: vector<vector<u8>>,
    }

    /// Function to create a new EncryptionOfNetworkDecryptionKeyShares.
    public(package) fun new_encrypted_network_decryption_key_shares(epoch: u64, current_epoch_shares: vector<vector<u8>>, previous_epoch_shares: vector<vector<u8>>): EncryptionOfNetworkDecryptionKeyShares {
        EncryptionOfNetworkDecryptionKeyShares {
            epoch,
            current_epoch_shares,
            previous_epoch_shares,
        }
    }

    /// Function to update the shares of the network encryption of decryption key.
    public fun update_new_shares(self: &mut EncryptionOfNetworkDecryptionKeyShares, new_shares: vector<vector<u8>>, epoch: u64) {
        self.previous_epoch_shares = self.current_epoch_shares;
        self.current_epoch_shares = new_shares;
        self.epoch = epoch;
    }
}<|MERGE_RESOLUTION|>--- conflicted
+++ resolved
@@ -19,14 +19,8 @@
         key_scheme: u8,
     }
 
-<<<<<<< HEAD
     /// Function to emit a new StartNetworkDKGEvent.
-    public(package) fun start_network_dkg(key_type: u8, ctx: &mut TxContext) {
-=======
-    /// Function to create a new StartNetworkDKGEvent.
-    // Todo (#400): Add user restrictions, so that only someone we choose can run this function
-    public fun start_network_dkg(key_scheme: u8, ctx: &mut TxContext) {
->>>>>>> 2c5354e3
+    public(package) fun start_network_dkg(key_scheme: u8, ctx: &mut TxContext) {
         let session_id = object::id_from_address(tx_context::fresh_object_address(ctx));
         event::emit(StartNetworkDKGEvent {
             session_id,
