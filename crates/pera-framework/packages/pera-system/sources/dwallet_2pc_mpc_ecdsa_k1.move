// Copyright (c) dWallet Labs, Ltd.
// SPDX-License-Identifier: BSD-3-Clause-Clear

/// This module handles the logic for creating and managing dWallets using the Secp256K1 signature scheme
/// and the DKG process. It leverages validators to execute MPC (Multi-Party Computation)
/// protocols to ensure trustless and decentralized wallet creation and key management.
///
/// ## Overview
///
/// - **Secp256K1**: The cryptographic curve used for this implementation.
/// - dWallets are created through two phases of DKG:
///   1. The first phase outputs partial results for the user.
///   2. The second phase generates the dWallet.
/// - **Capabilities**: Access to dWallets is controlled via capabilities (`DWalletCap`).
///
/// ## Features
///
/// - Emit events for validators to coordinate DKG rounds.
/// - Transfer intermediate results and final outputs to the initiating user.
/// - Ensure secure and decentralized key generation and management.
module pera_system::dwallet_2pc_mpc_ecdsa_k1 {
    use pera_system::dwallet;
    use pera_system::dwallet::{
        DWallet,
        create_dwallet_cap,
        DWalletCap,
        get_dwallet_cap_id,
        get_dwallet_decentralized_output,
        get_dwallet_centralized_output,
        get_dwallet_mpc_network_key_version,
        EncryptionKey,
        get_encryption_key
    };
    use pera::event;

    /// Represents the `Secp256K1` dWallet type.
    ///
    /// This struct serves as a marker to identify and signify
    /// the dWallet cryptographic scheme used for ECDSA
    ///(Elliptic Curve Digital Signature Algorithm)
    /// based on the `Secp256K1` curve.
    public struct Secp256K1 has drop {}

    /// Represents a message that was approved as part of a dWallet process.
    ///
    /// This struct binds the message to a specific `DWalletCap` for
    /// traceability and accountability within the system.
    ///
    /// ### Fields
    /// - **`dwallet_cap_id`**: The identifier of the DWallet capability
    ///   associated with this approval.
    /// - **`message`**: The message that has been approved.
    public struct MessageApproval has store, drop {
        dwallet_cap_id: ID,
        message: vector<u8>,
    }

    /// An event being emitted when the DKG first round is completed by the blockchain.
    /// The user should catch this event to get the output of the first round,
    /// use it to generate the needed input for the second round, and then call the
    /// [`launch_dkg_second_round`] function to start the second round.
    public struct DKGFirstRoundOutputEvent has copy, drop {
        session_id: ID,
        output_object_id: ID,
        output: vector<u8>,
    }

    /// The output of the dWallet creation DKG first round.
    public struct DKGFirstRoundOutput has key, store {
        id: UID,
        session_id: ID,
        output: vector<u8>,
    }

    /// The output of a batched Sign session.
    public struct BatchedSignOutput has key, store {
        id: UID,
        session_id: ID,
        signatures: vector<vector<u8>>,
        dwallet_id: ID,
    }

    /// Represents the result of the second and final
    /// presign round.
    ///
    /// This struct holds information on both rounds of the presign process,
    /// linking them to the corresponding DWallet session.
    ///
    /// ### Fields
    /// - **`id`**: Unique identifier for this presign object.
    /// - **`session_id`**: The session ID of this presign process.
    /// - **`dwallet_id`**: The DWallet identifier associated with the presign.
    /// - **`dwallet_cap_id`**: The DWallet capability identifier for this presign.
    /// - **`first_round_session_id`**: The session ID for the first round of the presign.
    /// - **`first_round_output`**: The output from the first round of the presign.
    /// - **`second_round_output`**: The output from the second round of the presign.
    public struct Presign has key, store {
        id: UID,
        dwallet_id: ID,
        first_round_session_id: ID,
        presign: vector<u8>,
    }

    /// An event emitted to start an encrypted share verification process.
    /// Since we cannot use native functions if we depend on Sui to hold our state,
    /// we need to emit an event to start the verification process, like we start the other MPC processes.
    public struct StartEncryptedShareVerificationEvent has copy, drop {
        encrypted_secret_share_and_proof: vector<u8>,
        /// The DKG centralized output of the dwallet that its secret is being encrypted.
        dwallet_centralized_public_output: vector<u8>,
        dwallet_id: ID,
        /// The encryption key used to encrypt the secret share to.
        encryption_key: vector<u8>,
        /// The encryption key Move object ID.
        encryption_key_id: ID,
        session_id: ID,
        /// The signed public share of the dwallet that its secret is being encrypted.
        signed_public_share: vector<u8>,
        /// The public key of the encryptor. Used to verify the signature on the public share.
        encryptor_ed25519_pubkey: vector<u8>,
        initiator: address,
    }

    /// An event emitted when an encrypted share is created by the system transaction.
    public struct CreatedEncryptedSecretShareEvent has copy, drop {
        session_id: ID,
        encrypted_share_obj_id: ID,
        dwallet_id: ID,
        encrypted_secret_share_and_proof: vector<u8>,
        encryption_key_id: ID,
        encryptor_address: address,
        encryptor_ed25519_pubkey: vector<u8>,
        signed_public_share: vector<u8>,
    }


    /// Messages that has been signed by a user, a.k.a the centralized party, but not yet by the blockchain.
    /// Used for scenarios where the user need to first agree to sign some transaction, and the blockchain signs this transaction only later,
    /// when some other conditions are met.
    ///
    /// Can be used to implement an order-book based exchange, for example.
    /// User A first agrees to buy BTC with ETH at price X, and signs a transaction with this information.
    /// When a matching user B, that agrees to sell BTC for ETH at price X, signs a transaction with this information,
    /// the blockchain can sign both transactions, and the exchange is completed.
    public struct PartiallySignedMessages has key {
        id: UID,
        /// The presigns bytes for each message.
        /// The matching presign objects are being "burned" before this object is created.
        presigns: vector<vector<u8>>,
        /// The presigns session IDs.
        presign_session_ids: vector<ID>,
        /// The hashed messages that are being signed.
        messages: vector<vector<u8>>,
        /// The user centralized signatures for each message.
        signatures: vector<vector<u8>>,
        dwallet_id: ID,
        /// The DKG output of the DWallet.
        dwallet_output: vector<u8>,
        dwallet_cap_id: ID,
        dwallet_mpc_network_key_version: u8,
    }

    /// Event emitted when a [`PartiallySignedMessages`] object is created.
    public struct CreatedPartiallySignedMessagesEvent has copy, drop {
        /// The object's ID.
        partial_signatures_object_id: ID,
    }

    /// Event emitted to start the first DKG round.
    ///
    /// This event is caught by Validators, who use it to initiate the first round of the DKG.
    ///
    /// ### Fields
    /// - **`session_id`**: The unique session identifier for the DKG process.
    /// - **`initiator`**: The address of the user who initiated the DKG process.
    /// - **`dwallet_cap_id`**: The identifier for the DWallet capability.
    public struct StartDKGFirstRoundEvent has copy, drop {
        session_id: address,
        initiator: address,
        dwallet_cap_id: ID,
    }

    /// Event emitted to signal the completion of a Sign process.
    ///
    /// This event contains signatures for all signed messages in the batch.
    ///
    /// ### Fields
    /// - **`session_id`**: The session identifier for the signing process.
    /// - **`signed_messages`**: A collection of signed messages.
    public struct CompletedSignEvent has copy, drop {
        session_id: ID,
        signed_messages: vector<vector<u8>>,
    }

    /// A verified encrypted user share.
    public struct EncryptedUserShare has key {
        id: UID,
        /// The id of the DWallet that its secret share is encrypted.
        dwallet_id: ID,
        /// The encrypted secret share and a proof that the encryption is actually the encryption of the `dwallet_id`'s secret share.
        encrypted_secret_share_and_proof: vector<u8>,
        /// The encryption key used to encrypt the secret share to.
        encryption_key_id: ID,
        signed_public_share: vector<u8>,
        encryptor_ed25519_pubkey: vector<u8>,
        encryptor_address: address,
    }

    /// Event emitted to start the second round of the DKG process.
    ///
    /// This event is caught by Validators to start the second round of DKG.
    ///
    /// ### Fields
    /// - **`session_id`**: The session identifier.
    /// - **`initiator`**: The address of the user who initiated the event.
    /// - **`first_round_output`**: The output from the first round of the DKG.
    /// - **`public_key_share_and_proof`**: The public key share and its proof.
    /// - **`dwallet_cap_id`**: The DWallet capability identifier.
    public struct StartDKGSecondRoundEvent has copy, drop {
        session_id: address,
        initiator: address,
        first_round_output: vector<u8>,
        public_key_share_and_proof: vector<u8>,
        dwallet_cap_id: ID,
        first_round_session_id: ID,
        encrypted_secret_share_and_proof: vector<u8>,
        encryption_key: vector<u8>,
        encryption_key_id: ID,
        signed_public_share: vector<u8>,
        encryptor_ed25519_pubkey: vector<u8>,
        dkg_centralized_public_output: vector<u8>,
    }

    /// Event emitted when the second round of the
    /// Distributed Key Generation (DKG) is completed.
    ///
    /// This event contains all relevant data produced from the
    /// second round of the DKG process.
    /// Validators and users utilize this event to
    /// finalize and store the results of the DKG.
    ///
    /// ### Fields
    /// - **`session_id`**: The unique identifier for the DKG session.
    /// - **`initiator`**: The address of the user who initiated the DKG process.
    /// - **`dwallet_cap_id`**: The identifier of the DWallet capability used in the DKG process.
    /// - **`dwallet_id`**: The identifier of the DWallet created as a result of the DKG process.
    /// - **`value`**: The value produced by the second round of the DKG, typically representing
    ///   the combined and validated output from all participating parties.
    public struct CompletedDKGSecondRoundEvent has copy, drop {
        session_id: ID,
        initiator: address,
        dwallet_cap_id: ID,
        dwallet_id: ID,
        value: vector<u8>,
    }

    /// Event emitted to initiate the first round of a Presign session.
    ///
    /// ### Fields
    /// - **`session_id`**: The session identifier.
    /// - **`initiator`**: The address of the user who initiated the event.
    /// - **`dwallet_id`**: The DWallet identifier.
    /// - **`dwallet_cap_id`**: The DWallet capability identifier.
    /// - **`dkg_output`**: The output from the DKG process.
    public struct StartPresignFirstRoundEvent has copy, drop {
        session_id: ID,
        initiator: address,
        dwallet_id: ID,
        dkg_output: vector<u8>,
        batch_session_id: ID,
        dwallet_mpc_network_key_version: u8,
    }

    /// Event emitted to initiate the second round of a `Presign` session.
    ///
    /// This event is caught by Validators to initiate the second round of the Presign process.
    /// The second round is a crucial step in the multi-party computation (MPC) protocol
    /// to generate pre-signatures for ECDSA signing.
    ///
    /// ### Fields
    /// - **`session_id`**: The unique identifier for the current presign session.
    /// - **`initiator`**: The address of the user who initiated the presign session.
    /// - **`dwallet_id`**: The identifier of the DWallet associated with this presign session.
    /// - **`dwallet_cap_id`**: The identifier of the DWallet capability used in this session.
    /// - **`dkg_output`**: The output produced from the Distributed Key Generation (DKG) process.
    /// - **`first_round_output`**: The output of the first round of the presign session.
    /// - **`first_round_session_id`**: The session identifier for the first round of the presign.
    public struct StartPresignSecondRoundEvent has copy, drop {
        session_id: ID,
        initiator: address,
        dwallet_id: ID,
        dkg_output: vector<u8>,
        first_round_output: vector<u8>,
        first_round_session_id: ID,
        batch_session_id: ID,
        dwallet_mpc_network_key_version: u8,
    }

    /// Event emitted when the presign batch is completed.
    public struct CompletedBatchedPresignEvent has copy, drop {
        /// The address of the user who initiated the batch.
        initiator: address,
        dwallet_id: ID,
        /// Tha batch session ID.
        session_id: ID,
        /// The ID of all the presign objects created in this batch.
        /// Each presign can be used to sign only one message.
        presign_ids: vector<ID>,
        /// The first round session IDs for each presign.
        /// The order of the session IDs corresponds to the order of the presigns.
        /// The first round session ID is needed for the centralized sign process.
        first_round_session_ids: vector<ID>,
        /// The serialized presign objects created in this batch.
        /// The order of the presigns corresponds to the order of the presign IDs.
        presigns: vector<vector<u8>>,
    }

    /// Event emitted to start the signing process.
    /// The event is caught by the validators to initiate the signing protocol.
    ///
    /// ### Fields
    /// - **`session_id`**: The unique identifier for this sign session.
    /// - **`presign_session_id`**: The unique identifier for the associated presign session.
    /// - **`initiator`**: The address of the user who initiated the sign event.
    /// - **`batched_session_id`**: The session identifier for the batched sign process.
    /// - **`dwallet_id`**: The unique identifier for the DWallet used in the session.
    /// - **`dwallet_cap_id`**: The identifier for the DWallet's capability.
    /// - **`dkg_output`**: The output of the DKG process used for the session.
    /// - **`hashed_message`**: The hashed message that will be signed during this session.
    /// - **`presign_first_round_output`**: The output from the first round of the presign process.
    /// - **`presign_second_round_output`**: The output from the second round of the presign process.
    /// - **`centralized_signed_message`**: The final signed message produced by the centralized sign process.
    public struct StartSignEvent has copy, drop {
        session_id: ID,
        presign_session_id: ID,
        initiator: address,
        batched_session_id: ID,
        dwallet_id: ID,
        dkg_output: vector<u8>,
        hashed_message: vector<u8>,
        presign: vector<u8>,
        centralized_signed_message: vector<u8>,
        dwallet_mpc_network_key_version: u8,
    }

    /// Event emitted to start a batched sign process.
    ///
    /// ### Fields
    /// - **`session_id`**: The session identifier for the batched sign process.
    /// - **`hashed_messages`**: A list of hashed messages to be signed.
    /// - **`initiator`**: The address of the user who initiated the protocol.
    public struct StartBatchedSignEvent has copy, drop {
        session_id: ID,
        hashed_messages: vector<vector<u8>>,
        initiator: address
    }

    /// Event emitted to start a batched presign flow, i.e. a flow that creates multiple presigns at once.
    ///
    /// ### Fields
    /// - **`session_id`**: The session identifier for the batched sign process.
    /// - **`batch_size`**: The number of presign sessions to be started.
    public struct StartBatchedPresignEvent has copy, drop {
        session_id: ID,
        batch_size: u64,
        initiator: address
    }

    // <<<<<<<<<<<<<<<<<<<<<<<< Error codes <<<<<<<<<<<<<<<<<<<<<<<<
    /// Error raised when the sender is not the system address.
    const ENotSystemAddress: u64 = 0;
    const EMessageApprovalDWalletMismatch: u64 = 1;
    const EDwalletMismatch: u64 = 2;
    const EApprovalsAndMessagesLenMismatch: u64 = 3;
    const EMissingApprovalOrWrongApprovalOrder: u64 = 4;
    const ECentralizedSignedMessagesAndMessagesLenMismatch: u64 = 5;
    const EPresignsAndMessagesLenMismatch: u64 = 6;
    const EInvalidSignatures: u64 = 7;
    const EApprovalsAndSignaturesLenMismatch: u64 = 8;
    // >>>>>>>>>>>>>>>>>>>>>>>> Error codes >>>>>>>>>>>>>>>>>>>>>>>>

    // <<<<<<<<<<<<<<<<<<<<<<<< Constants <<<<<<<<<<<<<<<<<<<<<<<<
    /// System address for asserting system-level actions.
    const SYSTEM_ADDRESS: address = @0x0;
    // >>>>>>>>>>>>>>>>>>>>>>>> Constants >>>>>>>>>>>>>>>>>>>>>>>>

    /// Starts the first Distributed Key Generation (DKG) session.
    ///
    /// This function creates a new `DWalletCap` object,
    /// transfers it to the session initiator,
    /// and emits a `StartDKGFirstRoundEvent` to signal
    /// the beginning of the DKG process.
    ///
    /// ### Effects
    /// - Generates a new `DWalletCap` object.
    /// - Transfers the `DWalletCap` to the session initiator (`ctx.sender`).
    /// - Emits a `StartDKGFirstRoundEvent`.
    ///
    /// ### Emits
    /// - `StartDKGFirstRoundEvent`:
    ///   - `session_id`: The generated session ID.
    ///   - `initiator`: The address of the transaction sender.
    ///   - `dwallet_cap_id`: The ID of the created `DWalletCap`.
    public fun launch_dkg_first_round(ctx: &mut TxContext) {
        let dwallet_cap = create_dwallet_cap(ctx);
        let dwallet_cap_id = object::id(&dwallet_cap);
        transfer::public_transfer(dwallet_cap, tx_context::sender(ctx));
        let initiator = tx_context::sender(ctx);
        let session_id = tx_context::fresh_object_address(ctx);
        event::emit(StartDKGFirstRoundEvent {
            session_id,
            initiator,
            dwallet_cap_id,
        });
    }

    /// Creates the output of the first DKG round.
    ///
    /// This function transfers the output of the first DKG round
    /// to the session initiator and ensures it is securely linked
    /// to the `DWalletCap` of the session.
    /// This function is called by blockchain itself.
    /// Validators call it, it's part of the blockchain logic.
    ///
    /// ### Effects
    /// - Transfers the output of the first round to the initiator.
    /// - Emits necessary metadata and links it to the associated session.
    ///
    /// ### Parameters
    /// - `initiator`: The address of the user who initiated the DKG session.
    /// - `session_id`: The ID of the DKG session.
    /// - `output`: The output data from the first round.
    /// - `dwallet_cap_id`: The ID of the associated `DWalletCap`.
    /// - `ctx`: The transaction context.
    ///
    /// ### Panics
    /// - Panics with `ENotSystemAddress` if the sender is not the system address.
    #[allow(unused_function)]
    /// Creates the output of the first round of the DKG MPC, transferring it to the initiating user.
    /// This function is called by the blockchain itself.
    /// Validators call it as part of the blockchain logic.
    fun create_dkg_first_round_output(
        session_id: ID,
        output: vector<u8>,
        initiator: address,
        ctx: &mut TxContext
    ) {
        assert!(tx_context::sender(ctx) == SYSTEM_ADDRESS, ENotSystemAddress);
        let dkg_output = DKGFirstRoundOutput {
            session_id,
            id: object::new(ctx),
            output,
        };
        event::emit(DKGFirstRoundOutputEvent {
            session_id,
            output_object_id: object::id(&dkg_output),
            output,
        });
        transfer::transfer(dkg_output, initiator);
    }

    /// Starts the second DKG round.
    /// Emits an event for validators to begin the second round of the DKG process.
    ///
    /// ### Parameters
    /// - `dwallet_cap`: The capability for the associated dWallet.
    /// - `public_key_share_and_proof`: Public key share and proof from the first round.
    /// - `first_round_output`: Output from the first DKG round.
    /// - `first_round_session_id`: Session ID of the first DKG round.
    public fun launch_dkg_second_round(
        dwallet_cap: &DWalletCap,
        public_key_share_and_proof: vector<u8>,
        first_round_output: &DKGFirstRoundOutput,
        first_round_session_id: ID,
        encrypted_secret_share_and_proof: vector<u8>,
        encryption_key: &EncryptionKey,
        signed_public_share: vector<u8>,
        encryptor_ed25519_pubkey: vector<u8>,
        dkg_centralized_public_output: vector<u8>,
        ctx: &mut TxContext
    ): address {
        let session_id = tx_context::fresh_object_address(ctx);
        event::emit(StartDKGSecondRoundEvent {
            session_id,
            initiator: tx_context::sender(ctx),
            first_round_output: first_round_output.output,
            public_key_share_and_proof,
            dwallet_cap_id: object::id(dwallet_cap),
            first_round_session_id,
            encrypted_secret_share_and_proof,
            encryption_key: get_encryption_key(encryption_key),
            encryption_key_id: object::id(encryption_key),
            signed_public_share,
            encryptor_ed25519_pubkey,
            dkg_centralized_public_output
        });
        session_id
    }


    /// Submits the given secret share encryption to the chain.
    /// The chain verifies that the encryption is actually the encryption of the secret share before creating the [`EncryptedUserShare`] object.
    public fun publish_encrypted_user_share(
        dwallet: &DWallet<Secp256K1>,
        encryption_key: &EncryptionKey,
        encrypted_secret_share_and_proof: vector<u8>,
        signed_public_share: vector<u8>,
        encryptor_ed25519_pubkey: vector<u8>,
        ctx: &mut TxContext,
    ){
        let session_id = object::id_from_address(tx_context::fresh_object_address(ctx));
        event::emit(StartEncryptedShareVerificationEvent {
            encrypted_secret_share_and_proof,
            dwallet_centralized_public_output: get_dwallet_centralized_output<Secp256K1>(dwallet),
            dwallet_id: object::id(dwallet),
            encryption_key: get_encryption_key(encryption_key),
            encryption_key_id: object::id(encryption_key),
            session_id,
            signed_public_share,
            encryptor_ed25519_pubkey,
            initiator: tx_context::sender(ctx),
        });
    }

    #[allow(unused_function)]
    /// This function is called by the blockchain itself to create the encrypted user share after it has been verified.
    public(package) fun create_encrypted_user_share(
        dwallet_id: ID,
        encrypted_secret_share_and_proof: vector<u8>,
        encryption_key_id: ID,
        session_id: ID,
        signed_public_share: vector<u8>,
        encryptor_ed25519_pubkey: vector<u8>,
        initiator: address,
        ctx: &mut TxContext
    ) {
        assert!(tx_context::sender(ctx) == SYSTEM_ADDRESS, ENotSystemAddress);
        let encrypted_user_share = EncryptedUserShare {
            id: object::new(ctx),
            dwallet_id,
            encrypted_secret_share_and_proof,
            encryption_key_id,
            signed_public_share,
            encryptor_ed25519_pubkey,
            encryptor_address: initiator,
        };
        event::emit(CreatedEncryptedSecretShareEvent {
            session_id,
            encrypted_share_obj_id: object::id(&encrypted_user_share),
            dwallet_id,
            encrypted_secret_share_and_proof,
            encryption_key_id,
            signed_public_share,
            encryptor_ed25519_pubkey,
            encryptor_address: initiator,
        });
        transfer::transfer(encrypted_user_share, initiator);
    }

    /// Completes the second DKG round and creates the final [`DWallet`].
    /// This function finalizes the DKG process and emits an event with all relevant data.
    /// This function is called by blockchain itself.
    /// Validators call it, it's part of the blockchain logic.
    ///
    /// ### Parameters
    /// - `initiator`: The address of the user who initiated the DKG session.
    /// - `session_id`: The ID of the current DKG session.
    /// - `output`: The decentralized output of the second DKG round.
    /// - `dwallet_cap_id`: The ID of the associated dWallet capability.
    /// - `ctx`: The transaction context.
    #[allow(unused_function)]
    fun create_dkg_second_round_output(
        initiator: address,
        session_id: ID,
        output: vector<u8>,
        dwallet_cap_id: ID,
        dwallet_mpc_network_key_version: u8,
        encrypted_secret_share_and_proof: vector<u8>,
        encryption_key_id: ID,
        signed_public_share: vector<u8>,
        encryptor_ed25519_pubkey: vector<u8>,
        dkg_centralized_public_output: vector<u8>,
        ctx: &mut TxContext
    ) {
        assert!(tx_context::sender(ctx) == SYSTEM_ADDRESS, ENotSystemAddress);

        let dwallet = dwallet::create_dwallet<Secp256K1>(
            session_id,
            dwallet_cap_id,
            output,
            dwallet_mpc_network_key_version,
            dkg_centralized_public_output,
            ctx
        );

        create_encrypted_user_share(object::id(&dwallet),
            encrypted_secret_share_and_proof,
            encryption_key_id,
            session_id,
            signed_public_share,
            encryptor_ed25519_pubkey,
            initiator,
            ctx
        );

        event::emit(CompletedDKGSecondRoundEvent {
            session_id,
            initiator,
            dwallet_cap_id,
            dwallet_id: object::id(&dwallet),
            value: output,
        });
        transfer::public_freeze_object(dwallet);
    }

    #[allow(unused_function)]
    #[test_only]
    /// Call the underlying `create_dkg_first_round_output`.
    /// This function is intended for testing purposes only and should not be used in production.
    /// See Move pattern: https://move-book.com/move-basics/testing.html#utilities-with-test_only
    public fun create_dkg_first_round_output_for_testing(
        session_id: ID,
        output: vector<u8>,
        ctx: &mut TxContext
    ): DKGFirstRoundOutput {
        assert!(tx_context::sender(ctx) == SYSTEM_ADDRESS, ENotSystemAddress);
        DKGFirstRoundOutput {
            session_id,
            id: object::new(ctx),
            output,
        }
    }

    #[test_only]
    public fun partial_signatures_for_testing(
        presigns: vector<vector<u8>>,
        presign_session_ids: vector<ID>,
        messages: vector<vector<u8>>,
        signatures: vector<vector<u8>>,
        dwallet_id: ID,
        dwallet_cap_id: ID,
        dwallet_mpc_network_key_version: u8,
        ctx: &mut TxContext
    ) : PartiallySignedMessages {
        PartiallySignedMessages {
            id: object::new(ctx),
            presigns,
            presign_session_ids,
            messages,
            signatures,
            dwallet_id,
            dwallet_output: vector::empty(),
            dwallet_cap_id,
            dwallet_mpc_network_key_version,
        }
    }

    #[allow(unused_function)]
    #[test_only]
    /// Call the underline `create_dkg_second_round_output`.
    /// This function is intended for testing purposes only and should not be used in production.
    /// See Move pattern: https://move-book.com/move-basics/testing.html#utilities-with-test_only
    public fun create_dkg_second_round_output_for_testing(
        initiator: address,
        session_id: ID,
        output: vector<u8>,
        dwallet_cap_id: ID,
        ctx: &mut TxContext
    ) {
        create_dkg_second_round_output(
            initiator,
            session_id,
            output,
            dwallet_cap_id,
            0,
            vector::empty(),
            session_id,
            vector::empty(),
            vector::empty(),
            vector::empty(),
            ctx
        );
    }

    /// Starts a batched presign session.
    ///
    /// This function emits a `StartBatchedPresignEvent` for the entire batch and a
    /// `StartPresignFirstRoundEvent` for each presign in the batch. These events signal
    /// validators to begin processing the first round of the presign process for each session.
    /// - A unique `batch_session_id` is generated for the batch.
    /// - A loop creates and emits a `StartPresignFirstRoundEvent` for each session in the batch.
    /// - Each session is linked to the parent batch via `batch_session_id`.
    ///
    /// ### Effects
    /// - Associates the batched presign session with the specified dWallet.
    /// - Emits a `StartBatchedPresignEvent` containing the batch session details.
    /// - Emits a `StartPresignFirstRoundEvent` for each presign in the batch, with relevant details.
    ///
    /// ### Parameters
    /// - `dwallet`: A reference to the target dWallet. This is used to retrieve the dWallet's ID and output.
    /// - `batch_size`: The number of presign sessions to be created in this batch.
    /// - `ctx`: The mutable transaction context, used to generate unique object IDs and retrieve the initiator.
    public fun launch_batched_presign(
        dwallet: &DWallet<Secp256K1>,
        batch_size: u64,
        ctx: &mut TxContext
    ) {
        let batch_session_id = object::id_from_address(tx_context::fresh_object_address(ctx));
        event::emit(StartBatchedPresignEvent {
            session_id: batch_session_id,
            batch_size,
            initiator: tx_context::sender(ctx)
        });
        let mut i = 0;
        while (i < batch_size) {
            let session_id = tx_context::fresh_object_address(ctx);
            i = i + 1;
            event::emit(StartPresignFirstRoundEvent {
                session_id: object::id_from_address(session_id),
                initiator: tx_context::sender(ctx),
                dwallet_id: object::id(dwallet),
                dkg_output: get_dwallet_decentralized_output<Secp256K1>(dwallet),
                batch_session_id,
                dwallet_mpc_network_key_version: get_dwallet_mpc_network_key_version(dwallet),
            });
        };
    }

    /// Launches the second round of the presign session.
    ///
    /// This function emits a `StartPresignSecondRoundEvent`, which is caught by validators
    /// to begin the second round of the presign process.
    ///
    /// ### Parameters
    /// - `initiator`: The address of the user initiating the presign session.
    /// - `dwallet_id`: The ID of the associated dWallet.
    /// - `dkg_output`: The output from the DKG process.
    /// - `dwallet_cap_id`: The ID of the associated `DWalletCap`.
    /// - `first_round_output`: The output from the first round of the presign process.
    /// - `first_round_session_id`: The session ID of the first presign round.
    /// - `ctx`: The transaction context used to emit the event.
    ///
    /// ### Panics
    /// - Panics with `ENotSystemAddress` if the sender of the transaction is not the system address.
    ///
    /// ### Emits
    /// - `StartPresignSecondRoundEvent`: Includes session ID, initiator address, dWallet ID, dWallet capability ID,
    ///   DKG output, first round output, and first round session ID.
    #[allow(unused_function)]
    fun launch_presign_second_round(
        initiator: address,
        dwallet_id: ID,
        dkg_output: vector<u8>,
        first_round_output: vector<u8>,
        first_round_session_id: ID,
        batch_session_id: ID,
        dwallet_mpc_network_key_version: u8,
        ctx: &mut TxContext
    ) {
        assert!(tx_context::sender(ctx) == SYSTEM_ADDRESS, ENotSystemAddress);

        let session_id = object::id_from_address(tx_context::fresh_object_address(ctx));

        event::emit(StartPresignSecondRoundEvent {
            session_id,
            initiator,
            dwallet_id,
            dkg_output,
            first_round_output,
            first_round_session_id,
            batch_session_id,
            dwallet_mpc_network_key_version,
        });
    }

    #[test_only]
    /// Call the underlying `launch_presign_second_round`.
    /// This function is intended for testing purposes only and should not be used in production.
    /// See Move pattern: https://move-book.com/move-basics/testing.html#utilities-with-test_only
    public fun launch_presign_second_round_for_testing(
        initiator: address,
        dwallet_id: ID,
        dkg_output: vector<u8>,
        first_round_output: vector<u8>,
        first_round_session_id: ID,
        batch_session_id: ID,
        ctx: &mut TxContext
    ) {
        let mpc_network_key_version = 0;
        launch_presign_second_round(
            initiator,
            dwallet_id,
            dkg_output,
            first_round_output,
            first_round_session_id,
            batch_session_id,
            mpc_network_key_version,
            ctx
        );
    }

    /// Completes the presign session by creating the output of the
    /// second presign round and transferring it to the session initiator.
    ///
    /// This function is called by validators as part of the blockchain logic.
    /// It creates a `Presign` object representing the second presign round output,
    /// emits a `CompletedPresignEvent`, and transfers the result to the initiating user.
    ///
    /// ### Parameters
    /// - `initiator`: The address of the user who initiated the presign session.
    /// - `session_id`: The ID of the presign session.
    /// - `output`: The presign result data.
    /// - `dwallet_cap_id`: The ID of the associated `DWalletCap`.
    /// - `dwallet_id`: The ID of the associated `DWallet`.
    /// - `ctx`: The transaction context.
    ///
    /// ### Emits
    /// - `CompletedPresignEvent`: Includes the initiator, dWallet ID, and presign ID.
    ///
    /// ### Panics
    /// - Panics with `ENotSystemAddress` if the sender of the transaction is not the system address.
    ///
    /// ### Effects
    /// - Creates a `Presign` object and transfers it to the session initiator.
    /// - Emits a `CompletedPresignEvent`.
    #[allow(unused_function)]
    fun create_batched_presign_output(
        initiator: address,
        batch_session_id: ID,
        first_round_session_ids: vector<ID>,
        presigns: vector<vector<u8>>,
        dwallet_id: ID,
        ctx: &mut TxContext
    ) {
        assert!(tx_context::sender(ctx) == SYSTEM_ADDRESS, ENotSystemAddress);
        let mut i: u64 = 0;
        let mut batch_presigns_ids: vector<ID> = vector::empty();
        let first_round_session_ids_len = vector::length(&first_round_session_ids);
        while (i < first_round_session_ids_len) {
            let first_round_session_id = first_round_session_ids[i];
            let presign = presigns[i];
            let output = Presign {
                id: object::new(ctx),
                first_round_session_id,
                dwallet_id,
                presign,
            };
            batch_presigns_ids.push_back(object::id(&output));
            transfer::transfer(output, initiator);
            i = i + 1;
        };

        event::emit(CompletedBatchedPresignEvent {
            initiator,
            dwallet_id,
            session_id: batch_session_id,
            presign_ids: batch_presigns_ids,
            presigns,
            first_round_session_ids,
        });
    }

    /// Create a set of message approvals.
    /// The messages must be approved in the same order as they were created.
    /// The messages must be approved by the same `dwallet_cap_id`.
    public fun approve_messages(
        dwallet_cap: &DWalletCap,
        messages: &mut vector<vector<u8>>
    ): vector<MessageApproval> {
        let dwallet_cap_id = object::id(dwallet_cap);
        let mut message_approvals = vector::empty<MessageApproval>();

        // Approve all messages and maintain their order.
        let messages_length = vector::length(messages);
        let mut i: u64 = 0;
        while (i < messages_length) {
            let message = vector::pop_back(messages);
            vector::push_back(&mut message_approvals, MessageApproval {
                dwallet_cap_id,
                message,
            });
            i = i + 1;
        };
        vector::reverse(&mut message_approvals);
        message_approvals
    }

    /// Remove a `MessageApproval` and return the `dwallet_cap_id`
    /// and the `message`.
    public fun remove_message_approval(message_approval: MessageApproval): (ID, vector<u8>) {
        let MessageApproval {
            dwallet_cap_id,
            message
        } = message_approval;
        (dwallet_cap_id, message)
    }

    #[test_only]
    /// Call the underlying `create_batched_presign_output`.
    /// This function is intended for testing purposes only and should not be used in production.
    /// See Move pattern: https://move-book.com/move-basics/testing.html#utilities-with-test_only
    public fun create_batched_presign_output_for_testing(
        initiator: address,
        session_id: ID,
        first_round_session_id: ID,
        presign: vector<u8>,
        dwallet_id: ID,
        ctx: &mut TxContext
    ) {
        create_batched_presign_output(
            initiator,
            session_id,
            vector[first_round_session_id],
            vector[presign],
            dwallet_id,
            ctx
        );
    }

    /// Initiates the signing process for a given dWallet.
    ///
    /// This function emits a `StartSignEvent`, providing all necessary
    /// metadata and ensuring the integrity of the signing process.
    /// It validates the linkage between the `DWallet`, `DWalletCap`, and `Presign`.
    /// It also "burns" the [`Presign`] object, by sending it to the system address,
    /// as every presign can only be used to sign only one message.
    ///
    /// ### Effects
    /// - Validates the linkage between dWallet components.
    /// - Verifies that the number of `hashed_messages`, `message_approvals`, and
    ///   `centralized_signed_messages` are equal.
    /// - Emits a `StartSignEvent` with the hashed message, presign outputs,
    ///   and additional metadata.
    ///
    /// ### Emits
    /// - `StartBatchedSignEvent`:
    ///   - Contains the session details and the list of hashed messages.
    /// - `StartSignEvent`:
    ///   - Includes session details, hashed message, presign outputs,
    ///     and DKG output.
    ///
    /// ### Aborts
    /// - **`EDwalletMismatch`**: If the `dwallet` object does not match the ID
    ///   in the `Presign` object.
    /// - **`EApprovalsAndMessagesLenMismatch`**: If the length of the `hashed_messages`
    ///   does not match the length of the `message_approvals`.
    /// - **`ECentralizedSignedMessagesAndMessagesLenMismatch`**: If the length of
    ///   `hashed_messages` does not match the length of `centralized_signed_messages`.
    /// - **`EMessageApprovalDWalletMismatch`**: If the DWalletCap ID does not match
    ///   the expected DWalletCap ID for any of the message approvals.
    /// - **`EMissingApprovalOrWrongApprovalOrder`**: If the approved messages are not
    ///   in the same order as the `hashed_messages`.
    ///
    /// ### Parameters
    /// - `dwallet_cap`: The capability associated with the dWallet.
    /// - `hashed_messages`: The list of hashed messages to be signed.
    /// - `message_approvals`: The approvals for the messages.
    /// - `presign`: The presign object containing intermediate outputs.
    /// - `dwallet`: The dWallet object.
    /// - `centralized_signed_messages`: The list of centralized signatures.
    /// - `presign_session_id`: The session ID of the presign process.
    /// - `ctx`: The mutable transaction context.
    public fun sign(
        message_approvals: &mut vector<MessageApproval>,
        mut hashed_messages: vector<vector<u8>>,
        mut presigns: vector<Presign>,
        dwallet: &DWallet<Secp256K1>,
        mut centralized_signed_messages: vector<vector<u8>>,
        ctx: &mut TxContext
    ) {
        let messages_len: u64 = vector::length(&hashed_messages);
        let presigns_len: u64 = vector::length(&presigns);
        let approvals_len: u64 = vector::length(message_approvals);
        let centralized_signed_len: u64 = vector::length(&centralized_signed_messages);
        assert!(messages_len == approvals_len, EApprovalsAndMessagesLenMismatch);
        assert!(messages_len == centralized_signed_len, ECentralizedSignedMessagesAndMessagesLenMismatch);
        assert!(messages_len == presigns_len, EPresignsAndMessagesLenMismatch);
        let expected_dwallet_cap_id = get_dwallet_cap_id(dwallet);
        let batch_session_id = object::id_from_address(tx_context::fresh_object_address(ctx));
        event::emit(StartBatchedSignEvent {
            session_id: batch_session_id,
            hashed_messages,
            initiator: tx_context::sender(ctx)
        });
        let mut i = 0;
        let message_approvals_len = vector::length(message_approvals);
        while (i < message_approvals_len) {
            let presign = vector::pop_back(&mut presigns);
            assert!(object::id(dwallet) == presign.dwallet_id, EDwalletMismatch);
            let message = vector::pop_back(&mut hashed_messages);
            pop_and_verify_message_approval(expected_dwallet_cap_id, message, message_approvals);
            let id = object::id_from_address(tx_context::fresh_object_address(ctx));
            let centralized_signed_message = vector::pop_back(&mut centralized_signed_messages);
            event::emit(StartSignEvent {
                session_id: id,
                presign_session_id: presign.first_round_session_id,
                initiator: tx_context::sender(ctx),
                batched_session_id: batch_session_id,
                dwallet_id: object::id(dwallet),
                presign: presign.presign,
                centralized_signed_message,
                dkg_output: get_dwallet_decentralized_output<Secp256K1>(dwallet),
                hashed_message: message,
                dwallet_mpc_network_key_version: get_dwallet_mpc_network_key_version<Secp256K1>(dwallet),
            });
            transfer::transfer(presign, SYSTEM_ADDRESS);
            i = i + 1;
        };
        presigns.destroy_empty();
    }

    /// Emits a `CompletedSignEvent` with the MPC Sign protocol output.
    ///
    /// This function is called by the blockchain itself and is part of the core
    /// blockchain logic executed by validators. The emitted event contains the
    /// completed sign output that should be consumed by the initiating user.
    ///
    /// ### Parameters
    /// - **`signed_messages`**: A vector containing the signed message outputs.
    /// - **`batch_session_id`**: The unique identifier for the batch signing session.
    /// - **`ctx`**: The transaction context used for event emission.
    ///
    /// ### Requirements
    /// - The caller **must be the system address** (`@0x0`). If this condition is not met,
    ///   the function will abort with `ENotSystemAddress`.
    ///
    /// ### Events
    /// - **`CompletedSignEvent`**: Emitted with the `session_id` and `signed_messages`,
    ///   signaling the completion of the sign process for the batch session.
    ///
    /// ### Errors
    /// - **`ENotSystemAddress`**: If the caller is not the system address (`@0x0`),
    ///   the function will abort with this error.
    #[allow(unused_function)]
    fun create_sign_output(
        signed_messages: vector<vector<u8>>,
        batch_session_id: ID,
        initiator: address,
        dwallet_id: ID,
        ctx: &mut TxContext
    ) {
        // Ensure that only the system address can call this function.
        assert!(tx_context::sender(ctx) == SYSTEM_ADDRESS, ENotSystemAddress);

        let sign_output = BatchedSignOutput {
            id: object::new(ctx),
            signatures: signed_messages,
            dwallet_id,
            session_id: batch_session_id
        };
        transfer::transfer(sign_output, initiator);

        // Emit the CompletedSignEvent with session ID and signed messages.
        event::emit(CompletedSignEvent {
            session_id: batch_session_id,
            signed_messages,
        });
    }

    #[test_only]
    /// Call the underlying `create_sign_output`.
    /// This function is intended for testing purposes only and should not be used in production.
    /// See Move pattern: https://move-book.com/move-basics/testing.html#utilities-with-test_only
    public fun create_sign_output_for_testing(
        signed_messages: vector<vector<u8>>,
        batch_session_id: ID,
        initiator: address,
        dwallet_id: ID,
        ctx: &mut TxContext
    ) {
        // Call the main create_sign_output function with the provided parameters
        create_sign_output(
            signed_messages,
            batch_session_id,
            initiator,
            dwallet_id,
            ctx
        );
    }

    /// Generates a mock `DWallet<Secp256K1>` object for testing purposes.
    ///
    /// This function creates a dWallet object with random data,
    /// useful for testing or initialization in non-production environments.
    ///
    /// ### Parameters
    /// - `ctx`: The transaction context for generating IDs and objects.
    /// - `dwallet_cap_id`: The ID of the capability associated with the mock dWallet.
    /// - `dkg_output`: The decentralized DKG output.
    ///
    /// ### Effects
    /// - Creates and initializes a `DWallet<Secp256K1>` object.
    /// - Links the dWallet to the provided capability.
    ///
    /// ### Returns
    /// - `DWallet<Secp256K1>`: A mock dWallet object.
    public(package) fun create_mock_dwallet_for_testing(
        dkg_output: vector<u8>,
        ctx: &mut TxContext
    ): DWallet<Secp256K1> {
        let dwallet_cap = create_dwallet_cap(ctx);
        let dwallet_cap_id = object::id(&dwallet_cap);
        transfer::public_transfer(dwallet_cap, tx_context::sender(ctx));
        let session_id = object::id_from_address(tx_context::fresh_object_address(ctx));
<<<<<<< HEAD
        let dwallet_mpc_network_key_version: u8 = 1;
        dwallet::create_dwallet<Secp256K1>(session_id, dwallet_cap_id, dkg_output, dwallet_mpc_network_key_version, vector[], ctx)
=======
        let dwallet_mpc_network_key_version: u8 = 0;
        dwallet::create_dwallet<Secp256K1>(session_id, dwallet_cap_id, dkg_output, dwallet_mpc_network_key_version, ctx)
>>>>>>> 31a47b0b
    }

    // TODO (#493): Remove mock functions before mainnet
    /// Created an immutable [`DWallet`] object with the given DKG output.
    public fun create_mock_dwallet(
        dkg_output: vector<u8>,
        dkg_centralized_output: vector<u8>,
        ctx: &mut TxContext
    ) {
        let dwallet_cap = create_dwallet_cap(ctx);
        let dwallet_cap_id = object::id(&dwallet_cap);
        transfer::public_transfer(dwallet_cap, tx_context::sender(ctx));
        let session_id = object::id_from_address(tx_context::fresh_object_address(ctx));
<<<<<<< HEAD
        let dwallet_mpc_network_key_version: u8 = 1;
        let dwallet = dwallet::create_dwallet<Secp256K1>(session_id, dwallet_cap_id, dkg_output, dwallet_mpc_network_key_version, dkg_centralized_output, ctx);
=======
        let dwallet_mpc_network_key_version: u8 = 0;
        let dwallet = dwallet::create_dwallet<Secp256K1>(session_id, dwallet_cap_id, dkg_output, dwallet_mpc_network_key_version, ctx);
>>>>>>> 31a47b0b
        transfer::public_freeze_object(dwallet);
    }

    /// Generates a new mock `Presign` object with random IDs and data.
    /// This function is useful for testing or initializing Presign objects.
    public fun create_mock_presign(
        dwallet_id: ID,
        presign: vector<u8>,
        first_round_session_id: ID,
        ctx: &mut TxContext,
    ): Presign {
        let id = object::new(ctx);

        // Create and return the Presign object.
        Presign {
            id,
            dwallet_id,
            presign,
            first_round_session_id,
        }
    }

    /// A function to publish messages signed by the user on chain with on-chain verification,
    /// without launching the chain's sign flow immediately.
    ///
    /// See the docs of [`PartiallySignedMessages`] for more details on when this may be used.
    public fun publish_partially_signed_messages(
        signatures: vector<vector<u8>>,
        messages: vector<vector<u8>>,
        mut presigns: vector<Presign>,
        dwallet: &DWallet<Secp256K1>,
        ctx: &mut TxContext
    ) {
        let messages_len = vector::length(&messages);
        let signatures_len = vector::length(&signatures);
        let presigns_len = vector::length(&presigns);
        assert!(messages_len == signatures_len, EApprovalsAndSignaturesLenMismatch);
        assert!(messages_len == presigns_len, EPresignsAndMessagesLenMismatch);
        let mut presigns_bytes: vector<vector<u8>> = vector::empty();
        let mut presign_session_ids: vector<ID> = vector::empty();
        let mut i = 0;
        while (i < messages_len) {
            let presign = vector::pop_back(&mut presigns);
            assert!(presign.dwallet_id == object::id(dwallet), EDwalletMismatch);
            presigns_bytes.push_back(presign.presign);
            presign_session_ids.push_back(presign.first_round_session_id);
            transfer::transfer(presign, SYSTEM_ADDRESS);
            i = i + 1;
        };
        presigns_bytes.reverse();
        presign_session_ids.reverse();
        presigns.destroy_empty();
        assert!(
            verify_partially_signed_signatures(
                signatures,
                messages,
                presigns_bytes,
                get_dwallet_decentralized_output(dwallet)
            ),
            EInvalidSignatures
        );
        let partial_signatures = PartiallySignedMessages {
            id: object::new(ctx),
            presigns: presigns_bytes,
            presign_session_ids,
            messages,
            signatures,
            dwallet_output: get_dwallet_decentralized_output(dwallet),
            dwallet_id: object::id(dwallet),
            dwallet_cap_id: get_dwallet_cap_id(dwallet),
            dwallet_mpc_network_key_version: get_dwallet_mpc_network_key_version(dwallet),
        };
        event::emit(CreatedPartiallySignedMessagesEvent {
            partial_signatures_object_id: object::id(&partial_signatures),
        });
        transfer::transfer(partial_signatures, tx_context::sender(ctx));
    }

    /// A function to launch a sign flow with a previously published [`PartiallySignedMessages`].
    ///
    /// See the docs of [`PartiallySignedMessages`] for more details on when this may be used.
    public fun future_sign(
        partial_signature: PartiallySignedMessages,
        message_approvals: &mut vector<MessageApproval>,
        ctx: &mut TxContext
    ) {
        let PartiallySignedMessages {
            id,
            mut presigns,
            mut presign_session_ids,
            mut messages,
            mut signatures,
            dwallet_id,
            dwallet_cap_id,
            dwallet_output,
            dwallet_mpc_network_key_version,
        } = partial_signature;
        object::delete(id);
        let message_approvals_len = vector::length(message_approvals);
        let messages_len = vector::length(&messages);
        assert!(message_approvals_len == messages_len, EApprovalsAndMessagesLenMismatch);
        let batch_session_id = object::id_from_address(tx_context::fresh_object_address(ctx));
        event::emit(StartBatchedSignEvent {
            session_id: batch_session_id,
            hashed_messages: messages,
            initiator: tx_context::sender(ctx)
        });
        let mut i = 0;
        while (i < message_approvals_len) {
            let message = vector::pop_back(&mut messages);
            pop_and_verify_message_approval(dwallet_cap_id, message, message_approvals);
            let id = object::id_from_address(tx_context::fresh_object_address(ctx));
            let centralized_signed_message = vector::pop_back(&mut signatures);
            let presign = vector::pop_back(&mut presigns);
            let presign_session_id = vector::pop_back(&mut presign_session_ids);
            event::emit(StartSignEvent {
                session_id: id,
                presign_session_id,
                initiator: tx_context::sender(ctx),
                batched_session_id: batch_session_id,
                dwallet_id,
                presign,
                centralized_signed_message,
                dkg_output: dwallet_output,
                hashed_message: message,
                dwallet_mpc_network_key_version,
            });
            i = i + 1;
        };
    }

    /// Pops the last message approval from the vector and verifies it against tje given message & dwallet_cap_id.
    fun pop_and_verify_message_approval(
        dwallet_cap_id: ID,
        message: vector<u8>,
        message_approvals: &mut vector<MessageApproval>
    ) {
        let message_approval = vector::pop_back(message_approvals);
        let (message_approval_dwallet_cap_id, approved_message) = remove_message_approval(message_approval);
        assert!(dwallet_cap_id == message_approval_dwallet_cap_id, EMessageApprovalDWalletMismatch);
        assert!(&message == &approved_message, EMissingApprovalOrWrongApprovalOrder);
    }

    /// Verifies that the user's centralized party signatures are valid.
    native fun verify_partially_signed_signatures(
        partial_signatures: vector<vector<u8>>,
        messages: vector<vector<u8>>,
        presigns: vector<vector<u8>>,
        dkg_output: vector<u8>
    ): bool;
}<|MERGE_RESOLUTION|>--- conflicted
+++ resolved
@@ -1102,13 +1102,8 @@
         let dwallet_cap_id = object::id(&dwallet_cap);
         transfer::public_transfer(dwallet_cap, tx_context::sender(ctx));
         let session_id = object::id_from_address(tx_context::fresh_object_address(ctx));
-<<<<<<< HEAD
-        let dwallet_mpc_network_key_version: u8 = 1;
+        let dwallet_mpc_network_key_version: u8 = 0;
         dwallet::create_dwallet<Secp256K1>(session_id, dwallet_cap_id, dkg_output, dwallet_mpc_network_key_version, vector[], ctx)
-=======
-        let dwallet_mpc_network_key_version: u8 = 0;
-        dwallet::create_dwallet<Secp256K1>(session_id, dwallet_cap_id, dkg_output, dwallet_mpc_network_key_version, ctx)
->>>>>>> 31a47b0b
     }
 
     // TODO (#493): Remove mock functions before mainnet
@@ -1122,13 +1117,8 @@
         let dwallet_cap_id = object::id(&dwallet_cap);
         transfer::public_transfer(dwallet_cap, tx_context::sender(ctx));
         let session_id = object::id_from_address(tx_context::fresh_object_address(ctx));
-<<<<<<< HEAD
-        let dwallet_mpc_network_key_version: u8 = 1;
+        let dwallet_mpc_network_key_version: u8 = 0;
         let dwallet = dwallet::create_dwallet<Secp256K1>(session_id, dwallet_cap_id, dkg_output, dwallet_mpc_network_key_version, dkg_centralized_output, ctx);
-=======
-        let dwallet_mpc_network_key_version: u8 = 0;
-        let dwallet = dwallet::create_dwallet<Secp256K1>(session_id, dwallet_cap_id, dkg_output, dwallet_mpc_network_key_version, ctx);
->>>>>>> 31a47b0b
         transfer::public_freeze_object(dwallet);
     }
 
