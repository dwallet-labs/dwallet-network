[package]
name = "pera-core"
version = "0.1.0"
authors = ["Mysten Labs <build@mystenlabs.com>"]
license = "BSD-3-Clause-Clear"
publish = false
edition = "2021"

[lints]
workspace = true

[dependencies]
anyhow = { workspace = true, features = ["backtrace"] }
arc-swap.workspace = true
async-trait.workspace = true
axum.workspace = true
bcs.workspace = true
bytes.workspace = true
chrono.workspace = true
consensus-core.workspace = true
consensus-config.workspace = true
count-min-sketch.workspace = true
dashmap.workspace = true
diffy = { version = "0.3", default-features = false }
either.workspace = true
enum_dispatch.workspace = true
eyre.workspace = true
futures.workspace = true
im.workspace = true
indexmap.workspace = true
itertools.workspace = true
jsonrpsee.workspace = true
lru.workspace = true
mockall.workspace = true
num_cpus.workspace = true
object_store.workspace = true
once_cell.workspace = true
parking_lot.workspace = true
prometheus.workspace = true
rand.workspace = true
roaring.workspace = true
rayon.workspace = true
reqwest.workspace = true
scopeguard.workspace = true
serde.workspace = true
serde_json.workspace = true
serde_with.workspace = true
schemars.workspace = true
signature.workspace = true
static_assertions.workspace = true
tap.workspace = true
tempfile.workspace = true
thiserror.workspace = true
tokio = { workspace = true, features = ["full", "tracing", "test-util"] }
tokio-retry.workspace = true
tokio-stream.workspace = true
tracing.workspace = true
twox-hash.workspace = true

anemo.workspace = true
fastcrypto.workspace = true
fastcrypto-tbls.workspace = true
fastcrypto-zkp.workspace = true
move-binary-format.workspace = true
move-bytecode-utils.workspace = true
move-core-types.workspace = true
move-package.workspace = true
move-symbol-pool.workspace = true
mysten-common.workspace = true
mysten-network.workspace = true
telemetry-subscribers.workspace = true
typed-store.workspace = true

mysten-metrics.workspace = true
narwhal-config.workspace = true
narwhal-crypto.workspace = true
narwhal-executor.workspace = true
narwhal-network.workspace = true
narwhal-node.workspace = true
narwhal-test-utils.workspace = true
narwhal-types.workspace = true
narwhal-worker.workspace = true
shared-crypto.workspace = true
pera-archival.workspace = true
pera-config.workspace = true
pera-authority-aggregation.workspace = true
pera-execution = { path = "../../pera-execution" }
pera-framework.workspace = true
pera-swarm-config.workspace = true
pera-genesis-builder.workspace = true
pera-json-rpc-types.workspace = true
pera-macros.workspace = true
pera-move-build.workspace = true
pera-network.workspace = true
pera-protocol-config.workspace = true
pera-transaction-checks.workspace = true
pera-simulator.workspace = true
pera-storage.workspace = true
pera-types.workspace = true
zeroize.workspace = true
nonempty.workspace = true
group.workspace = true
mpc.workspace = true
twopc_mpc.workspace = true
homomorphic_encryption = { git = "https://github.com/dwallet-labs/cryptography-private", subdir = "homomorphic-encryption", branch = "new-pera-api" }
class_groups.workspace = true
commitment = { git = "https://github.com/dwallet-labs/cryptography-private", subdir = "commitment", branch = "new-pera-api" }
class_groups_constants = { path = "../class-groups-constants" }
rand_core = "0.6.4"
crypto-bigint = { version = "0.5.5", features = ["rand_core", "serde"], default-features = false }
<<<<<<< HEAD
dwallet-mpc-types.workspace = true
=======
pera-mpc-types.workspace = true

>>>>>>> 30db40a6

[dev-dependencies]
clap.workspace = true
criterion.workspace = true
expect-test.workspace = true
fs_extra.workspace = true
more-asserts.workspace = true
pretty_assertions.workspace = true
rstest.workspace = true
serde-reflection.workspace = true
serde_yaml.workspace = true
num-bigint = "0.4.4"

move-symbol-pool.workspace = true

pera-test-transaction-builder.workspace = true
pera-types = { workspace = true, features = ["test-utils"] }
pera-move.workspace = true

[target.'cfg(not(target_env = "msvc"))'.dev-dependencies]
pprof.workspace = true
test-fuzz.workspace = true

pera-macros.workspace = true
pera-protocol-config.workspace = true

# moka uses `quanta` by default for timing, which is not compatible with the simulator
[target.'cfg(msim)'.dependencies]
moka = { workspace = true, default-features = false, features = [
    "sync",
    "atomic64",
] }
[target.'cfg(not(msim))'.dependencies]
moka = { workspace = true, features = ["sync"] }

[[example]]
name = "generate-format"
path = "src/generate_format.rs"
test = false

[[bench]]
name = "verified_cert_cache_bench"
harness = false

[[bench]]
name = "batch_verification_bench"
harness = false

[features]
test-utils = []<|MERGE_RESOLUTION|>--- conflicted
+++ resolved
@@ -108,12 +108,7 @@
 class_groups_constants = { path = "../class-groups-constants" }
 rand_core = "0.6.4"
 crypto-bigint = { version = "0.5.5", features = ["rand_core", "serde"], default-features = false }
-<<<<<<< HEAD
 dwallet-mpc-types.workspace = true
-=======
-pera-mpc-types.workspace = true
-
->>>>>>> 30db40a6
 
 [dev-dependencies]
 clap.workspace = true
