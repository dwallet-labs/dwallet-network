// Copyright (c) Mysten Labs, Inc.
// SPDX-License-Identifier: BSD-3-Clause-Clear

use arc_swap::ArcSwapOption;
use enum_dispatch::enum_dispatch;
use fastcrypto::groups::bls12381;
use fastcrypto_tbls::dkg;
use fastcrypto_tbls::nodes::PartyId;
use fastcrypto_zkp::bn254::zk_login::{JwkId, OIDCProvider, JWK};
use fastcrypto_zkp::bn254::zk_login_api::ZkLoginEnv;
use futures::future::{join_all, select, Either};
use futures::FutureExt;
use itertools::{izip, Itertools};
use narwhal_executor::ExecutionIndices;
use parking_lot::RwLock;
use parking_lot::{Mutex, RwLockReadGuard, RwLockWriteGuard};
use pera_config::node::{ConsensusProtocol, ExpensiveSafetyCheckConfig};
use pera_macros::fail_point_arg;
use pera_types::accumulator::Accumulator;
use pera_types::authenticator_state::{get_authenticator_state, ActiveJwk};
use pera_types::base_types::{AuthorityName, EpochId, ObjectID, SequenceNumber, TransactionDigest};
use pera_types::base_types::{ConciseableName, ObjectRef};
use pera_types::committee::Committee;
use pera_types::committee::CommitteeTrait;
use pera_types::crypto::{AuthoritySignInfo, AuthorityStrongQuorumSignInfo, RandomnessRound};
use pera_types::digests::{ChainIdentifier, Digest, TransactionEffectsDigest};
use pera_types::error::{PeraError, PeraResult};
use pera_types::signature::GenericSignature;
use pera_types::storage::{BackingPackageStore, InputKey, ObjectStore};
use pera_types::transaction::{
    AuthenticatorStateUpdate, CertifiedTransaction, InputObjectKind, SenderSignedData, Transaction,
    TransactionDataAPI, TransactionKey, TransactionKind, VerifiedCertificate,
    VerifiedSignedTransaction, VerifiedTransaction,
};
use serde::{Deserialize, Serialize};
use std::collections::{BTreeMap, BTreeSet, HashMap, HashSet, VecDeque};
use std::future::Future;
use std::path::{Path, PathBuf};
use std::sync::Arc;
use tokio::sync::OnceCell;
use tracing::{debug, error, info, instrument, trace, warn};
use typed_store::rocks::{read_size_from_env, ReadWriteOptions};
use typed_store::rocksdb::Options;
use typed_store::{
    rocks::{default_db_options, DBBatch, DBMap, DBOptions, MetricConf},
    traits::{TableSummary, TypedStoreDebug},
    TypedStoreError,
};

use super::authority_store_tables::ENV_VAR_LOCKS_BLOCK_CACHE_SIZE;
use super::epoch_start_configuration::EpochStartConfigTrait;
use super::shared_object_congestion_tracker::SharedObjectCongestionTracker;
use super::transaction_deferral::{transaction_deferral_within_limit, DeferralKey, DeferralReason};
use crate::authority::epoch_start_configuration::{EpochFlag, EpochStartConfiguration};
use crate::authority::AuthorityMetrics;
use crate::authority::ResolverWrapper;
use crate::checkpoints::{
    BuilderCheckpointSummary, CheckpointHeight, CheckpointServiceNotify, EpochStats,
    PendingCheckpoint, PendingCheckpointInfo, PendingCheckpointV2, PendingCheckpointV2Contents,
};

use crate::authority::shared_object_version_manager::{
    AssignedTxAndVersions, ConsensusSharedObjVerAssignment, SharedObjVerManager,
};
use crate::consensus_handler::{
    ConsensusCommitInfo, SequencedConsensusTransaction, SequencedConsensusTransactionKey,
    SequencedConsensusTransactionKind, VerifiedSequencedConsensusTransaction,
};
use crate::consensus_manager::ConsensusManager;
use crate::dwallet_mpc::authority_name_to_party_id;
use crate::dwallet_mpc::batches_manager::DWalletMPCBatchesManager;
use crate::dwallet_mpc::dwallet_mpc_service::DWalletMPCService;
use crate::dwallet_mpc::mpc_manager::{DWalletMPCDBMessage, DWalletMPCManager};
use crate::dwallet_mpc::mpc_outputs_verifier::DWalletMPCOutputsVerifier;
use crate::dwallet_mpc::network_dkg::DwalletMPCNetworkKeyVersions;
use crate::epoch::epoch_metrics::EpochMetrics;
use crate::epoch::randomness::{
    DkgStatus, RandomnessManager, RandomnessReporter, VersionedProcessedMessage,
    VersionedUsedProcessedMessages, SINGLETON_KEY,
};
use crate::epoch::reconfiguration::ReconfigState;
use crate::execution_cache::ObjectCacheRead;
use crate::module_cache_metrics::ResolverMetrics;
use crate::post_consensus_tx_reorder::PostConsensusTxReorder;
use crate::signature_verifier::*;
use crate::stake_aggregator::{GenericMultiStakeAggregator, StakeAggregator};
use dwallet_classgroups_types::ClassGroupsDecryptionKey;
use dwallet_mpc_types::dwallet_mpc::{DWalletMPCNetworkKeyScheme, NetworkDecryptionKeyShares};
use group::PartyID;
use move_bytecode_utils::module_cache::SyncModuleCache;
use mpc::{Weight, WeightedThresholdAccessStructure};
use mysten_common::sync::notify_once::NotifyOnce;
use mysten_common::sync::notify_read::NotifyRead;
use mysten_metrics::monitored_scope;
use narwhal_types::{Round, TimestampMs};
use pera_execution::{self, Executor};
use pera_macros::fail_point;
use pera_protocol_config::{Chain, ProtocolConfig, ProtocolVersion};
use pera_storage::mutex_table::{MutexGuard, MutexTable};
use pera_types::dwallet_mpc_error::{DwalletMPCError, DwalletMPCResult};
use pera_types::effects::TransactionEffects;
use pera_types::event::Event;
use pera_types::executable_transaction::{
    TrustedExecutableTransaction, VerifiedExecutableTransaction,
};
use pera_types::message_envelope::TrustedEnvelope;
use pera_types::messages_checkpoint::{
    CheckpointContents, CheckpointSequenceNumber, CheckpointSignatureMessage, CheckpointSummary,
};
use pera_types::messages_consensus::{
    check_total_jwk_size, AuthorityCapabilitiesV1, AuthorityCapabilitiesV2, ConsensusTransaction,
    ConsensusTransactionKey, ConsensusTransactionKind,
};
use pera_types::messages_consensus::{DWalletMPCMessage, VersionedDkgConfirmation};
use pera_types::messages_dwallet_mpc::{
    DWalletMPCEvent, DWalletMPCLocalComputationMetadata, DWalletMPCOutput, DWalletMPCOutputMessage,
    SessionInfo,
};
use pera_types::pera_system_state::epoch_start_pera_system_state::{
    EpochStartSystemState, EpochStartSystemStateTrait,
};
use pera_types::storage::GetSharedLocks;
use prometheus::IntCounter;
use std::str::FromStr;
use std::time::Duration;
use tap::TapOptional;
use tokio::sync::mpsc::error::SendError;
use tokio::time::Instant;
use typed_store::DBMapUtils;
use typed_store::{retry_transaction_forever, Map};

/// The key where the latest consensus index is stored in the database.
// TODO: Make a single table (e.g., called `variables`) storing all our lonely variables in one place.
const LAST_CONSENSUS_STATS_ADDR: u64 = 0;
const RECONFIG_STATE_INDEX: u64 = 0;
const OVERRIDE_PROTOCOL_UPGRADE_BUFFER_STAKE_INDEX: u64 = 0;
pub const EPOCH_DB_PREFIX: &str = "epoch_";

// Types for randomness DKG.
pub(crate) type PkG = bls12381::G2Element;
pub(crate) type EncG = bls12381::G2Element;

// CertLockGuard and CertTxGuard are functionally identical right now, but we retain a distinction
// anyway. If we need to support distributed object storage, having this distinction will be
// useful, as we will most likely have to re-implement a retry / write-ahead-log at that point.
pub struct CertLockGuard(#[allow(unused)] MutexGuard);
pub struct CertTxGuard(#[allow(unused)] CertLockGuard);

impl CertTxGuard {
    pub fn release(self) {}
    pub fn commit_tx(self) {}
}

type JwkAggregator = GenericMultiStakeAggregator<(JwkId, JWK), true>;

pub enum CancelConsensusCertificateReason {
    CongestionOnObjects(Vec<ObjectID>),
    DkgFailed,
}

pub enum ConsensusCertificateResult {
    /// The consensus message was ignored (e.g. because it has already been processed).
    Ignored,
    /// An executable transaction (can be a user tx or a system tx)
    PeraTransaction(VerifiedExecutableTransaction),
    /// The transaction should be re-processed at a future commit, specified by the DeferralKey
    Deferred(DeferralKey),
    /// A message was processed which updates randomness state.
    RandomnessConsensusMessage,
    /// Everything else, e.g. AuthorityCapabilities, CheckpointSignatures, etc.
    ConsensusMessage,
    /// A system message in consensus was ignored (e.g. because of end of epoch).
    IgnoredSystem,
    /// A will-be-cancelled transaction. It'll still go through execution engine (but not be executed),
    /// unlock any owned objects, and return corresponding cancellation error according to
    /// `CancelConsensusCertificateReason`.
    Cancelled(
        (
            VerifiedExecutableTransaction,
            CancelConsensusCertificateReason,
        ),
    ),
}

#[derive(Serialize, Deserialize, Clone, Debug, Default, PartialEq, Eq)]
pub struct ExecutionIndicesWithHash {
    pub index: ExecutionIndices,
    pub hash: u64,
}

/// ConsensusStats is versioned because we may iterate on the struct, and it is
/// stored on disk.
#[enum_dispatch]
pub trait ConsensusStatsAPI {
    fn is_initialized(&self) -> bool;

    fn get_num_messages(&self, authority: usize) -> u64;
    fn inc_num_messages(&mut self, authority: usize) -> u64;

    fn get_num_user_transactions(&self, authority: usize) -> u64;
    fn inc_num_user_transactions(&mut self, authority: usize) -> u64;
}

#[derive(Serialize, Deserialize, Clone, Debug, PartialEq, Eq)]
#[enum_dispatch(ConsensusStatsAPI)]
pub enum ConsensusStats {
    V1(ConsensusStatsV1),
}

impl ConsensusStats {
    pub fn new(size: usize) -> Self {
        Self::V1(ConsensusStatsV1 {
            num_messages: vec![0; size],
            num_user_transactions: vec![0; size],
        })
    }
}

impl Default for ConsensusStats {
    fn default() -> Self {
        Self::new(0)
    }
}

#[derive(Serialize, Deserialize, Clone, Debug, PartialEq, Eq)]
pub struct ConsensusStatsV1 {
    pub num_messages: Vec<u64>,
    pub num_user_transactions: Vec<u64>,
}

impl ConsensusStatsAPI for ConsensusStatsV1 {
    fn is_initialized(&self) -> bool {
        !self.num_messages.is_empty()
    }

    fn get_num_messages(&self, authority: usize) -> u64 {
        self.num_messages[authority]
    }

    fn inc_num_messages(&mut self, authority: usize) -> u64 {
        self.num_messages[authority] += 1;
        self.num_messages[authority]
    }

    fn get_num_user_transactions(&self, authority: usize) -> u64 {
        self.num_user_transactions[authority]
    }

    fn inc_num_user_transactions(&mut self, authority: usize) -> u64 {
        self.num_user_transactions[authority] += 1;
        self.num_user_transactions[authority]
    }
}

#[derive(Serialize, Deserialize, Clone, Debug, Default, PartialEq, Eq)]
pub struct ExecutionIndicesWithStats {
    pub index: ExecutionIndices,
    pub hash: u64,
    pub stats: ConsensusStats,
}

type ExecutionModuleCache = SyncModuleCache<ResolverWrapper>;

// Data related to VM and Move execution and type layout
pub struct ExecutionComponents {
    pub(crate) executor: Arc<dyn Executor + Send + Sync>,
    // TODO: use strategies (e.g. LRU?) to constraint memory usage
    pub(crate) module_cache: Arc<ExecutionModuleCache>,
    metrics: Arc<ResolverMetrics>,
}

pub struct AuthorityPerEpochStore {
    /// The name of this authority.
    pub(crate) name: AuthorityName,

    /// Committee of validators for the current epoch.
    committee: Arc<Committee>,

    /// Holds the underlying per-epoch typed store tables.
    /// This is an ArcSwapOption because it needs to be used concurrently,
    /// and it needs to be cleared at the end of the epoch.
    tables: ArcSwapOption<AuthorityEpochTables>,

    protocol_config: ProtocolConfig,

    // needed for re-opening epoch db.
    parent_path: PathBuf,
    db_options: Option<Options>,

    /// In-memory cache of the content from the reconfig_state db table.
    reconfig_state_mem: RwLock<ReconfigState>,
    consensus_notify_read: NotifyRead<SequencedConsensusTransactionKey, ()>,

    /// Batch verifier for certificates - also caches certificates and tx sigs that are known to have
    /// valid signatures. Lives in per-epoch store because the caching/batching is only valid
    /// within for certs within the current epoch.
    pub(crate) signature_verifier: SignatureVerifier,

    pub(crate) checkpoint_state_notify_read: NotifyRead<CheckpointSequenceNumber, Accumulator>,

    running_root_notify_read: NotifyRead<CheckpointSequenceNumber, Accumulator>,

    executed_digests_notify_read: NotifyRead<TransactionKey, TransactionDigest>,

    /// This is used to notify all epoch specific tasks that epoch has ended.
    epoch_alive_notify: NotifyOnce,

    /// Used to notify all epoch specific tasks that user certs are closed.
    user_certs_closed_notify: NotifyOnce,

    /// This lock acts as a barrier for tasks that should not be executed in parallel with reconfiguration
    /// See comments in AuthorityPerEpochStore::epoch_terminated() on how this is used
    /// Crash recovery note: we write next epoch in the database first, and then use this lock to
    /// wait for in-memory tasks for the epoch to finish. If node crashes at this stage validator
    /// will start with the new epoch(and will open instance of per-epoch store for a new epoch).
    epoch_alive: tokio::sync::RwLock<bool>,
    end_of_publish: Mutex<StakeAggregator<(), true>>,
    /// Pending certificates that are waiting to be sequenced by the consensus.
    /// This is an in-memory 'index' of a AuthorityPerEpochTables::pending_consensus_transactions.
    /// We need to keep track of those in order to know when to send EndOfPublish message.
    /// Lock ordering: this is a 'leaf' lock, no other locks should be acquired in the scope of this lock
    /// In particular, this lock is always acquired after taking read or write lock on reconfig state
    pending_consensus_certificates: Mutex<HashSet<TransactionDigest>>,

    /// MutexTable for transaction locks (prevent concurrent execution of same transaction)
    mutex_table: MutexTable<TransactionDigest>,

    /// The moment when the current epoch started locally on this validator. Note that this
    /// value could be skewed if the node crashed and restarted in the middle of the epoch. That's
    /// ok because this is used for metric purposes and we could tolerate some skews occasionally.
    pub(crate) epoch_open_time: Instant,

    /// The moment when epoch is closed. We don't care much about crash recovery because it's
    /// a metric that doesn't have to be available for each epoch, and it's only used during
    /// the last few seconds of an epoch.
    epoch_close_time: RwLock<Option<Instant>>,
    pub(crate) metrics: Arc<EpochMetrics>,
    epoch_start_configuration: Arc<EpochStartConfiguration>,

    executed_in_epoch_table_enabled: once_cell::sync::OnceCell<bool>,

    /// Execution state that has to restart at each epoch change
    execution_component: ExecutionComponents,

    /// Chain identifier
    chain_identifier: ChainIdentifier,

    /// aggregator for JWK votes
    jwk_aggregator: Mutex<JwkAggregator>,

    /// State machine managing randomness DKG and generation.
    randomness_manager: OnceCell<tokio::sync::Mutex<RandomnessManager>>,
    randomness_reporter: OnceCell<RandomnessReporter>,
    /// State machine managing dWallet MPC outputs.
    /// This state machine is used to store outputs and emit ones
    /// where the quorum of votes is valid.
    dwallet_mpc_outputs_verifier: OnceCell<tokio::sync::Mutex<DWalletMPCOutputsVerifier>>,
    dwallet_mpc_batches_manager: OnceCell<tokio::sync::Mutex<DWalletMPCBatchesManager>>,
    pub dwallet_mpc_network_keys: OnceCell<DwalletMPCNetworkKeyVersions>,
    dwallet_mpc_round_messages: tokio::sync::Mutex<Vec<DWalletMPCDBMessage>>,
    dwallet_mpc_round_outputs: tokio::sync::Mutex<Vec<DWalletMPCOutputMessage>>,
    dwallet_mpc_round_events: tokio::sync::Mutex<Vec<DWalletMPCEvent>>,
    dwallet_mpc_round_completed_sessions: tokio::sync::Mutex<Vec<ObjectID>>,
    dwallet_mpc_manager: OnceCell<tokio::sync::Mutex<DWalletMPCManager>>,
}

/// AuthorityEpochTables contains tables that contain data that is only valid within an epoch.
#[derive(DBMapUtils)]
pub struct AuthorityEpochTables {
    /// This is map between the transaction digest and transactions found in the `transaction_lock`.
    #[default_options_override_fn = "signed_transactions_table_default_config"]
    signed_transactions:
        DBMap<TransactionDigest, TrustedEnvelope<SenderSignedData, AuthoritySignInfo>>,

    /// Map from ObjectRef to transaction locking that object
    #[default_options_override_fn = "owned_object_transaction_locks_table_default_config"]
    owned_object_locked_transactions: DBMap<ObjectRef, LockDetailsWrapper>,

    /// Signatures over transaction effects that we have signed and returned to users.
    /// We store this to avoid re-signing the same effects twice.
    /// Note that this may contain signatures for effects from previous epochs, in the case
    /// that a user requests a signature for effects from a previous epoch. However, the
    /// signature is still epoch-specific and so is stored in the epoch store.
    effects_signatures: DBMap<TransactionDigest, AuthoritySignInfo>,

    /// When we sign a TransactionEffects, we must record the digest of the effects in order
    /// to detect and prevent equivocation when re-executing a transaction that may not have been
    /// committed to disk.
    /// Entries are removed from this table after the transaction in question has been committed
    /// to disk.
    signed_effects_digests: DBMap<TransactionDigest, TransactionEffectsDigest>,

    /// Signatures of transaction certificates that are executed locally.
    transaction_cert_signatures: DBMap<TransactionDigest, AuthorityStrongQuorumSignInfo>,

    /// Transactions that were executed in the current epoch.
    executed_in_epoch: DBMap<TransactionDigest, ()>,

    /// The tables below manage shared object locks / versions. There are three ways they can be
    /// updated:
    /// 1. (validators only): Upon receiving a certified transaction from consensus, the authority
    ///     assigns the next version to each shared object of the transaction. The next versions of
    ///     the shared objects are updated as well.
    /// 2. (validators only): Upon receiving a new consensus commit, the authority assigns the
    ///     next version of the randomness state object to an expected future transaction to be
    ///     generated after the next random value is available. The next version of the randomness
    ///     state object is updated as well.
    /// 3. (fullnodes + validators): Upon receiving a certified effect from state sync, or
    ///     transaction orchestrator fast execution path, the node assigns the shared object
    ///     versions from the transaction effect. Next object versions are not updated.
    ///
    /// REQUIRED: all authorities must assign the same shared object versions for each transaction.
    assigned_shared_object_versions: DBMap<TransactionDigest, Vec<(ObjectID, SequenceNumber)>>,
    assigned_shared_object_versions_v2: DBMap<TransactionKey, Vec<(ObjectID, SequenceNumber)>>,
    next_shared_object_versions: DBMap<ObjectID, SequenceNumber>,

    /// Certificates that have been received from clients or received from consensus, but not yet
    /// executed. Entries are cleared after execution.
    /// This table is critical for crash recovery, because usually the consensus output progress
    /// is updated after a certificate is committed into this table.
    ///
    /// In theory, this table may be superseded by storing consensus and checkpoint execution
    /// progress. But it is more complex, because it would be necessary to track inflight
    /// executions not ordered by indices. For now, tracking inflight certificates as a map
    /// seems easier.
    #[default_options_override_fn = "pending_execution_table_default_config"]
    pub(crate) pending_execution: DBMap<TransactionDigest, TrustedExecutableTransaction>,

    /// Track which transactions have been processed in handle_consensus_transaction. We must be
    /// sure to advance next_shared_object_versions exactly once for each transaction we receive from
    /// consensus. But, we may also be processing transactions from checkpoints, so we need to
    /// track this state separately.
    ///
    /// Entries in this table can be garbage collected whenever we can prove that we won't receive
    /// another handle_consensus_transaction call for the given digest. This probably means at
    /// epoch change.
    consensus_message_processed: DBMap<SequencedConsensusTransactionKey, bool>,

    /// Map stores pending transactions that this authority submitted to consensus
    #[default_options_override_fn = "pending_consensus_transactions_table_default_config"]
    pending_consensus_transactions: DBMap<ConsensusTransactionKey, ConsensusTransaction>,

    /// this table is not used
    #[allow(dead_code)]
    consensus_message_order: DBMap<ExecutionIndices, TransactionDigest>,

    /// The following table is used to store a single value (the corresponding key is a constant). The value
    /// represents the index of the latest consensus message this authority processed. This field is written
    /// by a single process acting as consensus (light) client. It is used to ensure the authority processes
    /// every message output by consensus (and in the right order).
    last_consensus_index: DBMap<u64, ExecutionIndicesWithHash>,

    /// The following table is used to store a single value (the corresponding key is a constant). The value
    /// represents the index of the latest consensus message this authority processed, running hash of
    /// transactions, and accumulated stats of consensus output.
    /// This field is written by a single process (consensus handler).
    last_consensus_stats: DBMap<u64, ExecutionIndicesWithStats>,

    /// this table is not used
    #[allow(dead_code)]
    checkpoint_boundary: DBMap<u64, u64>,

    /// This table contains current reconfiguration state for validator for current epoch
    reconfig_state: DBMap<u64, ReconfigState>,

    /// Validators that have sent EndOfPublish message in this epoch
    end_of_publish: DBMap<AuthorityName, ()>,

    // TODO: Unused. Remove when removal of DBMap tables is supported.
    #[allow(dead_code)]
    final_epoch_checkpoint: DBMap<u64, u64>,

    /// This table has information for the checkpoints for which we constructed all the data
    /// from consensus, but not yet constructed actual checkpoint.
    ///
    /// Key in this table is the consensus commit height and not a checkpoint sequence number.
    ///
    /// Non-empty list of transactions here might result in empty list when we are forming checkpoint.
    /// Because we don't want to create checkpoints with empty content(see CheckpointBuilder::write_checkpoint),
    /// the sequence number of checkpoint does not match height here.
    #[default_options_override_fn = "pending_checkpoints_table_default_config"]
    pending_checkpoints: DBMap<CheckpointHeight, PendingCheckpoint>,
    #[default_options_override_fn = "pending_checkpoints_table_default_config"]
    pending_checkpoints_v2: DBMap<CheckpointHeight, PendingCheckpointV2>,

    /// Checkpoint builder maintains internal list of transactions it included in checkpoints here
    builder_digest_to_checkpoint: DBMap<TransactionDigest, CheckpointSequenceNumber>,

    /// Maps non-digest TransactionKeys to the corresponding digest after execution, for use
    /// by checkpoint builder.
    transaction_key_to_digest: DBMap<TransactionKey, TransactionDigest>,

    /// Stores pending signatures
    /// The key in this table is checkpoint sequence number and an arbitrary integer
    pending_checkpoint_signatures:
        DBMap<(CheckpointSequenceNumber, u64), CheckpointSignatureMessage>,

    /// When we see certificate through consensus for the first time, we record
    /// user signature for this transaction here. This will be included in the checkpoint later.
    user_signatures_for_checkpoints: DBMap<TransactionDigest, Vec<GenericSignature>>,

    /// This table is not used
    #[allow(dead_code)]
    builder_checkpoint_summary: DBMap<CheckpointSequenceNumber, CheckpointSummary>,
    /// Maps sequence number to checkpoint summary, used by CheckpointBuilder to build checkpoint within epoch
    builder_checkpoint_summary_v2: DBMap<CheckpointSequenceNumber, BuilderCheckpointSummary>,

    // Maps checkpoint sequence number to an accumulator with accumulated state
    // only for the checkpoint that the key references. Append-only, i.e.,
    // the accumulator is complete wrt the checkpoint
    pub state_hash_by_checkpoint: DBMap<CheckpointSequenceNumber, Accumulator>,

    /// Maps checkpoint sequence number to the running (non-finalized) root state
    /// accumulator up th that checkpoint. This should be equivalent to the root
    /// state hash at end of epoch. Guaranteed to be written to in checkpoint
    /// sequence number order.
    pub running_root_accumulators: DBMap<CheckpointSequenceNumber, Accumulator>,

    /// Record of the capabilities advertised by each authority.
    authority_capabilities: DBMap<AuthorityName, AuthorityCapabilitiesV1>,
    authority_capabilities_v2: DBMap<AuthorityName, AuthorityCapabilitiesV2>,

    /// Contains a single key, which overrides the value of
    /// ProtocolConfig::buffer_stake_for_protocol_upgrade_bps
    override_protocol_upgrade_buffer_stake: DBMap<u64, u64>,

    /// When transaction is executed via checkpoint executor, we store association here
    pub(crate) executed_transactions_to_checkpoint:
        DBMap<TransactionDigest, CheckpointSequenceNumber>,

    /// This table is no longer used (can be removed when DBMap supports removing tables)
    #[allow(dead_code)]
    oauth_provider_jwk: DBMap<JwkId, JWK>,

    /// JWKs that have been voted for by one or more authorities but are not yet active.
    pending_jwks: DBMap<(AuthorityName, JwkId, JWK), ()>,

    /// JWKs that are currently available for zklogin authentication, and the round in which they
    /// became active.
    /// This would normally be stored as (JwkId, JWK) -> u64, but we need to be able to scan to
    /// find all Jwks for a given round
    active_jwks: DBMap<(u64, (JwkId, JWK)), ()>,

    /// Transactions that are being deferred until some future time
    deferred_transactions: DBMap<DeferralKey, Vec<VerifiedSequencedConsensusTransaction>>,

    /// This table is no longer used (can be removed when DBMap supports removing tables)
    #[allow(dead_code)]
    randomness_rounds_written: DBMap<narwhal_types::RandomnessRound, ()>,

    /// Tables for recording state for RandomnessManager.

    /// Records messages processed from other nodes. Updated when receiving a new dkg::Message
    /// via consensus.
    pub(crate) dkg_processed_messages_v2: DBMap<PartyId, VersionedProcessedMessage>,
    /// This table is no longer used (can be removed when DBMap supports removing tables)
    #[allow(dead_code)]
    #[deprecated]
    pub(crate) dkg_processed_messages: DBMap<PartyId, Vec<u8>>,

    /// Records messages used to generate a DKG confirmation. Updated when enough DKG
    /// messages are received to progress to the next phase.
    pub(crate) dkg_used_messages_v2: DBMap<u64, VersionedUsedProcessedMessages>,
    /// This table is no longer used (can be removed when DBMap supports removing tables)
    #[allow(dead_code)]
    #[deprecated]
    pub(crate) dkg_used_messages: DBMap<u64, Vec<u8>>,

    /// Records confirmations received from other nodes. Updated when receiving a new
    /// dkg::Confirmation via consensus.
    pub(crate) dkg_confirmations_v2: DBMap<PartyId, VersionedDkgConfirmation>,
    /// This table is no longer used (can be removed when DBMap supports removing tables)
    #[allow(dead_code)]
    #[deprecated]
    pub(crate) dkg_confirmations: DBMap<PartyId, Vec<u8>>,
    /// Records the final output of DKG after completion, including the public VSS key and
    /// any local private shares.
    pub(crate) dkg_output: DBMap<u64, dkg::Output<PkG, EncG>>,
    /// This table is no longer used (can be removed when DBMap supports removing tables)
    #[allow(dead_code)]
    randomness_rounds_pending: DBMap<RandomnessRound, ()>,
    /// Holds the value of the next RandomnessRound to be generated.
    pub(crate) randomness_next_round: DBMap<u64, RandomnessRound>,
    /// Holds the value of the highest completed RandomnessRound (as reported to RandomnessReporter).
    pub(crate) randomness_highest_completed_round: DBMap<u64, RandomnessRound>,
    /// Holds the timestamp of the most recently generated round of randomness.
    pub(crate) randomness_last_round_timestamp: DBMap<u64, TimestampMs>,
<<<<<<< HEAD
    /// Holds all the DWallet MPC related messages that have been received since the beginning of the epoch
    /// The key is the mysticeti round number, the value is the DWallet-mpc messages that have been received in that
=======
    /// Holds all the DWallet MPC related messages that have been
    /// received since the beginning of the epoch.
    /// The key is the consensus round number,
    /// the value is the dWallet-mpc messages that have been received in that
>>>>>>> 5dbcaa1d
    /// round.
    pub(crate) dwallet_mpc_messages: DBMap<u64, Vec<DWalletMPCDBMessage>>,
    pub(crate) dwallet_mpc_outputs: DBMap<u64, Vec<DWalletMPCOutputMessage>>,
    // TODO (#538): change type to the inner, basic type instead of using Sui's wrapper
    // pub struct SessionID([u8; AccountAddress::LENGTH]);
    pub(crate) dwallet_mpc_completed_sessions: DBMap<u64, Vec<ObjectID>>,
    pub(crate) dwallet_mpc_events: DBMap<u64, Vec<DWalletMPCEvent>>,
}

fn signed_transactions_table_default_config() -> DBOptions {
    default_db_options()
        .optimize_for_write_throughput()
        .optimize_for_large_values_no_scan(1 << 10)
}

fn owned_object_transaction_locks_table_default_config() -> DBOptions {
    DBOptions {
        options: default_db_options()
            .optimize_for_write_throughput()
            .optimize_for_read(read_size_from_env(ENV_VAR_LOCKS_BLOCK_CACHE_SIZE).unwrap_or(1024))
            .options,
        rw_options: ReadWriteOptions::default().set_ignore_range_deletions(false),
    }
}

fn pending_execution_table_default_config() -> DBOptions {
    default_db_options()
        .optimize_for_write_throughput()
        .optimize_for_large_values_no_scan(1 << 10)
}

fn pending_consensus_transactions_table_default_config() -> DBOptions {
    default_db_options()
        .optimize_for_write_throughput()
        .optimize_for_large_values_no_scan(1 << 10)
}

fn pending_checkpoints_table_default_config() -> DBOptions {
    default_db_options()
        .optimize_for_write_throughput()
        .optimize_for_large_values_no_scan(1 << 10)
}

impl AuthorityEpochTables {
    pub fn open(epoch: EpochId, parent_path: &Path, db_options: Option<Options>) -> Self {
        Self::open_tables_transactional(
            Self::path(epoch, parent_path),
            MetricConf::new("epoch"),
            db_options,
            None,
        )
    }

    pub fn open_readonly(epoch: EpochId, parent_path: &Path) -> AuthorityEpochTablesReadOnly {
        Self::get_read_only_handle(
            Self::path(epoch, parent_path),
            None,
            None,
            MetricConf::new("epoch_readonly"),
        )
    }

    pub fn path(epoch: EpochId, parent_path: &Path) -> PathBuf {
        parent_path.join(format!("{}{}", EPOCH_DB_PREFIX, epoch))
    }

    fn load_reconfig_state(&self) -> PeraResult<ReconfigState> {
        let state = self
            .reconfig_state
            .get(&RECONFIG_STATE_INDEX)?
            .unwrap_or_default();
        Ok(state)
    }

    pub fn get_all_pending_consensus_transactions(&self) -> Vec<ConsensusTransaction> {
        self.pending_consensus_transactions
            .unbounded_iter()
            .map(|(_k, v)| v)
            .collect()
    }

    pub fn reset_db_for_execution_since_genesis(&self) -> PeraResult {
        // TODO: Add new tables that get added to the db automatically
        self.executed_transactions_to_checkpoint.unsafe_clear()?;
        Ok(())
    }

    /// WARNING: This method is very subtle and can corrupt the database if used incorrectly.
    /// It should only be used in one-off cases or tests after fully understanding the risk.
    pub fn remove_executed_tx_subtle(&self, digest: &TransactionDigest) -> PeraResult {
        self.executed_transactions_to_checkpoint.remove(digest)?;
        Ok(())
    }

    pub fn get_last_consensus_index(&self) -> PeraResult<Option<ExecutionIndicesWithHash>> {
        Ok(self.last_consensus_index.get(&LAST_CONSENSUS_STATS_ADDR)?)
    }

    pub fn get_last_consensus_stats(&self) -> PeraResult<Option<ExecutionIndicesWithStats>> {
        Ok(self.last_consensus_stats.get(&LAST_CONSENSUS_STATS_ADDR)?)
    }

    pub fn get_pending_checkpoint_signatures_iter(
        &self,
        checkpoint_seq: CheckpointSequenceNumber,
        starting_index: u64,
    ) -> PeraResult<
        impl Iterator<Item = ((CheckpointSequenceNumber, u64), CheckpointSignatureMessage)> + '_,
    > {
        let key = (checkpoint_seq, starting_index);
        debug!("Scanning pending checkpoint signatures from {:?}", key);
        let iter = self
            .pending_checkpoint_signatures
            .unbounded_iter()
            .skip_to(&key)?;
        Ok::<_, PeraError>(iter)
    }

    pub fn get_locked_transaction(&self, obj_ref: &ObjectRef) -> PeraResult<Option<LockDetails>> {
        Ok(self
            .owned_object_locked_transactions
            .get(obj_ref)?
            .map(|l| l.migrate().into_inner()))
    }

    pub fn multi_get_locked_transactions(
        &self,
        owned_input_objects: &[ObjectRef],
    ) -> PeraResult<Vec<Option<LockDetails>>> {
        Ok(self
            .owned_object_locked_transactions
            .multi_get(owned_input_objects)?
            .into_iter()
            .map(|l| l.map(|l| l.migrate().into_inner()))
            .collect())
    }

    pub fn write_transaction_locks(
        &self,
        transaction: VerifiedSignedTransaction,
        locks_to_write: impl Iterator<Item = (ObjectRef, LockDetails)>,
    ) -> PeraResult {
        let mut batch = self.owned_object_locked_transactions.batch();
        batch.insert_batch(
            &self.owned_object_locked_transactions,
            locks_to_write.map(|(obj_ref, lock)| (obj_ref, LockDetailsWrapper::from(lock))),
        )?;
        batch.insert_batch(
            &self.signed_transactions,
            std::iter::once((*transaction.digest(), transaction.serializable_ref())),
        )?;
        batch.write()?;
        Ok(())
    }
}

pub(crate) const MUTEX_TABLE_SIZE: usize = 1024;

impl AuthorityPerEpochStore {
    #[instrument(name = "AuthorityPerEpochStore::new", level = "error", skip_all, fields(epoch = committee.epoch))]
    pub fn new(
        name: AuthorityName,
        committee: Arc<Committee>,
        parent_path: &Path,
        db_options: Option<Options>,
        metrics: Arc<EpochMetrics>,
        epoch_start_configuration: EpochStartConfiguration,
        backing_package_store: Arc<dyn BackingPackageStore + Send + Sync>,
        object_store: Arc<dyn ObjectStore + Send + Sync>,
        cache_metrics: Arc<ResolverMetrics>,
        signature_verifier_metrics: Arc<SignatureVerifierMetrics>,
        expensive_safety_check_config: &ExpensiveSafetyCheckConfig,
        chain_identifier: ChainIdentifier,
    ) -> Arc<Self> {
        let current_time = Instant::now();
        let epoch_id = committee.epoch;

        let tables = AuthorityEpochTables::open(epoch_id, parent_path, db_options.clone());
        let end_of_publish =
            StakeAggregator::from_iter(committee.clone(), tables.end_of_publish.unbounded_iter());
        let reconfig_state = tables
            .load_reconfig_state()
            .expect("Load reconfig state at initialization cannot fail");

        let epoch_alive_notify = NotifyOnce::new();
        let pending_consensus_transactions = tables.get_all_pending_consensus_transactions();
        let pending_consensus_certificates: HashSet<_> = pending_consensus_transactions
            .iter()
            .filter_map(|transaction| {
                if let ConsensusTransactionKind::UserTransaction(certificate) = &transaction.kind {
                    Some(*certificate.digest())
                } else {
                    None
                }
            })
            .collect();
        assert_eq!(
            epoch_start_configuration.epoch_start_state().epoch(),
            epoch_id
        );
        let epoch_start_configuration = Arc::new(epoch_start_configuration);
        info!("epoch flags: {:?}", epoch_start_configuration.flags());
        metrics.current_epoch.set(epoch_id as i64);
        metrics
            .current_voting_right
            .set(committee.weight(&name) as i64);
        let protocol_version = epoch_start_configuration
            .epoch_start_state()
            .protocol_version();
        let protocol_config =
            ProtocolConfig::get_for_version(protocol_version, chain_identifier.chain());

        let execution_component = ExecutionComponents::new(
            &protocol_config,
            backing_package_store,
            cache_metrics,
            expensive_safety_check_config,
        );

        let zklogin_env = match chain_identifier.chain() {
            // Testnet and mainnet are treated the same since it is permanent.
            Chain::Mainnet | Chain::Testnet => ZkLoginEnv::Prod,
            _ => ZkLoginEnv::Test,
        };

        let supported_providers = protocol_config
            .zklogin_supported_providers()
            .iter()
            .map(|s| OIDCProvider::from_str(s).expect("Invalid provider string"))
            .collect::<Vec<_>>();

        let signature_verifier = SignatureVerifier::new(
            committee.clone(),
            signature_verifier_metrics,
            supported_providers,
            zklogin_env,
            protocol_config.verify_legacy_zklogin_address(),
            protocol_config.accept_zklogin_in_multisig(),
            protocol_config.zklogin_max_epoch_upper_bound_delta(),
        );

        let authenticator_state_exists = epoch_start_configuration
            .authenticator_obj_initial_shared_version()
            .is_some();
        let authenticator_state_enabled =
            authenticator_state_exists && protocol_config.enable_jwk_consensus_updates();

        if authenticator_state_enabled {
            info!("authenticator_state enabled");
            let authenticator_state = get_authenticator_state(&*object_store)
                .expect("Read cannot fail")
                .expect("Authenticator state must exist");

            for active_jwk in &authenticator_state.active_jwks {
                let ActiveJwk { jwk_id, jwk, epoch } = active_jwk;
                assert!(epoch <= &epoch_id);
                signature_verifier.insert_jwk(jwk_id, jwk);
            }
        } else {
            info!("authenticator_state disabled");
        }

        let mut jwk_aggregator = JwkAggregator::new(committee.clone());

        for ((authority, id, jwk), _) in tables.pending_jwks.unbounded_iter().seek_to_first() {
            jwk_aggregator.insert(authority, (id, jwk));
        }

        let jwk_aggregator = Mutex::new(jwk_aggregator);

        let s = Arc::new(Self {
            name,
            committee,
            protocol_config,
            tables: ArcSwapOption::new(Some(Arc::new(tables))),
            parent_path: parent_path.to_path_buf(),
            db_options,
            reconfig_state_mem: RwLock::new(reconfig_state),
            epoch_alive_notify,
            user_certs_closed_notify: NotifyOnce::new(),
            epoch_alive: tokio::sync::RwLock::new(true),
            consensus_notify_read: NotifyRead::new(),
            signature_verifier,
            checkpoint_state_notify_read: NotifyRead::new(),
            running_root_notify_read: NotifyRead::new(),
            executed_digests_notify_read: NotifyRead::new(),
            end_of_publish: Mutex::new(end_of_publish),
            pending_consensus_certificates: Mutex::new(pending_consensus_certificates),
            mutex_table: MutexTable::new(MUTEX_TABLE_SIZE),
            epoch_open_time: current_time,
            epoch_close_time: Default::default(),
            metrics,
            epoch_start_configuration,
            executed_in_epoch_table_enabled: once_cell::sync::OnceCell::new(),
            execution_component,
            chain_identifier,
            jwk_aggregator,
            randomness_manager: OnceCell::new(),
            randomness_reporter: OnceCell::new(),
            dwallet_mpc_outputs_verifier: OnceCell::new(),
            dwallet_mpc_batches_manager: OnceCell::new(),
            dwallet_mpc_round_messages: tokio::sync::Mutex::new(Vec::new()),
            dwallet_mpc_round_outputs: tokio::sync::Mutex::new(Vec::new()),
            dwallet_mpc_round_events: tokio::sync::Mutex::new(Vec::new()),
            dwallet_mpc_round_completed_sessions: tokio::sync::Mutex::new(Vec::new()),
            dwallet_mpc_manager: OnceCell::new(),
            dwallet_mpc_network_keys: OnceCell::new(),
        });
        s.update_buffer_stake_metric();
        s
    }

    /// Saves a DWallet MPC message in the `round messages`.
    /// The `round messages` are later being stored to the on-disk DB to allow state sync.
    pub(crate) async fn save_dwallet_mpc_round_message(&self, message: DWalletMPCDBMessage) {
        let mut dwallet_mpc_round_messages = self.dwallet_mpc_round_messages.lock().await;
        dwallet_mpc_round_messages.push(message.clone());
    }

    /// Saves a DWallet MPC output in the round messages
    /// The round outputs are later being stored to the on-disk DB to allow state sync.
    pub(crate) async fn save_dwallet_mpc_output(&self, output: DWalletMPCOutputMessage) {
        let mut dwallet_mpc_round_outputs = self.dwallet_mpc_round_outputs.lock().await;
        dwallet_mpc_round_outputs.push(output.clone());
    }

    /// Loads the DWallet MPC events from the given mystecity round.
    pub(crate) async fn load_dwallet_mpc_events_from_round(
        &self,
        round: Round,
    ) -> PeraResult<Vec<DWalletMPCEvent>> {
        Ok(self
            .tables()?
            .dwallet_mpc_events
            .iter_with_bounds(Some(round), None)
            .map(|(_, events)| events)
            .flatten()
            .collect())
    }

    /// Loads the DWallet MPC completed sessions from the given mystecity round.
    pub(crate) async fn load_dwallet_mpc_completed_sessions_from_round(
        &self,
        round: Round,
    ) -> PeraResult<Vec<ObjectID>> {
        Ok(self
            .tables()?
            .dwallet_mpc_completed_sessions
            .iter_with_bounds(Some(round), None)
            .map(|(_, events)| events)
            .flatten()
            .collect())
    }

    /// Saves a DWallet MPC event in the round events
    /// The round events are later being stored to the on-disk DB to allow state sync.
    pub(crate) async fn save_dwallet_mpc_event(&self, event: DWalletMPCEvent) {
        let mut dwallet_mpc_round_outputs = self.dwallet_mpc_round_events.lock().await;
        dwallet_mpc_round_outputs.push(event);
    }

    /// Saves a DWallet MPC completed session in the round completed sessions
    /// The round completed sessions are later being stored to the on-disk DB to allow state sync.
    pub(crate) async fn save_dwallet_mpc_completed_session(&self, session_id: ObjectID) {
        let mut dwallet_mpc_round_completed_sessions =
            self.dwallet_mpc_round_completed_sessions.lock().await;
        dwallet_mpc_round_completed_sessions.push(session_id);
    }

    pub fn tables(&self) -> PeraResult<Arc<AuthorityEpochTables>> {
        match self.tables.load_full() {
            Some(tables) => Ok(tables),
            None => Err(PeraError::EpochEnded(self.epoch())),
        }
    }

    // Ideally the epoch tables handle should have the same lifetime as the outer AuthorityPerEpochStore,
    // and this function should be unnecessary. But unfortunately, Arc<AuthorityPerEpochStore> outlives the
    // epoch significantly right now, so we need to manually release the tables to release its memory usage.
    pub fn release_db_handles(&self) {
        // When the logic to release DB handles becomes obsolete, it may still be useful
        // to make sure AuthorityEpochTables is not used after the next epoch starts.
        self.tables.store(None);
    }

    // Returns true if authenticator state is enabled in the protocol config *and* the
    // authenticator state object already exists
    pub fn authenticator_state_enabled(&self) -> bool {
        self.protocol_config().enable_jwk_consensus_updates() && self.authenticator_state_exists()
    }

    pub fn authenticator_state_exists(&self) -> bool {
        self.epoch_start_configuration
            .authenticator_obj_initial_shared_version()
            .is_some()
    }

    // Returns true if randomness state is enabled in the protocol config *and* the
    // randomness state object already exists
    pub fn randomness_state_enabled(&self) -> bool {
        self.protocol_config().random_beacon() && self.randomness_state_exists()
    }

    pub fn randomness_state_exists(&self) -> bool {
        self.epoch_start_configuration
            .randomness_obj_initial_shared_version()
            .is_some()
    }

    pub fn randomness_reporter(&self) -> Option<RandomnessReporter> {
        self.randomness_reporter.get().cloned()
    }

    pub async fn set_randomness_manager(
        &self,
        mut randomness_manager: RandomnessManager,
    ) -> PeraResult<()> {
        let reporter = randomness_manager.reporter();
        let result = randomness_manager.start_dkg().await;
        if self
            .randomness_manager
            .set(tokio::sync::Mutex::new(randomness_manager))
            .is_err()
        {
            error!("BUG: `set_randomness_manager` called more than once; this should never happen");
        }
        if self.randomness_reporter.set(reporter).is_err() {
            error!("BUG: `set_randomness_manager` called more than once; this should never happen");
        }
        result
    }

    /// A function to initiate the [`DWalletMPCManager`] when a new epoch starts.
    pub fn set_dwallet_mpc_manager(&self, sender: DWalletMPCManager) -> PeraResult<()> {
        if self
            .dwallet_mpc_manager
            .set(tokio::sync::Mutex::new(sender))
            .is_err()
        {
            error!("AuthorityPerEpochStore: `set_dwallet_mpc_batches_manager` called more than once; this should never happen");
        }
        Ok(())
    }

    /// A function to initiate the [`DWalletMPCBatchesManager`] when a new epoch starts.
    pub fn set_dwallet_mpc_batches_manager(
        &self,
        batches_manager: DWalletMPCBatchesManager,
    ) -> PeraResult<()> {
        if self
            .dwallet_mpc_batches_manager
            .set(tokio::sync::Mutex::new(batches_manager))
            .is_err()
        {
            error!("AuthorityPerEpochStore: `set_dwallet_mpc_batches_manager` called more than once; this should never happen");
        }
        Ok(())
    }

    /// A function to initiate the [`DWalletMPCOutputsVerifier`] when a new epoch starts.
    /// This manager handles storing all the valid outputs of a batched dWallet MPC session,
    /// and writes them to the chain once all the batch outputs are ready.
    pub fn set_dwallet_mpc_outputs_verifier(
        &self,
        verifier: DWalletMPCOutputsVerifier,
    ) -> PeraResult<()> {
        if self
            .dwallet_mpc_outputs_verifier
            .set(tokio::sync::Mutex::new(verifier))
            .is_err()
        {
            error!(
                "AuthorityPerEpochStore: `set_dwallet_mpc_outputs_verifier` called more than once; this should never happen"
            );
        }
        Ok(())
    }

    pub fn get_weighted_threshold_access_structure(
        &self,
    ) -> DwalletMPCResult<WeightedThresholdAccessStructure> {
        let quorum_threshold = self.committee().quorum_threshold();
        let weighted_parties: HashMap<PartyID, Weight> = self
            .committee()
            .voting_rights
            .iter()
            .map(|(name, weight)| {
                Ok((authority_name_to_party_id(&name, &self)?, *weight as Weight))
            })
            .collect::<DwalletMPCResult<HashMap<PartyID, Weight>>>()?;

        WeightedThresholdAccessStructure::new(quorum_threshold as PartyID, weighted_parties)
            .map_err(|e| DwalletMPCError::TwoPCMPCError(e.to_string()))
    }

    /// A function to initiate the network keys `state` for the dWallet MPC when a new epoch starts.
    pub fn set_dwallet_mpc_network_keys(
        &self,
        class_groups_decryption_key: ClassGroupsDecryptionKey,
    ) -> PeraResult<()> {
        if self
            .dwallet_mpc_network_keys
            .set(DwalletMPCNetworkKeyVersions::new(
                self,
                &self.get_weighted_threshold_access_structure()?,
                class_groups_decryption_key,
            ))
            .is_err()
        {
            error!("AuthorityPerEpochStore: `set_dwallet_mpc_network_keys` called more than once; this should never happen");
        }
        Ok(())
    }

    pub fn coin_deny_list_state_exists(&self) -> bool {
        self.epoch_start_configuration
            .coin_deny_list_obj_initial_shared_version()
            .is_some()
    }

    pub fn coin_deny_list_v1_enabled(&self) -> bool {
        self.protocol_config().enable_coin_deny_list_v1() && self.coin_deny_list_state_exists()
    }

    pub fn bridge_exists(&self) -> bool {
        self.epoch_start_configuration
            .bridge_obj_initial_shared_version()
            .is_some()
    }

    pub fn bridge_committee_initiated(&self) -> bool {
        self.epoch_start_configuration.bridge_committee_initiated()
    }

    pub fn get_parent_path(&self) -> PathBuf {
        self.parent_path.clone()
    }

    pub fn state_accumulator_v2_enabled(&self) -> bool {
        let flag = match self.get_chain_identifier().chain() {
            Chain::Unknown | Chain::Testnet => EpochFlag::StateAccumulatorV2EnabledTestnet,
            Chain::Mainnet => EpochFlag::StateAccumulatorV2EnabledMainnet,
        };

        self.epoch_start_configuration.flags().contains(&flag)
    }

    pub fn executed_in_epoch_table_enabled(&self) -> bool {
        *self.executed_in_epoch_table_enabled.get_or_init(|| {
            self.epoch_start_configuration
                .flags()
                .contains(&EpochFlag::ExecutedInEpochTable)
        })
    }

    /// Returns `&Arc<EpochStartConfiguration>`
    /// User can treat this `Arc` as `&EpochStartConfiguration`, or clone the Arc to pass as owned object
    pub fn epoch_start_config(&self) -> &Arc<EpochStartConfiguration> {
        &self.epoch_start_configuration
    }

    pub fn epoch_start_state(&self) -> &EpochStartSystemState {
        self.epoch_start_configuration.epoch_start_state()
    }

    /// Retrieves the decryption key shares for the current epoch if they exist in the system state.
    ///
    /// The data is sourced from the epoch's initial system state.
    /// The returned value is a map where:
    /// - The key represents the key scheme (e.g., Secp256k1, Ristretto, etc.).
    /// - The value is a vector of [`NetworkDecryptionKeyShares`],
    ///   which contains all versions of the encrypted decryption key shares.
    pub(crate) fn load_decryption_key_shares_from_system_state(
        &self,
    ) -> DwalletMPCResult<HashMap<DWalletMPCNetworkKeyScheme, Vec<NetworkDecryptionKeyShares>>>
    {
        let decryption_key_shares = match self.epoch_start_state() {
            EpochStartSystemState::V1(data) => data.get_decryption_key_shares(),
        }
        .ok_or(DwalletMPCError::MissingDwalletMPCDecryptionKeyShares)?
        .contents
        .into_iter()
        .map(|entry| {
            Ok((
                DWalletMPCNetworkKeyScheme::try_from(entry.key)?,
                entry.value,
            ))
        })
        .collect::<DwalletMPCResult<HashMap<_, _>>>()?;

        Ok(decryption_key_shares)
    }

    /// Retrieves the *running validator's* latest decryption key shares for each key scheme
    /// if they exist in the system state.
    ///
    /// The data is sourced from the epoch's initial system state.
    /// The returned value is a map where:
    /// - The key represents the key scheme.
    /// - The value is a `Vec<u8>`, containing the decryption key shares for the validator.
    pub(crate) fn load_validator_decryption_key_shares_from_system_state(
        &self,
    ) -> DwalletMPCResult<HashMap<DWalletMPCNetworkKeyScheme, Vec<Vec<u8>>>> {
        let decryption_key_shares = self.load_decryption_key_shares_from_system_state()?;
        decryption_key_shares
            .into_iter()
            .map(|(key_type, encryption_shares)| {
                let shares = encryption_shares
                    .iter()
                    .map(|share| {
                        // TODO (#382): Decrypt the decryption key share
                        Vec::new()
                    })
                    .collect();
                Ok((key_type, shares))
            })
            .collect()
    }

    pub fn get_chain_identifier(&self) -> ChainIdentifier {
        self.chain_identifier
    }

    pub fn new_at_next_epoch(
        &self,
        name: AuthorityName,
        new_committee: Committee,
        epoch_start_configuration: EpochStartConfiguration,
        backing_package_store: Arc<dyn BackingPackageStore + Send + Sync>,
        object_store: Arc<dyn ObjectStore + Send + Sync>,
        expensive_safety_check_config: &ExpensiveSafetyCheckConfig,
        chain_identifier: ChainIdentifier,
    ) -> Arc<Self> {
        assert_eq!(self.epoch() + 1, new_committee.epoch);
        self.record_reconfig_halt_duration_metric();
        self.record_epoch_total_duration_metric();
        Self::new(
            name,
            Arc::new(new_committee),
            &self.parent_path,
            self.db_options.clone(),
            self.metrics.clone(),
            epoch_start_configuration,
            backing_package_store,
            object_store,
            self.execution_component.metrics(),
            self.signature_verifier.metrics.clone(),
            expensive_safety_check_config,
            chain_identifier,
        )
    }

    pub fn new_at_next_epoch_for_testing(
        &self,
        backing_package_store: Arc<dyn BackingPackageStore + Send + Sync>,
        object_store: Arc<dyn ObjectStore + Send + Sync>,
        expensive_safety_check_config: &ExpensiveSafetyCheckConfig,
    ) -> Arc<Self> {
        let next_epoch = self.epoch() + 1;
        let next_committee = Committee::new(
            next_epoch,
            self.committee.voting_rights.iter().cloned().collect(),
        );
        self.new_at_next_epoch(
            self.name,
            next_committee,
            self.epoch_start_configuration
                .new_at_next_epoch_for_testing(),
            backing_package_store,
            object_store,
            expensive_safety_check_config,
            self.chain_identifier,
        )
    }

    pub fn committee(&self) -> &Arc<Committee> {
        &self.committee
    }

    pub fn protocol_config(&self) -> &ProtocolConfig {
        &self.protocol_config
    }

    pub fn epoch(&self) -> EpochId {
        self.committee.epoch
    }

    pub fn get_state_hash_for_checkpoint(
        &self,
        checkpoint: &CheckpointSequenceNumber,
    ) -> PeraResult<Option<Accumulator>> {
        Ok(self.tables()?.state_hash_by_checkpoint.get(checkpoint)?)
    }

    pub fn insert_state_hash_for_checkpoint(
        &self,
        checkpoint: &CheckpointSequenceNumber,
        accumulator: &Accumulator,
    ) -> PeraResult {
        Ok(self
            .tables()?
            .state_hash_by_checkpoint
            .insert(checkpoint, accumulator)?)
    }

    pub fn get_running_root_accumulator(
        &self,
        checkpoint: &CheckpointSequenceNumber,
    ) -> PeraResult<Option<Accumulator>> {
        Ok(self.tables()?.running_root_accumulators.get(checkpoint)?)
    }

    pub fn get_highest_running_root_accumulator(
        &self,
    ) -> PeraResult<Option<(CheckpointSequenceNumber, Accumulator)>> {
        Ok(self
            .tables()?
            .running_root_accumulators
            .unbounded_iter()
            .skip_to_last()
            .next())
    }

    pub fn insert_running_root_accumulator(
        &self,
        checkpoint: &CheckpointSequenceNumber,
        acc: &Accumulator,
    ) -> PeraResult {
        self.tables()?
            .running_root_accumulators
            .insert(checkpoint, acc)?;
        self.running_root_notify_read.notify(checkpoint, acc);

        Ok(())
    }

    pub fn reference_gas_price(&self) -> u64 {
        self.epoch_start_state().reference_gas_price()
    }

    pub fn protocol_version(&self) -> ProtocolVersion {
        self.epoch_start_state().protocol_version()
    }

    pub fn module_cache(&self) -> &Arc<ExecutionModuleCache> {
        &self.execution_component.module_cache
    }

    pub fn executor(&self) -> &Arc<dyn Executor + Send + Sync> {
        &self.execution_component.executor
    }

    pub async fn acquire_tx_guard(
        &self,
        cert: &VerifiedExecutableTransaction,
    ) -> PeraResult<CertTxGuard> {
        let digest = cert.digest();
        Ok(CertTxGuard(self.acquire_tx_lock(digest).await))
    }

    /// Acquire the lock for a tx without writing to the WAL.
    pub async fn acquire_tx_lock(&self, digest: &TransactionDigest) -> CertLockGuard {
        CertLockGuard(self.mutex_table.acquire_lock(*digest).await)
    }

    pub fn store_reconfig_state(&self, new_state: &ReconfigState) -> PeraResult {
        self.tables()?
            .reconfig_state
            .insert(&RECONFIG_STATE_INDEX, new_state)?;
        Ok(())
    }

    pub fn insert_signed_transaction(&self, transaction: VerifiedSignedTransaction) -> PeraResult {
        Ok(self
            .tables()?
            .signed_transactions
            .insert(transaction.digest(), transaction.serializable_ref())?)
    }

    #[cfg(test)]
    pub fn delete_signed_transaction_for_test(&self, transaction: &TransactionDigest) {
        self.tables()
            .expect("test should not cross epoch boundary")
            .signed_transactions
            .remove(transaction)
            .unwrap();
    }

    #[cfg(test)]
    pub fn delete_object_locks_for_test(&self, objects: &[ObjectRef]) {
        for object in objects {
            self.tables()
                .expect("test should not cross epoch boundary")
                .owned_object_locked_transactions
                .remove(object)
                .unwrap();
        }
    }

    pub fn get_signed_transaction(
        &self,
        tx_digest: &TransactionDigest,
    ) -> PeraResult<Option<VerifiedSignedTransaction>> {
        Ok(self
            .tables()?
            .signed_transactions
            .get(tx_digest)?
            .map(|t| t.into()))
    }

    #[instrument(level = "trace", skip_all)]
    pub fn insert_tx_cert_sig(
        &self,
        tx_digest: &TransactionDigest,
        cert_sig: &AuthorityStrongQuorumSignInfo,
    ) -> PeraResult {
        let tables = self.tables()?;
        Ok(tables
            .transaction_cert_signatures
            .insert(tx_digest, cert_sig)?)
    }

    #[instrument(level = "trace", skip_all)]
    pub fn insert_tx_key_and_effects_signature(
        &self,
        tx_key: &TransactionKey,
        tx_digest: &TransactionDigest,
        effects_digest: &TransactionEffectsDigest,
        effects_signature: Option<&AuthoritySignInfo>,
    ) -> PeraResult {
        let tables = self.tables()?;
        let mut batch = self.tables()?.effects_signatures.batch();

        if self.executed_in_epoch_table_enabled() {
            batch.insert_batch(&tables.executed_in_epoch, [(tx_digest, ())])?;
        }

        if let Some(effects_signature) = effects_signature {
            batch.insert_batch(&tables.effects_signatures, [(tx_digest, effects_signature)])?;

            batch.insert_batch(
                &tables.signed_effects_digests,
                [(tx_digest, effects_digest)],
            )?;
        }

        if !matches!(tx_key, TransactionKey::Digest(_)) {
            batch.insert_batch(&tables.transaction_key_to_digest, [(tx_key, tx_digest)])?;
        }
        batch.write()?;

        if !matches!(tx_key, TransactionKey::Digest(_)) {
            self.executed_digests_notify_read.notify(tx_key, tx_digest);
        }
        Ok(())
    }

    pub fn revert_executed_transaction(&self, tx_digest: &TransactionDigest) -> PeraResult {
        let tables = self.tables()?;
        let mut batch = tables.effects_signatures.batch();
        batch.delete_batch(&tables.executed_in_epoch, [*tx_digest])?;
        batch.delete_batch(&tables.effects_signatures, [*tx_digest])?;
        batch.write()?;
        Ok(())
    }

    pub fn insert_effects_digest_and_signature(
        &self,
        tx_digest: &TransactionDigest,
        effects_digest: &TransactionEffectsDigest,
        effects_signature: &AuthoritySignInfo,
    ) -> PeraResult {
        let tables = self.tables()?;
        let mut batch = tables.effects_signatures.batch();
        batch.insert_batch(&tables.effects_signatures, [(tx_digest, effects_signature)])?;
        batch.insert_batch(
            &tables.signed_effects_digests,
            [(tx_digest, effects_digest)],
        )?;
        batch.write()?;
        Ok(())
    }

    pub fn transactions_executed_in_cur_epoch<'a>(
        &self,
        digests: impl IntoIterator<Item = &'a TransactionDigest>,
    ) -> PeraResult<Vec<bool>> {
        let tables = self.tables()?;
        if self.executed_in_epoch_table_enabled() {
            Ok(tables.executed_in_epoch.multi_contains_keys(digests)?)
        } else {
            Ok(tables.effects_signatures.multi_contains_keys(digests)?)
        }
    }

    pub fn get_effects_signature(
        &self,
        tx_digest: &TransactionDigest,
    ) -> PeraResult<Option<AuthoritySignInfo>> {
        let tables = self.tables()?;
        Ok(tables.effects_signatures.get(tx_digest)?)
    }

    pub fn get_signed_effects_digest(
        &self,
        tx_digest: &TransactionDigest,
    ) -> PeraResult<Option<TransactionEffectsDigest>> {
        let tables = self.tables()?;
        Ok(tables.signed_effects_digests.get(tx_digest)?)
    }

    pub fn get_transaction_cert_sig(
        &self,
        tx_digest: &TransactionDigest,
    ) -> PeraResult<Option<AuthorityStrongQuorumSignInfo>> {
        Ok(self.tables()?.transaction_cert_signatures.get(tx_digest)?)
    }

    /// Resolves InputObjectKinds into InputKeys, by consulting the shared object version
    /// assignment table.
    pub(crate) fn get_input_object_keys(
        &self,
        key: &TransactionKey,
        objects: &[InputObjectKind],
    ) -> BTreeSet<InputKey> {
        let mut shared_locks = HashMap::<ObjectID, SequenceNumber>::new();
        objects
            .iter()
            .map(|kind| {
                match kind {
                    InputObjectKind::SharedMoveObject { id, .. } => {
                        if shared_locks.is_empty() {
                            shared_locks = self
                                .get_shared_locks(key)
                                .expect("Read from storage should not fail!")
                                .into_iter()
                                .collect();
                        }
                        // If we can't find the locked version, it means
                        // 1. either we have a bug that skips shared object version assignment
                        // 2. or we have some DB corruption
                        let Some(version) = shared_locks.get(id) else {
                            panic!(
                                "Shared object locks should have been set. key: {key:?}, obj \
                                id: {id:?}",
                            )
                        };
                        InputKey::VersionedObject {
                            id: *id,
                            version: *version,
                        }
                    }
                    InputObjectKind::MovePackage(id) => InputKey::Package { id: *id },
                    InputObjectKind::ImmOrOwnedMoveObject(objref) => InputKey::VersionedObject {
                        id: objref.0,
                        version: objref.1,
                    },
                }
            })
            .collect()
    }

    pub fn get_last_consensus_index(&self) -> PeraResult<ExecutionIndicesWithHash> {
        self.tables()?
            .get_last_consensus_index()
            .map(|x| x.unwrap_or_default())
            .map_err(PeraError::from)
    }

    pub fn get_last_consensus_stats(&self) -> PeraResult<ExecutionIndicesWithStats> {
        match self
            .tables()?
            .get_last_consensus_stats()
            .map_err(PeraError::from)?
        {
            Some(stats) => Ok(stats),
            // TODO: stop reading from last_consensus_index after rollout.
            None => {
                let indices = self
                    .tables()?
                    .get_last_consensus_index()
                    .map(|x| x.unwrap_or_default())
                    .map_err(PeraError::from)?;
                Ok(ExecutionIndicesWithStats {
                    index: indices.index,
                    hash: indices.hash,
                    stats: ConsensusStats::default(),
                })
            }
        }
    }

    pub fn get_accumulators_in_checkpoint_range(
        &self,
        from_checkpoint: CheckpointSequenceNumber,
        to_checkpoint: CheckpointSequenceNumber,
    ) -> PeraResult<Vec<(CheckpointSequenceNumber, Accumulator)>> {
        self.tables()?
            .state_hash_by_checkpoint
            .safe_range_iter(from_checkpoint..=to_checkpoint)
            .collect::<Result<Vec<_>, _>>()
            .map_err(Into::into)
    }

    /// Returns future containing the state digest for the given epoch
    /// once available.
    /// TODO: remove once StateAccumulatorV1 is removed
    pub async fn notify_read_checkpoint_state_digests(
        &self,
        checkpoints: Vec<CheckpointSequenceNumber>,
    ) -> PeraResult<Vec<Accumulator>> {
        self.checkpoint_state_notify_read
            .read(&checkpoints, |checkpoints| -> PeraResult<_> {
                Ok(self
                    .tables()?
                    .state_hash_by_checkpoint
                    .multi_get(checkpoints)?)
            })
            .await
    }

    pub async fn notify_read_running_root(
        &self,
        checkpoint: CheckpointSequenceNumber,
    ) -> PeraResult<Accumulator> {
        let registration = self.running_root_notify_read.register_one(&checkpoint);
        let acc = self.tables()?.running_root_accumulators.get(&checkpoint)?;

        let result = match acc {
            Some(ready) => Either::Left(futures::future::ready(ready)),
            None => Either::Right(registration),
        }
        .await;

        Ok(result)
    }

    /// `pending_certificates` table related methods. Should only be used from TransactionManager.

    /// Gets all pending certificates. Used during recovery.
    pub fn all_pending_execution(&self) -> PeraResult<Vec<VerifiedExecutableTransaction>> {
        Ok(self
            .tables()?
            .pending_execution
            .unbounded_iter()
            .map(|(_, cert)| cert.into())
            .collect())
    }

    /// Called when transaction outputs are committed to disk
    #[instrument(level = "trace", skip_all)]
    pub fn handle_committed_transactions(&self, digests: &[TransactionDigest]) -> PeraResult<()> {
        let tables = match self.tables() {
            Ok(tables) => tables,
            // After Epoch ends, it is no longer necessary to remove pending transactions
            // because the table will not be used anymore and be deleted eventually.
            Err(PeraError::EpochEnded(_)) => return Ok(()),
            Err(e) => return Err(e),
        };
        let mut batch = tables.pending_execution.batch();
        // pending_execution stores transactions received from consensus which may not have
        // been executed yet. At this point, they have been committed to the db durably and
        // can be removed.
        // After end-to-end quarantining, we will not need pending_execution since the consensus
        // log itself will be used for recovery.
        batch.delete_batch(&tables.pending_execution, digests)?;

        // Now that the transaction effects are committed, we will never re-execute, so we
        // don't need to worry about equivocating.
        batch.delete_batch(&tables.signed_effects_digests, digests)?;
        batch.write()?;
        Ok(())
    }

    pub fn get_all_pending_consensus_transactions(&self) -> Vec<ConsensusTransaction> {
        self.tables()
            .expect("recovery should not cross epoch boundary")
            .get_all_pending_consensus_transactions()
    }

    #[cfg(test)]
    pub fn get_next_object_version(&self, obj: &ObjectID) -> Option<SequenceNumber> {
        self.tables()
            .expect("test should not cross epoch boundary")
            .next_shared_object_versions
            .get(obj)
            .unwrap()
    }

    pub fn set_shared_object_versions_for_testing(
        &self,
        tx_digest: &TransactionDigest,
        assigned_versions: &Vec<(ObjectID, SequenceNumber)>,
    ) -> PeraResult {
        if self.randomness_state_enabled() {
            self.tables()?
                .assigned_shared_object_versions_v2
                .insert(&TransactionKey::Digest(*tx_digest), assigned_versions)?;
        } else {
            self.tables()?
                .assigned_shared_object_versions
                .insert(tx_digest, assigned_versions)?;
        }
        Ok(())
    }

    pub fn insert_finalized_transactions(
        &self,
        digests: &[TransactionDigest],
        sequence: CheckpointSequenceNumber,
    ) -> PeraResult {
        let mut batch = self.tables()?.executed_transactions_to_checkpoint.batch();
        batch.insert_batch(
            &self.tables()?.executed_transactions_to_checkpoint,
            digests.iter().map(|d| (*d, sequence)),
        )?;
        batch.write()?;
        trace!("Transactions {digests:?} finalized at checkpoint {sequence}");
        Ok(())
    }

    pub fn is_transaction_executed_in_checkpoint(
        &self,
        digest: &TransactionDigest,
    ) -> PeraResult<bool> {
        Ok(self
            .tables()?
            .executed_transactions_to_checkpoint
            .contains_key(digest)?)
    }

    pub fn get_transaction_checkpoint(
        &self,
        digest: &TransactionDigest,
    ) -> PeraResult<Option<CheckpointSequenceNumber>> {
        Ok(self
            .tables()?
            .executed_transactions_to_checkpoint
            .get(digest)?)
    }

    pub fn multi_get_transaction_checkpoint(
        &self,
        digests: &[TransactionDigest],
    ) -> PeraResult<Vec<Option<CheckpointSequenceNumber>>> {
        Ok(self
            .tables()?
            .executed_transactions_to_checkpoint
            .multi_get(digests)?
            .into_iter()
            .collect())
    }

    // For each id in objects_to_init, return the next version for that id as recorded in the
    // next_shared_object_versions table.
    //
    // If any ids are missing, then we need to initialize the table. We first check if a previous
    // version of that object has been written. If so, then the object was written in a previous
    // epoch, and we initialize next_shared_object_versions to that value. If no version of the
    // object has yet been written, we initialize the object to the initial version recorded in the
    // certificate (which is a function of the lamport version computation of the transaction that
    // created the shared object originally - which transaction may not yet have been executed on
    // this node).
    //
    // Because all paths that assign shared locks for a shared object transaction call this
    // function, it is impossible for parent_sync to be updated before this function completes
    // successfully for each affected object id.
    pub(crate) async fn get_or_init_next_object_versions(
        &self,
        objects_to_init: &[(ObjectID, SequenceNumber)],
        cache_reader: &dyn ObjectCacheRead,
    ) -> PeraResult<HashMap<ObjectID, SequenceNumber>> {
        let mut ret: HashMap<_, _>;
        // Since this can be called from consensus task, we must retry forever - the only other
        // option is to panic. It is extremely unlikely that more than 2 retries will be needed, as
        // the only two writers are the consensus task and checkpoint execution.
        retry_transaction_forever!({
            // This code may still be correct without using a transaction snapshot, but I couldn't
            // convince myself of that.
            let tables = self.tables()?;
            let mut db_transaction = tables.next_shared_object_versions.transaction()?;

            let ids: Vec<_> = objects_to_init.iter().map(|(id, _)| *id).collect();

            let next_versions = db_transaction
                .multi_get(&self.tables()?.next_shared_object_versions, ids.clone())?;

            let uninitialized_objects: Vec<(ObjectID, SequenceNumber)> = next_versions
                .iter()
                .zip(objects_to_init)
                .filter_map(|(next_version, id_and_version)| match next_version {
                    None => Some(*id_and_version),
                    Some(_) => None,
                })
                .collect();

            // The common case is that there are no uninitialized versions - this early return will
            // happen every time except the first time an object is used in an epoch.
            if uninitialized_objects.is_empty() {
                // unwrap ok - we already verified that next_versions is not missing any keys.
                return Ok(izip!(ids, next_versions.into_iter().map(|v| v.unwrap())).collect());
            }

            let versions_to_write: Vec<_> = uninitialized_objects
                .iter()
                .map(|(id, initial_version)| {
                    // Note: we don't actually need to read from the transaction here, as no writer
                    // can update object_store until after get_or_init_next_object_versions
                    // completes.
                    match cache_reader.get_object(id).expect("read cannot fail") {
                        Some(obj) => (*id, obj.version()),
                        None => (*id, *initial_version),
                    }
                })
                .collect();

            ret = izip!(ids.clone(), next_versions.into_iter(),)
                // take all the previously initialized versions
                .filter_map(|(id, next_version)| next_version.map(|v| (id, v)))
                // add all the versions we're going to write
                .chain(versions_to_write.iter().cloned())
                .collect();

            debug!(
                ?versions_to_write,
                "initializing next_shared_object_versions"
            );
            db_transaction.insert_batch(
                &self.tables()?.next_shared_object_versions,
                versions_to_write,
            )?;
            db_transaction.commit()
        })?;

        Ok(ret)
    }

    async fn set_assigned_shared_object_versions_with_db_batch(
        &self,
        versions: AssignedTxAndVersions,
        db_batch: &mut DBBatch,
    ) -> PeraResult {
        debug!("set_assigned_shared_object_versions: {:?}", versions);

        if self.randomness_state_enabled() {
            db_batch.insert_batch(&self.tables()?.assigned_shared_object_versions_v2, versions)?;
        } else {
            db_batch.insert_batch(
                &self.tables()?.assigned_shared_object_versions,
                versions
                    .iter()
                    .map(|(key, versions)| (key.unwrap_digest(), versions)),
            )?;
        }
        Ok(())
    }

    /// Given list of certificates, assign versions for all shared objects used in them.
    /// We start with the current next_shared_object_versions table for each object, and build
    /// up the versions based on the dependencies of each certificate.
    /// However, in the end we do not update the next_shared_object_versions table, which keeps
    /// this function idempotent. We should call this function when we are assigning shared object
    /// versions outside of consensus and do not want to taint the next_shared_object_versions table.
    pub async fn assign_shared_object_versions_idempotent(
        &self,
        cache_reader: &dyn ObjectCacheRead,
        certificates: &[VerifiedExecutableTransaction],
    ) -> PeraResult {
        let mut db_batch = self.tables()?.assigned_shared_object_versions.batch();
        let assigned_versions = SharedObjVerManager::assign_versions_from_consensus(
            self,
            cache_reader,
            certificates,
            None,
            &BTreeMap::new(),
        )
        .await?
        .assigned_versions;
        self.set_assigned_shared_object_versions_with_db_batch(assigned_versions, &mut db_batch)
            .await?;
        db_batch.write()?;
        Ok(())
    }

    fn load_deferred_transactions_for_randomness(
        &self,
        output: &mut ConsensusCommitOutput,
    ) -> PeraResult<Vec<(DeferralKey, Vec<VerifiedSequencedConsensusTransaction>)>> {
        let (min, max) = DeferralKey::full_range_for_randomness();
        self.load_deferred_transactions(output, min, max)
    }

    fn load_and_process_deferred_transactions_for_randomness(
        &self,
        output: &mut ConsensusCommitOutput,
        previously_deferred_tx_digests: &mut HashMap<TransactionDigest, DeferralKey>,
        sequenced_randomness_transactions: &mut Vec<VerifiedSequencedConsensusTransaction>,
    ) -> PeraResult {
        let deferred_randomness_txs = self.load_deferred_transactions_for_randomness(output)?;
        trace!(
            "loading deferred randomness transactions: {:?}",
            deferred_randomness_txs
        );
        previously_deferred_tx_digests.extend(deferred_randomness_txs.iter().flat_map(
            |(deferral_key, txs)| {
                txs.iter().map(|tx| match tx.0.transaction.key() {
                    SequencedConsensusTransactionKey::External(
                        ConsensusTransactionKey::Certificate(digest),
                    ) => (digest, *deferral_key),
                    _ => {
                        panic!("deferred randomness transaction was not a user certificate: {tx:?}")
                    }
                })
            },
        ));
        sequenced_randomness_transactions
            .extend(deferred_randomness_txs.into_iter().flat_map(|(_, txs)| txs));
        Ok(())
    }

    fn load_deferred_transactions_for_up_to_consensus_round(
        &self,
        output: &mut ConsensusCommitOutput,
        consensus_round: u64,
    ) -> PeraResult<Vec<(DeferralKey, Vec<VerifiedSequencedConsensusTransaction>)>> {
        let (min, max) = DeferralKey::range_for_up_to_consensus_round(consensus_round);
        self.load_deferred_transactions(output, min, max)
    }

    // factoring of the above
    fn load_deferred_transactions(
        &self,
        output: &mut ConsensusCommitOutput,
        min: DeferralKey,
        max: DeferralKey,
    ) -> PeraResult<Vec<(DeferralKey, Vec<VerifiedSequencedConsensusTransaction>)>> {
        debug!("Query epoch store to load deferred txn {:?} {:?}", min, max);
        let mut keys = Vec::new();
        let mut txns = Vec::new();
        self.tables()?
            .deferred_transactions
            .safe_iter_with_bounds(Some(min), Some(max))
            .try_for_each(|result| match result {
                Ok((key, txs)) => {
                    debug!(
                        "Loaded {:?} deferred txn with deferral key {:?}",
                        txs.len(),
                        key
                    );
                    keys.push(key);
                    txns.push((key, txs));
                    Ok(())
                }
                Err(err) => Err(err),
            })?;

        // verify that there are no duplicates - should be impossible due to
        // is_consensus_message_processed
        #[cfg(debug_assertions)]
        {
            let mut seen = HashSet::new();
            for deferred_txn_batch in &txns {
                for txn in &deferred_txn_batch.1 {
                    assert!(seen.insert(txn.0.key()));
                }
            }
        }

        output.delete_loaded_deferred_transactions(&keys);

        Ok(txns)
    }

    pub fn get_all_deferred_transactions_for_test(
        &self,
    ) -> PeraResult<Vec<(DeferralKey, Vec<VerifiedSequencedConsensusTransaction>)>> {
        Ok(self
            .tables()?
            .deferred_transactions
            .safe_iter()
            .collect::<Result<Vec<_>, _>>()?)
    }

    fn get_max_accumulated_txn_cost_per_object_in_commit(&self) -> Option<u64> {
        match ConsensusManager::get_consensus_protocol_in_epoch(self) {
            ConsensusProtocol::Narwhal => self
                .protocol_config()
                .max_accumulated_txn_cost_per_object_in_narwhal_commit_as_option(),
            ConsensusProtocol::Mysticeti => self
                .protocol_config()
                .max_accumulated_txn_cost_per_object_in_mysticeti_commit_as_option(),
        }
    }

    fn should_defer(
        &self,
        cert: &VerifiedExecutableTransaction,
        commit_round: Round,
        dkg_failed: bool,
        generating_randomness: bool,
        previously_deferred_tx_digests: &HashMap<TransactionDigest, DeferralKey>,
        shared_object_congestion_tracker: &SharedObjectCongestionTracker,
    ) -> Option<(DeferralKey, DeferralReason)> {
        // Defer transaction if it uses randomness but we aren't generating any this round.
        // Don't defer if DKG has permanently failed; in that case we need to ignore.
        if !dkg_failed
            && !generating_randomness
            && self.randomness_state_enabled()
            && cert.transaction_data().uses_randomness()
        {
            let deferred_from_round = previously_deferred_tx_digests
                .get(cert.digest())
                .map(|previous_key| previous_key.deferred_from_round())
                .unwrap_or(commit_round);
            return Some((
                DeferralKey::new_for_randomness(deferred_from_round),
                DeferralReason::RandomnessNotReady,
            ));
        }

        if let Some(max_accumulated_txn_cost_per_object_in_commit) =
            self.get_max_accumulated_txn_cost_per_object_in_commit()
        {
            // Defer transaction if it uses shared objects that are congested.
            if let Some((deferral_key, congested_objects)) = shared_object_congestion_tracker
                .should_defer_due_to_object_congestion(
                    cert,
                    max_accumulated_txn_cost_per_object_in_commit,
                    previously_deferred_tx_digests,
                    commit_round,
                )
            {
                Some((
                    deferral_key,
                    DeferralReason::SharedObjectCongestion(congested_objects),
                ))
            } else {
                None
            }
        } else {
            None
        }
    }

    /// Lock a sequence number for the shared objects of the input transaction based on the effects
    /// of that transaction.
    /// Used by full nodes who don't listen to consensus, and validators who catch up by state sync.
    // TODO: We should be able to pass in a vector of certs/effects and lock them all at once.
    #[instrument(level = "trace", skip_all)]
    pub async fn acquire_shared_locks_from_effects(
        &self,
        certificate: &VerifiedExecutableTransaction,
        effects: &TransactionEffects,
        cache_reader: &dyn ObjectCacheRead,
    ) -> PeraResult {
        let versions = SharedObjVerManager::assign_versions_from_effects(
            &[(certificate, effects)],
            self,
            cache_reader,
        )
        .await?;
        let mut db_batch = self.tables()?.assigned_shared_object_versions.batch();
        self.set_assigned_shared_object_versions_with_db_batch(versions, &mut db_batch)
            .await?;
        db_batch.write()?;
        Ok(())
    }

    /// When submitting a certificate caller **must** provide a ReconfigState lock guard
    /// and verify that it allows new user certificates
    pub fn insert_pending_consensus_transactions(
        &self,
        transactions: &[ConsensusTransaction],
        lock: Option<&RwLockReadGuard<ReconfigState>>,
    ) -> PeraResult {
        let key_value_pairs = transactions.iter().map(|tx| (tx.key(), tx));
        self.tables()?
            .pending_consensus_transactions
            .multi_insert(key_value_pairs)?;

        // TODO: lock once for all insert() calls.
        for transaction in transactions {
            if let ConsensusTransactionKind::UserTransaction(cert) = &transaction.kind {
                let state = lock.expect("Must pass reconfiguration lock when storing certificate");
                // Caller is responsible for performing graceful check
                assert!(
                    state.should_accept_user_certs(),
                    "Reconfiguration state should allow accepting user transactions"
                );
                self.pending_consensus_certificates
                    .lock()
                    .insert(*cert.digest());
            }
        }
        Ok(())
    }

    pub fn remove_pending_consensus_transactions(
        &self,
        keys: &[ConsensusTransactionKey],
    ) -> PeraResult {
        self.tables()?
            .pending_consensus_transactions
            .multi_remove(keys)?;
        // TODO: lock once for all remove() calls.
        for key in keys {
            if let ConsensusTransactionKey::Certificate(cert) = key {
                self.pending_consensus_certificates.lock().remove(cert);
            }
        }
        Ok(())
    }

    pub fn pending_consensus_certificates_count(&self) -> usize {
        self.pending_consensus_certificates.lock().len()
    }

    pub fn pending_consensus_certificates_empty(&self) -> bool {
        self.pending_consensus_certificates.lock().is_empty()
    }

    pub fn pending_consensus_certificates(&self) -> HashSet<TransactionDigest> {
        self.pending_consensus_certificates.lock().clone()
    }

    pub fn deferred_transactions_empty(&self) -> bool {
        self.tables()
            .expect("deferred transactions should not be read past end of epoch")
            .deferred_transactions
            .is_empty()
    }

    /// Check whether certificate was processed by consensus.
    /// For shared lock certificates, if this function returns true means shared locks for this certificate are set
    pub fn is_tx_cert_consensus_message_processed(
        &self,
        certificate: &CertifiedTransaction,
    ) -> PeraResult<bool> {
        self.is_consensus_message_processed(&SequencedConsensusTransactionKey::External(
            ConsensusTransactionKey::Certificate(*certificate.digest()),
        ))
    }

    /// Check whether any certificates were processed by consensus.
    /// This handles multiple certificates at once.
    pub fn is_any_tx_certs_consensus_message_processed<'a>(
        &self,
        certificates: impl Iterator<Item = &'a CertifiedTransaction>,
    ) -> PeraResult<bool> {
        let keys = certificates.map(|cert| {
            SequencedConsensusTransactionKey::External(ConsensusTransactionKey::Certificate(
                *cert.digest(),
            ))
        });
        Ok(self
            .check_consensus_messages_processed(keys)?
            .into_iter()
            .any(|processed| processed))
    }

    /// Check whether any certificates were processed by consensus.
    /// This handles multiple certificates at once.
    pub fn is_all_tx_certs_consensus_message_processed<'a>(
        &self,
        certificates: impl Iterator<Item = &'a VerifiedCertificate>,
    ) -> PeraResult<bool> {
        let keys = certificates.map(|cert| {
            SequencedConsensusTransactionKey::External(ConsensusTransactionKey::Certificate(
                *cert.digest(),
            ))
        });
        Ok(self
            .check_consensus_messages_processed(keys)?
            .into_iter()
            .all(|processed| processed))
    }

    pub fn is_consensus_message_processed(
        &self,
        key: &SequencedConsensusTransactionKey,
    ) -> PeraResult<bool> {
        Ok(self
            .tables()?
            .consensus_message_processed
            .contains_key(key)?)
    }

    pub fn check_consensus_messages_processed(
        &self,
        keys: impl Iterator<Item = SequencedConsensusTransactionKey>,
    ) -> PeraResult<Vec<bool>> {
        Ok(self
            .tables()?
            .consensus_message_processed
            .multi_contains_keys(keys)?)
    }

    pub async fn consensus_messages_processed_notify(
        &self,
        keys: Vec<SequencedConsensusTransactionKey>,
    ) -> Result<(), PeraError> {
        let registrations = self.consensus_notify_read.register_all(&keys);

        let unprocessed_keys_registrations = registrations
            .into_iter()
            .zip(self.check_consensus_messages_processed(keys.into_iter())?)
            .filter(|(_, processed)| !processed)
            .map(|(registration, _)| registration);

        join_all(unprocessed_keys_registrations).await;
        Ok(())
    }

    pub fn has_sent_end_of_publish(&self, authority: &AuthorityName) -> PeraResult<bool> {
        Ok(self
            .end_of_publish
            .try_lock()
            .expect("No contention on end_of_publish lock")
            .contains_key(authority))
    }

    // Converts transaction keys to digests, waiting for digests to become available for any
    // non-digest keys.
    pub async fn notify_read_executed_digests(
        &self,
        keys: &[TransactionKey],
    ) -> PeraResult<Vec<TransactionDigest>> {
        let non_digest_keys: Vec<_> = keys
            .iter()
            .filter_map(|key| {
                if matches!(key, TransactionKey::Digest(_)) {
                    None
                } else {
                    Some(*key)
                }
            })
            .collect();

        let registrations = self
            .executed_digests_notify_read
            .register_all(&non_digest_keys);
        let executed_digests = self
            .tables()?
            .transaction_key_to_digest
            .multi_get(&non_digest_keys)?;
        let futures = executed_digests
            .into_iter()
            .zip(registrations)
            .map(|(d, r)| match d {
                // Note that Some() clause also drops registration that is already fulfilled
                Some(ready) => Either::Left(futures::future::ready(ready)),
                None => Either::Right(r),
            });
        let mut results = VecDeque::from(join_all(futures).await);

        Ok(keys
            .iter()
            .map(|key| {
                if let TransactionKey::Digest(digest) = key {
                    *digest
                } else {
                    results
                        .pop_front()
                        .expect("number of returned results should match number of non-digest keys")
                }
            })
            .collect())
    }

    /// Note: caller usually need to call consensus_message_processed_notify before this call
    pub fn user_signatures_for_checkpoint(
        &self,
        transactions: &[VerifiedTransaction],
        digests: &[TransactionDigest],
    ) -> PeraResult<Vec<Vec<GenericSignature>>> {
        assert_eq!(transactions.len(), digests.len());
        let signatures = self
            .tables()?
            .user_signatures_for_checkpoints
            .multi_get(digests)?;
        let mut result = Vec::with_capacity(digests.len());
        for (signatures, transaction) in signatures.into_iter().zip(transactions.iter()) {
            let signatures = if let Some(signatures) = signatures {
                signatures
            } else if matches!(
                transaction.inner().transaction_data().kind(),
                TransactionKind::RandomnessStateUpdate(_)
            ) {
                // RandomnessStateUpdate transactions don't go through consensus, but
                // have system-generated signatures that are guaranteed to be the same,
                // so we can just pull it from the transaction.
                transaction.tx_signatures().to_vec()
            } else {
                return Err(PeraError::from(
                    format!(
                        "Can not find user signature for checkpoint for transaction {:?}",
                        transaction.key()
                    )
                    .as_str(),
                ));
            };
            result.push(signatures);
        }
        Ok(result)
    }

    pub fn clear_override_protocol_upgrade_buffer_stake(&self) -> PeraResult {
        warn!(
            epoch = ?self.epoch(),
            "clearing buffer_stake_for_protocol_upgrade_bps override"
        );
        self.tables()?
            .override_protocol_upgrade_buffer_stake
            .remove(&OVERRIDE_PROTOCOL_UPGRADE_BUFFER_STAKE_INDEX)?;
        self.update_buffer_stake_metric();
        Ok(())
    }

    pub fn set_override_protocol_upgrade_buffer_stake(&self, new_stake_bps: u64) -> PeraResult {
        warn!(
            ?new_stake_bps,
            epoch = ?self.epoch(),
            "storing buffer_stake_for_protocol_upgrade_bps override"
        );
        self.tables()?
            .override_protocol_upgrade_buffer_stake
            .insert(
                &OVERRIDE_PROTOCOL_UPGRADE_BUFFER_STAKE_INDEX,
                &new_stake_bps,
            )?;
        self.update_buffer_stake_metric();
        Ok(())
    }

    fn update_buffer_stake_metric(&self) {
        self.metrics
            .effective_buffer_stake
            .set(self.get_effective_buffer_stake_bps() as i64);
    }

    pub fn get_effective_buffer_stake_bps(&self) -> u64 {
        self.tables()
            .expect("epoch initialization should have finished")
            .override_protocol_upgrade_buffer_stake
            .get(&OVERRIDE_PROTOCOL_UPGRADE_BUFFER_STAKE_INDEX)
            .expect("force_protocol_upgrade read cannot fail")
            .tap_some(|b| warn!("using overridden buffer stake value of {}", b))
            .unwrap_or_else(|| {
                self.protocol_config()
                    .buffer_stake_for_protocol_upgrade_bps()
            })
    }

    /// Record most recently advertised capabilities of all authorities
    pub fn record_capabilities(&self, capabilities: &AuthorityCapabilitiesV1) -> PeraResult {
        info!("received capabilities {:?}", capabilities);
        let authority = &capabilities.authority;
        let tables = self.tables()?;

        // Read-compare-write pattern assumes we are only called from the consensus handler task.
        if let Some(cap) = tables.authority_capabilities.get(authority)? {
            if cap.generation >= capabilities.generation {
                debug!(
                    "ignoring new capabilities {:?} in favor of previous capabilities {:?}",
                    capabilities, cap
                );
                return Ok(());
            }
        }
        tables
            .authority_capabilities
            .insert(authority, capabilities)?;
        Ok(())
    }

    /// Record most recently advertised capabilities of all authorities
    pub fn record_capabilities_v2(&self, capabilities: &AuthorityCapabilitiesV2) -> PeraResult {
        info!("received capabilities v2 {:?}", capabilities);
        let authority = &capabilities.authority;
        let tables = self.tables()?;

        // Read-compare-write pattern assumes we are only called from the consensus handler task.
        if let Some(cap) = tables.authority_capabilities_v2.get(authority)? {
            if cap.generation >= capabilities.generation {
                debug!(
                    "ignoring new capabilities {:?} in favor of previous capabilities {:?}",
                    capabilities, cap
                );
                return Ok(());
            }
        }
        tables
            .authority_capabilities_v2
            .insert(authority, capabilities)?;
        Ok(())
    }

    pub fn get_capabilities_v1(&self) -> PeraResult<Vec<AuthorityCapabilitiesV1>> {
        assert!(!self.protocol_config.authority_capabilities_v2());
        let result: Result<Vec<AuthorityCapabilitiesV1>, TypedStoreError> = self
            .tables()?
            .authority_capabilities
            .values()
            .map_into()
            .collect();
        Ok(result?)
    }

    pub fn get_capabilities_v2(&self) -> PeraResult<Vec<AuthorityCapabilitiesV2>> {
        assert!(self.protocol_config.authority_capabilities_v2());
        let result: Result<Vec<AuthorityCapabilitiesV2>, TypedStoreError> = self
            .tables()?
            .authority_capabilities_v2
            .values()
            .map_into()
            .collect();
        Ok(result?)
    }

    fn record_jwk_vote(
        &self,
        output: &mut ConsensusCommitOutput,
        round: u64,
        authority: AuthorityName,
        id: &JwkId,
        jwk: &JWK,
    ) -> PeraResult {
        info!(
            "received jwk vote from {:?} for jwk ({:?}, {:?})",
            authority.concise(),
            id,
            jwk
        );

        if !self.authenticator_state_enabled() {
            info!(
                "ignoring vote because authenticator state object does exist yet
                (it will be created at the end of this epoch)"
            );
            return Ok(());
        }

        let mut jwk_aggregator = self.jwk_aggregator.lock();

        let votes = jwk_aggregator.votes_for_authority(authority);
        if votes
            >= self
                .protocol_config()
                .max_jwk_votes_per_validator_per_epoch()
        {
            warn!(
                "validator {:?} has already voted {} times this epoch, ignoring vote",
                authority, votes,
            );
            return Ok(());
        }

        output.insert_pending_jwk(authority, id.clone(), jwk.clone());

        let key = (id.clone(), jwk.clone());
        let previously_active = jwk_aggregator.has_quorum_for_key(&key);
        let insert_result = jwk_aggregator.insert(authority, key.clone());

        if !previously_active && insert_result.is_quorum_reached() {
            info!(epoch = ?self.epoch(), ?round, jwk = ?key, "jwk became active");
            output.insert_active_jwk(round, key);
        }

        Ok(())
    }

    pub(crate) fn get_new_jwks(&self, round: u64) -> PeraResult<Vec<ActiveJwk>> {
        let epoch = self.epoch();

        let empty_jwk_id = JwkId::new(String::new(), String::new());
        let empty_jwk = JWK {
            kty: String::new(),
            e: String::new(),
            n: String::new(),
            alg: String::new(),
        };

        let start = (round, (empty_jwk_id.clone(), empty_jwk.clone()));
        let end = (round + 1, (empty_jwk_id, empty_jwk));

        // TODO: use a safe iterator
        Ok(self
            .tables()?
            .active_jwks
            .safe_iter_with_bounds(Some(start), Some(end))
            .map_ok(|((r, (jwk_id, jwk)), _)| {
                debug_assert!(round == r);
                ActiveJwk { jwk_id, jwk, epoch }
            })
            .collect::<Result<Vec<_>, _>>()?)
    }

    pub fn jwk_active_in_current_epoch(&self, jwk_id: &JwkId, jwk: &JWK) -> bool {
        let jwk_aggregator = self.jwk_aggregator.lock();
        jwk_aggregator.has_quorum_for_key(&(jwk_id.clone(), jwk.clone()))
    }

    pub fn test_insert_user_signature(
        &self,
        digest: TransactionDigest,
        signatures: Vec<GenericSignature>,
    ) {
        self.tables()
            .expect("test should not cross epoch boundary")
            .user_signatures_for_checkpoints
            .insert(&digest, &signatures)
            .unwrap();
        let key = ConsensusTransactionKey::Certificate(digest);
        let key = SequencedConsensusTransactionKey::External(key);
        self.tables()
            .expect("test should not cross epoch boundary")
            .consensus_message_processed
            .insert(&key, &true)
            .unwrap();
        self.consensus_notify_read.notify(&key, &());
    }

    fn finish_consensus_certificate_process_with_batch(
        &self,
        output: &mut ConsensusCommitOutput,
        certificates: &[VerifiedExecutableTransaction],
    ) -> PeraResult {
        output.insert_pending_execution(certificates);
        output.insert_user_signatures_for_checkpoints(certificates);

        if cfg!(debug_assertions) {
            for certificate in certificates {
                // User signatures are written in the same batch as consensus certificate processed flag,
                // which means we won't attempt to insert this twice for the same tx digest
                assert!(!self
                    .tables()?
                    .user_signatures_for_checkpoints
                    .contains_key(certificate.digest())
                    .unwrap());
            }
        }
        Ok(())
    }

    pub fn get_reconfig_state_read_lock_guard(&self) -> RwLockReadGuard<ReconfigState> {
        self.reconfig_state_mem.read()
    }

    pub fn get_reconfig_state_write_lock_guard(&self) -> RwLockWriteGuard<ReconfigState> {
        self.reconfig_state_mem.write()
    }

    pub fn close_user_certs(&self, mut lock_guard: RwLockWriteGuard<'_, ReconfigState>) {
        lock_guard.close_user_certs();
        self.store_reconfig_state(&lock_guard)
            .expect("Updating reconfig state cannot fail");

        // Set epoch_close_time for metric purpose.
        let mut epoch_close_time = self.epoch_close_time.write();
        if epoch_close_time.is_none() {
            // Only update it the first time epoch is closed.
            *epoch_close_time = Some(Instant::now());

            self.user_certs_closed_notify
                .notify()
                .expect("user_certs_closed_notify called twice on same epoch store");
        }
    }

    pub async fn user_certs_closed_notify(&self) {
        self.user_certs_closed_notify.wait().await
    }

    /// Notify epoch is terminated, can only be called once on epoch store
    pub async fn epoch_terminated(&self) {
        // Notify interested tasks that epoch has ended
        self.epoch_alive_notify
            .notify()
            .expect("epoch_terminated called twice on same epoch store");
        // This `write` acts as a barrier - it waits for futures executing in
        // `within_alive_epoch` to terminate before we can continue here
        debug!("Epoch terminated - waiting for pending tasks to complete");
        *self.epoch_alive.write().await = false;
        debug!("All pending epoch tasks completed");
    }

    /// Waits for the notification about epoch termination
    pub async fn wait_epoch_terminated(&self) {
        self.epoch_alive_notify.wait().await
    }

    /// This function executes given future until epoch_terminated is called
    /// If future finishes before epoch_terminated is called, future result is returned
    /// If epoch_terminated is called before future is resolved, error is returned
    ///
    /// In addition to the early termination guarantee, this function also prevents epoch_terminated()
    /// if future is being executed.
    #[allow(clippy::result_unit_err)]
    pub async fn within_alive_epoch<F: Future + Send>(&self, f: F) -> Result<F::Output, ()> {
        // This guard is kept in the future until it resolves, preventing `epoch_terminated` to
        // acquire a write lock
        let guard = self.epoch_alive.read().await;
        if !*guard {
            return Err(());
        }
        let terminated = self.wait_epoch_terminated().boxed();
        let f = f.boxed();
        match select(terminated, f).await {
            Either::Left((_, _f)) => Err(()),
            Either::Right((result, _)) => Ok(result),
        }
    }

    #[instrument(level = "trace", skip_all)]
    pub fn verify_transaction(&self, tx: Transaction) -> PeraResult<VerifiedTransaction> {
        self.signature_verifier
            .verify_tx(tx.data())
            .map(|_| VerifiedTransaction::new_from_verified(tx))
    }

    /// Verifies transaction signatures and other data
    /// Important: This function can potentially be called in parallel and you can not rely on order of transactions to perform verification
    /// If this function return an error, transaction is skipped and is not passed to handle_consensus_transaction
    /// This function returns unit error and is responsible for emitting log messages for internal errors
    fn verify_consensus_transaction(
        &self,
        transaction: SequencedConsensusTransaction,
        skipped_consensus_txns: &IntCounter,
    ) -> Option<VerifiedSequencedConsensusTransaction> {
        let _scope = monitored_scope("VerifyConsensusTransaction");
        if self
            .is_consensus_message_processed(&transaction.transaction.key())
            .expect("Storage error")
        {
            debug!(
                consensus_index=?transaction.consensus_index.transaction_index,
                tracking_id=?transaction.transaction.get_tracking_id(),
                "handle_consensus_transaction UserTransaction [skip]",
            );
            skipped_consensus_txns.inc();
            return None;
        }
        // Signatures are verified as part of the consensus payload verification in `PeraTxValidator`.
        match &transaction.transaction {
            SequencedConsensusTransactionKind::External(ConsensusTransaction {
                kind: ConsensusTransactionKind::UserTransaction(_certificate),
                ..
            }) => {}
            SequencedConsensusTransactionKind::External(ConsensusTransaction {
                kind: ConsensusTransactionKind::LockNextCommittee(authority, _),
                ..
            }) => {
                if transaction.sender_authority() != *authority {
                    warn!(
                        "LockNextCommittee authority {} does not match its author from consensus {}",
                        authority, transaction.certificate_author_index
                    );
                    return None;
                }
            }
            SequencedConsensusTransactionKind::External(ConsensusTransaction {
                kind: ConsensusTransactionKind::DWalletMPCSessionFailedWithMalicious(authority, ..),
                ..
            }) => {
                // When sending a `DWalletMPCSessionFailedWithMalicious`,
                // the validator also includes its public key.
                // Here, we verify that the public key used to sign this transaction matches
                // the provided public key.
                // This public key is later used to identify the authority that sent the MPC message.
                if transaction.sender_authority() != *authority {
                    warn!(
                        "DWalletMPCSessionFailedWithMalicious: authority {} does not match its author from consensus {}",
                        authority, transaction.certificate_author_index
                    );
                    return None;
                }
            }
            SequencedConsensusTransactionKind::External(ConsensusTransaction {
                kind: ConsensusTransactionKind::DWalletMPCOutput(authority, _, _),
                ..
            }) => {
                // When sending an MPC output, the validator also includes its public key.
                // Here, we verify that the public key used to sign this transaction matches
                // the provided public key.
                // This public key is later used to identify the authority that sent the MPC message.
                if transaction.sender_authority() != *authority {
                    warn!(
                        "DWalletMPCOutput authority {} does not match its author from consensus {}",
                        authority, transaction.certificate_author_index
                    );
                    return None;
                }
            }
            SequencedConsensusTransactionKind::External(ConsensusTransaction {
                kind: ConsensusTransactionKind::DWalletMPCMessage(message),
                ..
            }) => {
                // When sending an MPC message, the validator also includes its public key.
                // Here, we verify that the public key used to sign this transaction matches
                // the provided public key.
                // This public key is later used
                // to identify the authority that sent the MPC message.
                if transaction.sender_authority() != message.authority {
                    warn!(
                        "DWalletMPCMessage authority {} does not match its author from consensus {}",
                        message.authority, transaction.certificate_author_index
                    );
                    return None;
                }
            }
            SequencedConsensusTransactionKind::External(ConsensusTransaction {
                kind: ConsensusTransactionKind::CheckpointSignature(data),
                ..
            }) => {
                if transaction.sender_authority() != data.summary.auth_sig().authority {
                    warn!(
                        "CheckpointSignature authority {} does not match its author from consensus {}",
                        data.summary.auth_sig().authority,
                        transaction.certificate_author_index
                    );
                    return None;
                }
            }
            SequencedConsensusTransactionKind::External(ConsensusTransaction {
                kind: ConsensusTransactionKind::EndOfPublish(authority),
                ..
            }) => {
                if &transaction.sender_authority() != authority {
                    warn!(
                        "EndOfPublish authority {} does not match its author from consensus {}",
                        authority, transaction.certificate_author_index
                    );
                    return None;
                }
            }
            SequencedConsensusTransactionKind::External(ConsensusTransaction {
                kind:
                    ConsensusTransactionKind::CapabilityNotification(AuthorityCapabilitiesV1 {
                        authority,
                        ..
                    }),
                ..
            })
            | SequencedConsensusTransactionKind::External(ConsensusTransaction {
                kind:
                    ConsensusTransactionKind::CapabilityNotificationV2(AuthorityCapabilitiesV2 {
                        authority,
                        ..
                    }),
                ..
            }) => {
                if transaction.sender_authority() != *authority {
                    warn!(
                        "CapabilityNotification authority {} does not match its author from consensus {}",
                        authority, transaction.certificate_author_index
                    );
                    return None;
                }
            }
            SequencedConsensusTransactionKind::External(ConsensusTransaction {
                kind: ConsensusTransactionKind::NewJWKFetched(authority, id, jwk),
                ..
            }) => {
                if transaction.sender_authority() != *authority {
                    warn!(
                        "NewJWKFetched authority {} does not match its author from consensus {}",
                        authority, transaction.certificate_author_index,
                    );
                    return None;
                }
                if !check_total_jwk_size(id, jwk) {
                    warn!(
                        "{:?} sent jwk that exceeded max size",
                        transaction.sender_authority().concise()
                    );
                    return None;
                }
            }
            SequencedConsensusTransactionKind::External(ConsensusTransaction {
                kind: ConsensusTransactionKind::RandomnessStateUpdate(_round, _bytes),
                ..
            }) => {}
            SequencedConsensusTransactionKind::External(ConsensusTransaction {
                kind: ConsensusTransactionKind::RandomnessDkgMessage(authority, _bytes),
                ..
            }) => {
                if transaction.sender_authority() != *authority {
                    warn!(
                        "RandomnessDkgMessage authority {} does not match its author from consensus {}",
                        authority, transaction.certificate_author_index
                    );
                    return None;
                }
            }
            SequencedConsensusTransactionKind::External(ConsensusTransaction {
                kind: ConsensusTransactionKind::RandomnessDkgConfirmation(authority, _bytes),
                ..
            }) => {
                if transaction.sender_authority() != *authority {
                    warn!(
                        "RandomnessDkgConfirmation authority {} does not match its author from consensus {}",
                        authority, transaction.certificate_author_index
                    );
                    return None;
                }
            }
            SequencedConsensusTransactionKind::System(_) => {}
        }
        Some(VerifiedSequencedConsensusTransaction(transaction))
    }

    /// Return the [`DWalletMPCOutputsVerifier`].
    /// Uses a Mutex because the instance is initialized from a different thread.
    pub async fn get_dwallet_mpc_outputs_verifier(
        &self,
    ) -> tokio::sync::MutexGuard<DWalletMPCOutputsVerifier> {
        loop {
            match self.dwallet_mpc_outputs_verifier.get() {
                Some(dwallet_mpc_outputs_verifier) => {
                    return dwallet_mpc_outputs_verifier.lock().await
                }
                None => {
                    error!("failed to get the DWalletMPCOutputsVerifier, retrying...");
                    tokio::time::sleep(Duration::from_secs(1)).await;
                }
            }
        }
    }

    /// Return the current epoch's [`DWalletMPCBatchesManager`].
    /// This manager handles storing all the valid outputs of a batched dWallet MPC sessions,
    /// and writes them to the chain at once when all the batch outputs are ready.
    pub async fn get_dwallet_mpc_batches_manager(
        &self,
    ) -> tokio::sync::MutexGuard<DWalletMPCBatchesManager> {
        loop {
            match self.dwallet_mpc_batches_manager.get() {
                Some(dwallet_mpc_batches_manager) => {
                    return dwallet_mpc_batches_manager.lock().await
                }
                None => {
                    error!("failed to get the DWallet Batches Manager, retrying...");
                    tokio::time::sleep(Duration::from_secs(1)).await;
                }
            }
        }
    }

    /// Return the current epoch's [`DWalletMPCManager`].
    pub async fn get_dwallet_mpc_manager(&self) -> tokio::sync::MutexGuard<DWalletMPCManager> {
        loop {
            match self.dwallet_mpc_manager.get() {
                Some(dwallet_mpc_manager) => return dwallet_mpc_manager.lock().await,
                None => {
                    error!("failed to get the DWallet MPC Manager, retrying...");
                    tokio::time::sleep(Duration::from_secs(1)).await;
                }
            }
        }
    }

    fn db_batch(&self) -> PeraResult<DBBatch> {
        Ok(self.tables()?.last_consensus_index.batch())
    }

    #[cfg(test)]
    pub fn db_batch_for_test(&self) -> DBBatch {
        self.db_batch()
            .expect("test should not be write past end of epoch")
    }

    #[instrument(level = "debug", skip_all)]
    pub(crate) async fn process_consensus_transactions_and_commit_boundary<
        'a,
        C: CheckpointServiceNotify,
    >(
        &self,
        transactions: Vec<SequencedConsensusTransaction>,
        consensus_stats: &ExecutionIndicesWithStats,
        checkpoint_service: &Arc<C>,
        cache_reader: &dyn ObjectCacheRead,
        consensus_commit_info: &ConsensusCommitInfo,
        authority_metrics: &Arc<AuthorityMetrics>,
    ) -> PeraResult<Vec<VerifiedExecutableTransaction>> {
        // Split transactions into different types for processing.
        let verified_transactions: Vec<_> = transactions
            .into_iter()
            .filter_map(|transaction| {
                self.verify_consensus_transaction(
                    transaction,
                    &authority_metrics.skipped_consensus_txns,
                )
            })
            .collect();
        let mut system_transactions = Vec::with_capacity(verified_transactions.len());
        let mut current_commit_sequenced_consensus_transactions =
            Vec::with_capacity(verified_transactions.len());
        let mut current_commit_sequenced_randomness_transactions =
            Vec::with_capacity(verified_transactions.len());
        let mut end_of_publish_transactions = Vec::with_capacity(verified_transactions.len());
        for tx in verified_transactions {
            if tx.0.is_end_of_publish() {
                end_of_publish_transactions.push(tx);
            } else if tx.0.is_system() {
                system_transactions.push(tx);
            } else if tx
                .0
                .is_user_tx_with_randomness(self.randomness_state_enabled())
            {
                current_commit_sequenced_randomness_transactions.push(tx);
            } else {
                current_commit_sequenced_consensus_transactions.push(tx);
            }
        }

        let mut output = ConsensusCommitOutput::new();

        // Load transactions deferred from previous commits.
        let deferred_txs: Vec<(DeferralKey, Vec<VerifiedSequencedConsensusTransaction>)> = self
            .load_deferred_transactions_for_up_to_consensus_round(
                &mut output,
                consensus_commit_info.round,
            )?
            .into_iter()
            .collect();
        let mut previously_deferred_tx_digests: HashMap<TransactionDigest, DeferralKey> =
            deferred_txs
                .iter()
                .flat_map(|(deferral_key, txs)| {
                    txs.iter().map(|tx| match tx.0.transaction.key() {
                        SequencedConsensusTransactionKey::External(
                            ConsensusTransactionKey::Certificate(digest),
                        ) => (digest, *deferral_key),
                        _ => panic!("deferred transaction was not a user certificate: {tx:?}"),
                    })
                })
                .collect();

        // Sequenced_transactions and sequenced_randomness_transactions store all transactions that will be sent to
        // process_consensus_transactions. We put deferred transactions at the beginning of the list before
        // PostConsensusTxReorder::reorder, so that for transactions with the same gas price, deferred transactions
        // will be placed earlier in the execution queue.
        let mut sequenced_transactions: Vec<VerifiedSequencedConsensusTransaction> =
            Vec::with_capacity(
                current_commit_sequenced_consensus_transactions.len()
                    + previously_deferred_tx_digests.len(),
            );
        let mut sequenced_randomness_transactions: Vec<VerifiedSequencedConsensusTransaction> =
            Vec::with_capacity(
                current_commit_sequenced_randomness_transactions.len()
                    + previously_deferred_tx_digests.len(),
            );

        let mut randomness_manager = self.randomness_manager.get().map(|rm| {
            rm.try_lock()
                .expect("should only ever be called from the commit handler thread")
        });
        let mut dkg_failed = false;
        let randomness_round = if self.randomness_state_enabled() {
            let randomness_manager = randomness_manager
                .as_mut()
                .expect("randomness manager should exist if randomness is enabled");
            match randomness_manager.dkg_status() {
                DkgStatus::Pending => None,
                DkgStatus::Failed => {
                    dkg_failed = true;
                    None
                }
                DkgStatus::Successful => {
                    // Generate randomness for this commit if DKG is successful and we are still
                    // accepting certs.
                    if self
                        // It is ok to just release lock here as functions called by this one are the
                        // only place that transition into RejectAllCerts state, and this function
                        // itself is always executed from consensus task.
                        .get_reconfig_state_read_lock_guard()
                        .should_accept_tx()
                    {
                        randomness_manager
                            .reserve_next_randomness(consensus_commit_info.timestamp, &mut output)?
                    } else {
                        None
                    }
                }
            }
        } else {
            None
        };

        // We should load any previously-deferred randomness-using tx:
        // - if DKG is failed, so we can ignore them
        // - if randomness is being generated, so we can process them
        if dkg_failed || randomness_round.is_some() {
            self.load_and_process_deferred_transactions_for_randomness(
                &mut output,
                &mut previously_deferred_tx_digests,
                &mut sequenced_randomness_transactions,
            )?;
        }

        // Add ConsensusRound deferred tx back into the sequence.
        for tx in deferred_txs
            .into_iter()
            .flat_map(|(_, txs)| txs.into_iter())
        {
            if tx
                .0
                .is_user_tx_with_randomness(self.randomness_state_enabled())
            {
                sequenced_randomness_transactions.push(tx);
            } else {
                sequenced_transactions.push(tx);
            }
        }
        sequenced_transactions.extend(current_commit_sequenced_consensus_transactions);
        sequenced_randomness_transactions.extend(current_commit_sequenced_randomness_transactions);

        // Save roots for checkpoint generation. One set for most tx, one for randomness tx.
        let mut roots: BTreeSet<_> = system_transactions
            .iter()
            .chain(sequenced_transactions.iter())
            // no need to include end_of_publish_transactions here because they would be
            // filtered out below by `executable_transaction_digest` anyway
            .filter_map(|transaction| {
                transaction
                    .0
                    .transaction
                    .executable_transaction_digest()
                    .map(TransactionKey::Digest)
            })
            .collect();
        let mut randomness_roots: BTreeSet<_> = sequenced_randomness_transactions
            .iter()
            .filter_map(|transaction| {
                transaction
                    .0
                    .transaction
                    .executable_transaction_digest()
                    .map(TransactionKey::Digest)
            })
            .collect();

        // We always order transactions using randomness last.
        PostConsensusTxReorder::reorder(
            &mut sequenced_transactions,
            self.protocol_config.consensus_transaction_ordering(),
        );
        PostConsensusTxReorder::reorder(
            &mut sequenced_randomness_transactions,
            self.protocol_config.consensus_transaction_ordering(),
        );
        let consensus_transactions: Vec<_> = system_transactions
            .into_iter()
            .chain(sequenced_transactions)
            .chain(sequenced_randomness_transactions)
            .collect();

        let (
            transactions_to_schedule,
            notifications,
            lock,
            final_round,
            consensus_commit_prologue_root,
        ) = self
            .process_consensus_transactions(
                &mut output,
                &consensus_transactions,
                &end_of_publish_transactions,
                checkpoint_service,
                cache_reader,
                consensus_commit_info,
                &mut roots,
                &mut randomness_roots,
                previously_deferred_tx_digests,
                randomness_manager.as_deref_mut(),
                dkg_failed,
                randomness_round,
                authority_metrics,
            )
            .await?;
        self.finish_consensus_certificate_process_with_batch(
            &mut output,
            &transactions_to_schedule,
        )?;
        output.record_consensus_commit_stats(consensus_stats.clone());
        // Create pending checkpoints if we are still accepting tx.
        let should_accept_tx = if let Some(lock) = &lock {
            lock.should_accept_tx()
        } else {
            // It is ok to just release lock here as functions called by this one are the
            // only place that transition reconfig state, and this function itself is always
            // executed from consensus task. At this point if the lock was not already provided
            // above, we know we won't be transitioning state for this commit.
            self.get_reconfig_state_read_lock_guard().should_accept_tx()
        };
        let make_checkpoint = should_accept_tx || final_round;
        if make_checkpoint {
            // Generate pending checkpoint for regular user tx.
            let checkpoint_height = if self.randomness_state_enabled() {
                consensus_commit_info.round * 2
            } else {
                consensus_commit_info.round
            };

            let mut checkpoint_roots: Vec<TransactionKey> = Vec::with_capacity(roots.len() + 1);

            if let Some(consensus_commit_prologue_root) = consensus_commit_prologue_root {
                if self
                    .protocol_config()
                    .prepend_prologue_tx_in_consensus_commit_in_checkpoints()
                {
                    // Put consensus commit prologue root at the beginning of the checkpoint roots.
                    checkpoint_roots.push(consensus_commit_prologue_root);
                } else {
                    roots.insert(consensus_commit_prologue_root);
                }
            }
            checkpoint_roots.extend(roots.into_iter());
            let pending_checkpoint = PendingCheckpointV2::V2(PendingCheckpointV2Contents {
                roots: checkpoint_roots,
                details: PendingCheckpointInfo {
                    timestamp_ms: consensus_commit_info.timestamp,
                    last_of_epoch: final_round && randomness_round.is_none(),
                    checkpoint_height,
                },
            });
            self.write_pending_checkpoint(&mut output, &pending_checkpoint)?;

            // Generate pending checkpoint for user tx with randomness.
            // - If randomness is not generated for this commit, we will skip the
            //   checkpoint with the associated height. Therefore checkpoint heights may
            //   not be contiguous.
            // - Exception: if DKG fails, we always need to write out a PendingCheckpoint
            //   for randomness tx that are canceled.
            if let Some(randomness_round) = randomness_round {
                randomness_roots.insert(TransactionKey::RandomnessRound(
                    self.epoch(),
                    randomness_round,
                ));
            }
            if randomness_round.is_some() || (dkg_failed && !randomness_roots.is_empty()) {
                let pending_checkpoint = PendingCheckpointV2::V2(PendingCheckpointV2Contents {
                    roots: randomness_roots.into_iter().collect(),
                    details: PendingCheckpointInfo {
                        timestamp_ms: consensus_commit_info.timestamp,
                        last_of_epoch: final_round,
                        checkpoint_height: checkpoint_height + 1,
                    },
                });
                self.write_pending_checkpoint(&mut output, &pending_checkpoint)?;
            }
        }

        let mut batch = self.db_batch()?;
        output.write_to_batch(self, &mut batch)?;
        batch.write()?;

        // Only after batch is written, notify checkpoint service to start building any new
        // pending checkpoints.
        if make_checkpoint {
            debug!(
                ?consensus_commit_info.round,
                "Notifying checkpoint service about new pending checkpoint(s)",
            );
            checkpoint_service.notify_checkpoint()?;
        }

        // Once commit processing is recorded, kick off randomness generation.
        if let Some(randomness_round) = randomness_round {
            let epoch = self.epoch();
            randomness_manager
                .as_ref()
                .expect("randomness manager should exist if randomness round is provided")
                .generate_randomness(epoch, randomness_round);
        }

        self.process_notifications(&notifications, &end_of_publish_transactions);

        if final_round {
            info!(
                epoch=?self.epoch(),
                // Accessing lock on purpose so that the compiler ensures
                // the lock is not yet dropped.
                lock=?lock.as_ref(),
                final_round=?final_round,
                "Notified last checkpoint"
            );
            self.record_end_of_message_quorum_time_metric();
        }

        Ok(transactions_to_schedule)
    }

    // Adds the consensus commit prologue transaction to the beginning of input `transactions` to update
    // the system clock used in all transactions in the current consensus commit.
    // Returns the root of the consensus commit prologue transaction if it was added to the input.
    fn add_consensus_commit_prologue_transaction(
        &self,
        output: &mut ConsensusCommitOutput,
        transactions: &mut VecDeque<VerifiedExecutableTransaction>,
        consensus_commit_info: &ConsensusCommitInfo,
        cancelled_txns: &BTreeMap<TransactionDigest, CancelConsensusCertificateReason>,
    ) -> PeraResult<Option<TransactionKey>> {
        #[cfg(any(test, feature = "test-utils"))]
        {
            if consensus_commit_info.skip_consensus_commit_prologue_in_test() {
                return Ok(None);
            }
        }

        let mut version_assignment: Vec<(TransactionDigest, Vec<(ObjectID, SequenceNumber)>)> =
            Vec::new();

        let mut shared_input_next_version = HashMap::new();
        for txn in transactions.iter() {
            match cancelled_txns.get(txn.digest()) {
                Some(CancelConsensusCertificateReason::CongestionOnObjects(_))
                | Some(CancelConsensusCertificateReason::DkgFailed) => {
                    let assigned_versions = SharedObjVerManager::assign_versions_for_certificate(
                        txn,
                        &mut shared_input_next_version,
                        cancelled_txns,
                    );
                    version_assignment.push((*txn.digest(), assigned_versions));
                }
                None => {}
            }
        }

        fail_point_arg!(
            "additional_cancelled_txns_for_tests",
            |additional_cancelled_txns: Vec<(
                TransactionDigest,
                Vec<(ObjectID, SequenceNumber)>
            )>| {
                version_assignment.extend(additional_cancelled_txns);
            }
        );

        let transaction = consensus_commit_info.create_consensus_commit_prologue_transaction(
            self.epoch(),
            self.protocol_config(),
            version_assignment,
        );
        let consensus_commit_prologue_root = match self.process_consensus_system_transaction(&transaction) {
            ConsensusCertificateResult::PeraTransaction(processed_tx) => {
                transactions.push_front(processed_tx.clone());
                Some(processed_tx.key())
            }
            ConsensusCertificateResult::IgnoredSystem => None,
            _ => unreachable!("process_consensus_system_transaction returned unexpected ConsensusCertificateResult."),
        };

        output.record_consensus_message_processed(SequencedConsensusTransactionKey::System(
            *transaction.digest(),
        ));
        Ok(consensus_commit_prologue_root)
    }

    // Assigns shared object versions to transactions and updates the shared object version state.
    // Shared object versions in cancelled transactions are assigned to special versions that will
    // cause the transactions to be cancelled in execution engine.
    async fn process_consensus_transaction_shared_object_versions(
        &self,
        cache_reader: &dyn ObjectCacheRead,
        transactions: &[VerifiedExecutableTransaction],
        randomness_round: Option<RandomnessRound>,
        cancelled_txns: &BTreeMap<TransactionDigest, CancelConsensusCertificateReason>,
        output: &mut ConsensusCommitOutput,
    ) -> PeraResult {
        let ConsensusSharedObjVerAssignment {
            shared_input_next_versions,
            assigned_versions,
        } = SharedObjVerManager::assign_versions_from_consensus(
            self,
            cache_reader,
            transactions,
            randomness_round,
            cancelled_txns,
        )
        .await?;
        output.set_assigned_shared_object_versions(assigned_versions, shared_input_next_versions);
        Ok(())
    }

    #[cfg(any(test, feature = "test-utils"))]
    pub fn get_highest_pending_checkpoint_height(&self) -> CheckpointHeight {
        if self.randomness_state_enabled() {
            self.tables()
                .expect("test should not cross epoch boundary")
                .pending_checkpoints_v2
                .unbounded_iter()
                .skip_to_last()
                .next()
                .map(|(key, _)| key)
                .unwrap_or_default()
        } else {
            self.tables()
                .expect("test should not cross epoch boundary")
                .pending_checkpoints
                .unbounded_iter()
                .skip_to_last()
                .next()
                .map(|(key, _)| key)
                .unwrap_or_default()
        }
    }

    // Caller is not required to set ExecutionIndices with the right semantics in
    // VerifiedSequencedConsensusTransaction.
    // Also, ConsensusStats and hash will not be updated in the db with this function, unlike in
    // process_consensus_transactions_and_commit_boundary().
    #[cfg(any(test, feature = "test-utils"))]
    pub async fn process_consensus_transactions_for_tests<C: CheckpointServiceNotify>(
        self: &Arc<Self>,
        transactions: Vec<SequencedConsensusTransaction>,
        checkpoint_service: &Arc<C>,
        cache_reader: &dyn ObjectCacheRead,
        authority_metrics: &Arc<AuthorityMetrics>,
        skip_consensus_commit_prologue_in_test: bool,
    ) -> PeraResult<Vec<VerifiedExecutableTransaction>> {
        self.process_consensus_transactions_and_commit_boundary(
            transactions,
            &ExecutionIndicesWithStats::default(),
            checkpoint_service,
            cache_reader,
            &ConsensusCommitInfo::new_for_test(
                if self.randomness_state_enabled() {
                    self.get_highest_pending_checkpoint_height() / 2 + 1
                } else {
                    self.get_highest_pending_checkpoint_height() + 1
                },
                0,
                skip_consensus_commit_prologue_in_test,
            ),
            authority_metrics,
        )
        .await
    }

    #[cfg(any(test, feature = "test-utils"))]
    pub async fn assign_shared_object_versions_for_tests(
        self: &Arc<Self>,
        cache_reader: &dyn ObjectCacheRead,
        transactions: &[VerifiedExecutableTransaction],
    ) -> PeraResult {
        let mut output = ConsensusCommitOutput::new();
        self.process_consensus_transaction_shared_object_versions(
            cache_reader,
            transactions,
            None,
            &BTreeMap::new(),
            &mut output,
        )
        .await?;
        let mut batch = self.db_batch()?;
        output.write_to_batch(self, &mut batch)?;
        batch.write()?;
        Ok(())
    }

    fn process_notifications(
        &self,
        notifications: &[SequencedConsensusTransactionKey],
        end_of_publish: &[VerifiedSequencedConsensusTransaction],
    ) {
        for key in notifications
            .iter()
            .cloned()
            .chain(end_of_publish.iter().map(|tx| tx.0.transaction.key()))
        {
            self.consensus_notify_read.notify(&key, &());
        }
    }

    /// Depending on the type of the VerifiedSequencedConsensusTransaction wrappers,
    /// - Verify and initialize the state to execute the certificates.
    ///   Return VerifiedCertificates for each executable certificate
    /// - Or update the state for checkpoint or epoch change protocol.
    #[instrument(level = "debug", skip_all)]
    #[allow(clippy::type_complexity)]
    pub(crate) async fn process_consensus_transactions<C: CheckpointServiceNotify>(
        &self,
        output: &mut ConsensusCommitOutput,
        transactions: &[VerifiedSequencedConsensusTransaction],
        end_of_publish_transactions: &[VerifiedSequencedConsensusTransaction],
        checkpoint_service: &Arc<C>,
        cache_reader: &dyn ObjectCacheRead,
        consensus_commit_info: &ConsensusCommitInfo,
        roots: &mut BTreeSet<TransactionKey>,
        randomness_roots: &mut BTreeSet<TransactionKey>,
        previously_deferred_tx_digests: HashMap<TransactionDigest, DeferralKey>,
        mut randomness_manager: Option<&mut RandomnessManager>,
        dkg_failed: bool,
        randomness_round: Option<RandomnessRound>,
        authority_metrics: &Arc<AuthorityMetrics>,
    ) -> PeraResult<(
        Vec<VerifiedExecutableTransaction>,    // transactions to schedule
        Vec<SequencedConsensusTransactionKey>, // keys to notify as complete
        Option<RwLockWriteGuard<ReconfigState>>,
        bool,                   // true if final round
        Option<TransactionKey>, // consensus commit prologue root
    )> {
        if randomness_round.is_some() {
            assert!(!dkg_failed); // invariant check
        }

        let mut verified_certificates = VecDeque::with_capacity(transactions.len() + 1);
        let mut notifications = Vec::with_capacity(transactions.len());

        let mut deferred_txns: BTreeMap<DeferralKey, Vec<VerifiedSequencedConsensusTransaction>> =
            BTreeMap::new();
        let mut cancelled_txns: BTreeMap<TransactionDigest, CancelConsensusCertificateReason> =
            BTreeMap::new();

        // We track transaction execution cost separately for regular transactions and transactions using randomness, since
        // they will be in different checkpoints.
        let mut shared_object_congestion_tracker = SharedObjectCongestionTracker::new(
            self.protocol_config().per_object_congestion_control_mode(),
        );
        let mut shared_object_using_randomness_congestion_tracker =
            SharedObjectCongestionTracker::new(
                self.protocol_config().per_object_congestion_control_mode(),
            );

        fail_point_arg!(
            "initial_congestion_tracker",
            |tracker: SharedObjectCongestionTracker| {
                info!(
                    "Initialize shared_object_congestion_tracker to  {:?}",
                    tracker
                );
                shared_object_congestion_tracker = tracker;
            }
        );

        let mut randomness_state_updated = false;
        for tx in transactions {
            let key = tx.0.transaction.key();
            let mut ignored = false;
            let mut filter_roots = false;
            let execution_cost = if tx
                .0
                .is_user_tx_with_randomness(self.randomness_state_enabled())
            {
                &mut shared_object_using_randomness_congestion_tracker
            } else {
                &mut shared_object_congestion_tracker
            };
            match self
                .process_consensus_transaction(
                    output,
                    tx,
                    checkpoint_service,
                    consensus_commit_info.round,
                    &previously_deferred_tx_digests,
                    randomness_manager.as_deref_mut(),
                    dkg_failed,
                    randomness_round.is_some(),
                    execution_cost,
                    authority_metrics,
                )
                .await?
            {
                ConsensusCertificateResult::PeraTransaction(cert) => {
                    notifications.push(key.clone());
                    verified_certificates.push_back(cert);
                }
                ConsensusCertificateResult::Deferred(deferral_key) => {
                    // Note: record_consensus_message_processed() must be called for this
                    // cert even though we are not processing it now!
                    deferred_txns
                        .entry(deferral_key)
                        .or_default()
                        .push(tx.clone());
                    filter_roots = true;
                    if tx.0.transaction.is_executable_transaction() {
                        // Notify consensus adapter that the consensus handler has received the transaction.
                        notifications.push(key.clone());
                    }
                }
                ConsensusCertificateResult::Cancelled((cert, reason)) => {
                    notifications.push(key.clone());
                    assert!(cancelled_txns.insert(*cert.digest(), reason).is_none());
                    verified_certificates.push_back(cert);
                }
                ConsensusCertificateResult::RandomnessConsensusMessage => {
                    randomness_state_updated = true;
                    notifications.push(key.clone());
                }
                ConsensusCertificateResult::ConsensusMessage => notifications.push(key.clone()),
                ConsensusCertificateResult::IgnoredSystem => {
                    filter_roots = true;
                }
                // Note: ignored external transactions must not be recorded as processed. Otherwise
                // they may not get reverted after restart during epoch change.
                ConsensusCertificateResult::Ignored => {
                    ignored = true;
                    filter_roots = true;
                }
            }
            if !ignored {
                output.record_consensus_message_processed(key.clone());
            }
            if filter_roots {
                if let Some(txn_key) =
                    tx.0.transaction
                        .executable_transaction_digest()
                        .map(TransactionKey::Digest)
                {
                    roots.remove(&txn_key);
                    randomness_roots.remove(&txn_key);
                }
            }
        }
        self.save_dwallet_mpc_round_message(DWalletMPCDBMessage::EndOfDelivery)
            .await;

<<<<<<< HEAD
        // Save all the DWallet-MPC related DB data to the consensus commit output in order to
=======
        // Save all the dWallet-MPC related DB data to the consensus commit output to
>>>>>>> 5dbcaa1d
        // write it to the local DB. After saving the data, clear the data from the epoch store.
        let mut dwallet_mpc_round_messages = self.dwallet_mpc_round_messages.lock().await;
        output.set_dwallet_mpc_round_messages(dwallet_mpc_round_messages.clone());
        dwallet_mpc_round_messages.clear();
        let mut dwallet_mpc_round_outputs = self.dwallet_mpc_round_outputs.lock().await;
        output.set_dwallet_mpc_round_outputs(dwallet_mpc_round_outputs.clone());
        dwallet_mpc_round_outputs.clear();
        let mut dwallet_mpc_round_completed_sessions =
            self.dwallet_mpc_round_completed_sessions.lock().await;
        output
            .set_dwallet_mpc_round_completed_sessions(dwallet_mpc_round_completed_sessions.clone());
        dwallet_mpc_round_completed_sessions.clear();
        let mut dwallet_mpc_round_events = self.dwallet_mpc_round_events.lock().await;
        output.set_dwallet_mpc_round_events(dwallet_mpc_round_events.clone());
        dwallet_mpc_round_events.clear();

        let commit_has_deferred_txns = !deferred_txns.is_empty();
        let mut total_deferred_txns = 0;
        for (key, txns) in deferred_txns.into_iter() {
            total_deferred_txns += txns.len();
            output.defer_transactions(key, txns);
        }
        authority_metrics
            .consensus_handler_deferred_transactions
            .inc_by(total_deferred_txns as u64);
        authority_metrics
            .consensus_handler_cancelled_transactions
            .inc_by(cancelled_txns.len() as u64);
        authority_metrics
            .consensus_handler_max_object_costs
            .with_label_values(&["regular_commit"])
            .set(shared_object_congestion_tracker.max_cost() as i64);
        authority_metrics
            .consensus_handler_max_object_costs
            .with_label_values(&["randomness_commit"])
            .set(shared_object_using_randomness_congestion_tracker.max_cost() as i64);

        if randomness_state_updated {
            if let Some(randomness_manager) = randomness_manager.as_mut() {
                randomness_manager
                    .advance_dkg(output, consensus_commit_info.round)
                    .await?;
            }
        }

        // Add the consensus commit prologue transaction to the beginning of `verified_certificates`.
        let consensus_commit_prologue_root = self.add_consensus_commit_prologue_transaction(
            output,
            &mut verified_certificates,
            consensus_commit_info,
            &cancelled_txns,
        )?;

        let verified_certificates: Vec<_> = verified_certificates.into();

        self.process_consensus_transaction_shared_object_versions(
            cache_reader,
            &verified_certificates,
            randomness_round,
            &cancelled_txns,
            output,
        )
        .await?;

        let (lock, final_round) = self.process_end_of_publish_transactions_and_reconfig(
            output,
            end_of_publish_transactions,
            commit_has_deferred_txns,
        )?;

        Ok((
            verified_certificates,
            notifications,
            lock,
            final_round,
            consensus_commit_prologue_root,
        ))
    }

    fn process_end_of_publish_transactions_and_reconfig(
        &self,
        output: &mut ConsensusCommitOutput,
        transactions: &[VerifiedSequencedConsensusTransaction],
        commit_has_deferred_txns: bool,
    ) -> PeraResult<(
        Option<RwLockWriteGuard<ReconfigState>>,
        bool, // true if final round
    )> {
        let mut lock = None;

        for transaction in transactions {
            let VerifiedSequencedConsensusTransaction(SequencedConsensusTransaction {
                transaction,
                ..
            }) = transaction;

            if let SequencedConsensusTransactionKind::External(ConsensusTransaction {
                kind: ConsensusTransactionKind::EndOfPublish(authority),
                ..
            }) = transaction
            {
                debug!(
                    "Received EndOfPublish for epoch {} from {:?}",
                    self.committee.epoch,
                    authority.concise()
                );

                // It is ok to just release lock here as this function is the only place that transition into RejectAllCerts state
                // And this function itself is always executed from consensus task
                let collected_end_of_publish = if lock.is_none()
                    && self
                        .get_reconfig_state_read_lock_guard()
                        .should_accept_consensus_certs()
                {
                    output.insert_end_of_publish(*authority);
                    self.end_of_publish.try_lock()
                        .expect("No contention on Authority::end_of_publish as it is only accessed from consensus handler")
                        .insert_generic(*authority, ()).is_quorum_reached()
                    // end_of_publish lock is released here.
                } else {
                    // If we past the stage where we are accepting consensus certificates we also don't record end of publish messages
                    debug!("Ignoring end of publish message from validator {:?} as we already collected enough end of publish messages", authority.concise());
                    false
                };

                if collected_end_of_publish {
                    assert!(lock.is_none());
                    debug!(
                        "Collected enough end_of_publish messages for epoch {} with last message from validator {:?}",
                        self.committee.epoch,
                        authority.concise(),
                    );
                    let mut l = self.get_reconfig_state_write_lock_guard();
                    l.close_all_certs();
                    output.store_reconfig_state(l.clone());
                    // Holding this lock until end of process_consensus_transactions_and_commit_boundary() where we write batch to DB
                    lock = Some(l);
                };
                // Important: we actually rely here on fact that ConsensusHandler panics if its
                // operation returns error. If some day we won't panic in ConsensusHandler on error
                // we need to figure out here how to revert in-memory state of .end_of_publish
                // and .reconfig_state when write fails.
                output.record_consensus_message_processed(transaction.key());
            } else {
                panic!(
                    "process_end_of_publish_transactions_and_reconfig called with non-end-of-publish transaction"
                );
            }
        }

        // Determine if we're ready to advance reconfig state to RejectAllTx.
        let is_reject_all_certs = if let Some(lock) = &lock {
            lock.is_reject_all_certs()
        } else {
            // It is ok to just release lock here as this function is the only place that
            // transitions into RejectAllTx state, and this function itself is always
            // executed from consensus task.
            self.get_reconfig_state_read_lock_guard()
                .is_reject_all_certs()
        };

        if !is_reject_all_certs || !self.deferred_transactions_empty() || commit_has_deferred_txns {
            // Don't end epoch until all deferred transactions are processed.
            if is_reject_all_certs {
                debug!(
                    "Blocking end of epoch on deferred transactions, from previous commits?={}, from this commit?={commit_has_deferred_txns}",
                    !self.deferred_transactions_empty(),
                );
            }
            return Ok((lock, false));
        }

        // Acquire lock to advance state if we don't already have it.
        let mut lock = lock.unwrap_or_else(|| self.get_reconfig_state_write_lock_guard());
        lock.close_all_tx();
        output.store_reconfig_state(lock.clone());
        Ok((Some(lock), true))
    }

    #[instrument(level = "trace", skip_all)]
    async fn process_consensus_transaction<C: CheckpointServiceNotify>(
        &self,
        output: &mut ConsensusCommitOutput,
        transaction: &VerifiedSequencedConsensusTransaction,
        checkpoint_service: &Arc<C>,
        commit_round: Round,
        previously_deferred_tx_digests: &HashMap<TransactionDigest, DeferralKey>,
        mut randomness_manager: Option<&mut RandomnessManager>,
        dkg_failed: bool,
        generating_randomness: bool,
        shared_object_congestion_tracker: &mut SharedObjectCongestionTracker,
        authority_metrics: &Arc<AuthorityMetrics>,
    ) -> PeraResult<ConsensusCertificateResult> {
        let _scope = monitored_scope("HandleConsensusTransaction");
        let VerifiedSequencedConsensusTransaction(SequencedConsensusTransaction {
            certificate_author_index: _,
            certificate_author,
            consensus_index,
            transaction,
        }) = transaction;
        let tracking_id = transaction.get_tracking_id();

        match &transaction {
            SequencedConsensusTransactionKind::External(ConsensusTransaction {
                kind: ConsensusTransactionKind::UserTransaction(certificate),
                ..
            }) => {
                if certificate.epoch() != self.epoch() {
                    // Epoch has changed after this certificate was sequenced, ignore it.
                    debug!(
                        "Certificate epoch ({:?}) doesn't match the current epoch ({:?})",
                        certificate.epoch(),
                        self.epoch()
                    );
                    return Ok(ConsensusCertificateResult::Ignored);
                }
                if self.has_sent_end_of_publish(certificate_author)?
                    && !previously_deferred_tx_digests.contains_key(certificate.digest())
                {
                    // This can not happen with valid authority
                    // With some edge cases consensus might sometimes resend previously seen certificate after EndOfPublish
                    // However this certificate will be filtered out before this line by `consensus_message_processed` call in `verify_consensus_transaction`
                    // If we see some new certificate here it means authority is byzantine and sent certificate after EndOfPublish (or we have some bug in ConsensusAdapter)
                    warn!("[Byzantine authority] Authority {:?} sent a new, previously unseen certificate {:?} after it sent EndOfPublish message to consensus", certificate_author.concise(), certificate.digest());
                    return Ok(ConsensusCertificateResult::Ignored);
                }
                // Safe because signatures are verified when consensus called into PeraTxValidator::validate_batch.
                let certificate = VerifiedCertificate::new_unchecked(*certificate.clone());
                let certificate = VerifiedExecutableTransaction::new_from_certificate(certificate);

                debug!(
                    ?tracking_id,
                    tx_digest = ?certificate.digest(),
                    "handle_consensus_transaction UserTransaction",
                );

                if !self
                    .get_reconfig_state_read_lock_guard()
                    .should_accept_consensus_certs()
                    && !previously_deferred_tx_digests.contains_key(certificate.digest())
                {
                    debug!("Ignoring consensus certificate for transaction {:?} because of end of epoch",
                    certificate.digest());
                    return Ok(ConsensusCertificateResult::Ignored);
                }

                let deferral_info = self.should_defer(
                    &certificate,
                    commit_round,
                    dkg_failed,
                    generating_randomness,
                    previously_deferred_tx_digests,
                    shared_object_congestion_tracker,
                );

                if let Some((deferral_key, deferral_reason)) = deferral_info {
                    debug!(
                        "Deferring consensus certificate for transaction {:?} until {:?}",
                        certificate.digest(),
                        deferral_key
                    );

                    let deferral_result = match deferral_reason {
                        DeferralReason::RandomnessNotReady => {
                            // Always defer transaction due to randomness not ready.
                            ConsensusCertificateResult::Deferred(deferral_key)
                        }
                        DeferralReason::SharedObjectCongestion(congested_objects) => {
                            authority_metrics
                                .consensus_handler_congested_transactions
                                .inc();
                            if transaction_deferral_within_limit(
                                &deferral_key,
                                self.protocol_config()
                                    .max_deferral_rounds_for_congestion_control(),
                            ) {
                                ConsensusCertificateResult::Deferred(deferral_key)
                            } else {
                                // Cancel the transaction that has been deferred for too long.
                                debug!(
                                    "Cancelling consensus certificate for transaction {:?} with deferral key {:?} due to congestion on objects {:?}",
                                    certificate.digest(),
                                    deferral_key,
                                    congested_objects
                                );
                                ConsensusCertificateResult::Cancelled((
                                    certificate,
                                    CancelConsensusCertificateReason::CongestionOnObjects(
                                        congested_objects,
                                    ),
                                ))
                            }
                        }
                    };
                    return Ok(deferral_result);
                }

                if dkg_failed
                    && self.randomness_state_enabled()
                    && certificate.transaction_data().uses_randomness()
                {
                    debug!(
                        "Canceling randomness-using certificate for transaction {:?} because DKG failed",
                        certificate.digest(),
                    );
                    return Ok(ConsensusCertificateResult::Cancelled((
                        certificate,
                        CancelConsensusCertificateReason::DkgFailed,
                    )));
                }

                // This certificate will be scheduled. Update object execution cost.
                if certificate.contains_shared_object() {
                    shared_object_congestion_tracker.bump_object_execution_cost(&certificate);
                }

                Ok(ConsensusCertificateResult::PeraTransaction(certificate))
            }
            SequencedConsensusTransactionKind::External(ConsensusTransaction {
                kind: ConsensusTransactionKind::CheckpointSignature(info),
                ..
            }) => {
                // We usually call notify_checkpoint_signature in PeraTxValidator, but that step can
                // be skipped when a batch is already part of a certificate, so we must also
                // notify here.
                checkpoint_service.notify_checkpoint_signature(self, info)?;
                Ok(ConsensusCertificateResult::ConsensusMessage)
            }
            SequencedConsensusTransactionKind::External(ConsensusTransaction {
                kind: ConsensusTransactionKind::EndOfPublish(_),
                ..
            }) => {
                // these are partitioned earlier
                panic!("process_consensus_transaction called with end-of-publish transaction");
            }
            SequencedConsensusTransactionKind::External(ConsensusTransaction {
                kind: ConsensusTransactionKind::CapabilityNotification(capabilities),
                ..
            }) => {
                let authority = capabilities.authority;
                if self
                    .get_reconfig_state_read_lock_guard()
                    .should_accept_consensus_certs()
                {
                    debug!(
                        "Received CapabilityNotification from {:?}",
                        authority.concise()
                    );
                    self.record_capabilities(capabilities)?;
                } else {
                    debug!(
                        "Ignoring CapabilityNotification from {:?} because of end of epoch",
                        authority.concise()
                    );
                }
                Ok(ConsensusCertificateResult::ConsensusMessage)
            }
            SequencedConsensusTransactionKind::External(ConsensusTransaction {
                kind: ConsensusTransactionKind::CapabilityNotificationV2(capabilities),
                ..
            }) => {
                let authority = capabilities.authority;
                if self
                    .get_reconfig_state_read_lock_guard()
                    .should_accept_consensus_certs()
                {
                    debug!(
                        "Received CapabilityNotificationV2 from {:?}",
                        authority.concise()
                    );
                    self.record_capabilities_v2(capabilities)?;
                } else {
                    debug!(
                        "Ignoring CapabilityNotificationV2 from {:?} because of end of epoch",
                        authority.concise()
                    );
                }
                Ok(ConsensusCertificateResult::ConsensusMessage)
            }
            SequencedConsensusTransactionKind::External(ConsensusTransaction {
                kind: ConsensusTransactionKind::NewJWKFetched(authority, jwk_id, jwk),
                ..
            }) => {
                if self
                    .get_reconfig_state_read_lock_guard()
                    .should_accept_consensus_certs()
                {
                    self.record_jwk_vote(
                        output,
                        consensus_index.last_committed_round,
                        *authority,
                        jwk_id,
                        jwk,
                    )?;
                } else {
                    debug!(
                        "Ignoring NewJWKFetched from {:?} because of end of epoch",
                        authority.concise()
                    );
                }
                Ok(ConsensusCertificateResult::ConsensusMessage)
            }
            SequencedConsensusTransactionKind::External(ConsensusTransaction {
                kind: ConsensusTransactionKind::LockNextCommittee(..),
                ..
            }) => Ok(ConsensusCertificateResult::ConsensusMessage),
            SequencedConsensusTransactionKind::External(ConsensusTransaction {
                kind: ConsensusTransactionKind::DWalletMPCOutput(..),
                ..
            }) => Ok(ConsensusCertificateResult::ConsensusMessage),
            SequencedConsensusTransactionKind::External(ConsensusTransaction {
                kind:
                    ConsensusTransactionKind::DWalletMPCSessionFailedWithMalicious(
                        authority_name,
                        report,
                    ),
                ..
            }) => {
                self.save_dwallet_mpc_round_message(
                    DWalletMPCDBMessage::SessionFailedWithMaliciousParties(
                        authority_name.clone(),
                        report.clone(),
                    ),
                )
                .await;
                Ok(ConsensusCertificateResult::ConsensusMessage)
            }
            SequencedConsensusTransactionKind::External(ConsensusTransaction {
                kind: ConsensusTransactionKind::DWalletMPCMessage(message),
                ..
            }) => {
                // Filter DWalletMPCMessages from the consensus output and save them in the local
<<<<<<< HEAD
                // DB. Those messages will get processed when the DWallet MPC service will read
=======
                // DB.
                // Those messages will get processed when the dWallet MPC service reads
>>>>>>> 5dbcaa1d
                // them from the DB.
                self.save_dwallet_mpc_round_message(DWalletMPCDBMessage::Message(message.clone()))
                    .await;
                Ok(ConsensusCertificateResult::ConsensusMessage)
            }
            SequencedConsensusTransactionKind::External(ConsensusTransaction {
                kind: ConsensusTransactionKind::RandomnessStateUpdate(_, _),
                ..
            }) => {
                // These are always generated as System transactions (handled below).
                panic!("process_consensus_transaction called with external RandomnessStateUpdate");
            }
            SequencedConsensusTransactionKind::External(ConsensusTransaction {
                kind: ConsensusTransactionKind::RandomnessDkgMessage(authority, bytes),
                ..
            }) => {
                if self.get_reconfig_state_read_lock_guard().should_accept_tx() {
                    if let Some(randomness_manager) = randomness_manager.as_mut() {
                        debug!(
                            "Received RandomnessDkgMessage from {:?}",
                            authority.concise()
                        );
                        match bcs::from_bytes(bytes) {
                            Ok(message) => randomness_manager.add_message(authority, message)?,
                            Err(e) => {
                                warn!(
                                    "Failed to deserialize RandomnessDkgMessage from {:?}: {e:?}",
                                    authority.concise()
                                );
                            }
                        }
                    } else {
                        debug!(
                            "Ignoring RandomnessDkgMessage from {:?} because randomness is not enabled",
                            authority.concise()
                        );
                    }
                } else {
                    debug!(
                        "Ignoring RandomnessDkgMessage from {:?} because of end of epoch",
                        authority.concise()
                    );
                }
                Ok(ConsensusCertificateResult::RandomnessConsensusMessage)
            }
            SequencedConsensusTransactionKind::External(ConsensusTransaction {
                kind: ConsensusTransactionKind::RandomnessDkgConfirmation(authority, bytes),
                ..
            }) => {
                if self.get_reconfig_state_read_lock_guard().should_accept_tx() {
                    if let Some(randomness_manager) = randomness_manager.as_mut() {
                        debug!(
                            "Received RandomnessDkgConfirmation from {:?}",
                            authority.concise()
                        );
                        match bcs::from_bytes(bytes) {
                            Ok(message) => {
                                randomness_manager.add_confirmation(output, authority, message)?
                            }
                            Err(e) => {
                                warn!(
                                        "Failed to deserialize RandomnessDkgConfirmation from {:?}: {e:?}",
                                        authority.concise(),
                                    );
                            }
                        }
                    } else {
                        debug!(
                            "Ignoring RandomnessDkgMessage from {:?} because randomness is not enabled",
                            authority.concise()
                        );
                    }
                } else {
                    debug!(
                        "Ignoring RandomnessDkgMessage from {:?} because of end of epoch",
                        authority.concise()
                    );
                }
                Ok(ConsensusCertificateResult::RandomnessConsensusMessage)
            }
            SequencedConsensusTransactionKind::System(system_transaction) => {
                Ok(self.process_consensus_system_transaction(system_transaction))
            }
        }
    }

    fn process_consensus_system_transaction(
        &self,
        system_transaction: &VerifiedExecutableTransaction,
    ) -> ConsensusCertificateResult {
        if !self.get_reconfig_state_read_lock_guard().should_accept_tx() {
            debug!(
                "Ignoring system transaction {:?} because of end of epoch",
                system_transaction.digest()
            );
            return ConsensusCertificateResult::IgnoredSystem;
        }

        // System transactions either contain a shared object
        // or are dWallet MPC output transactions.
        let is_dwallet_mpc_output = matches!(
            system_transaction.transaction_data().execution_parts().0,
            TransactionKind::DWalletMPCOutput(_)
        );
        assert!(system_transaction.contains_shared_object() || is_dwallet_mpc_output);
        ConsensusCertificateResult::PeraTransaction(system_transaction.clone())
    }

    pub(crate) fn write_pending_checkpoint(
        &self,
        output: &mut ConsensusCommitOutput,
        checkpoint: &PendingCheckpointV2,
    ) -> PeraResult {
        assert!(
            self.get_pending_checkpoint(&checkpoint.height())?.is_none(),
            "Duplicate pending checkpoint notification at height {:?}",
            checkpoint.height()
        );

        debug!(
            checkpoint_commit_height = checkpoint.height(),
            "Pending checkpoint has {} roots",
            checkpoint.roots().len(),
        );
        trace!(
            checkpoint_commit_height = checkpoint.height(),
            "Transaction roots for pending checkpoint: {:?}",
            checkpoint.roots()
        );

        output.insert_pending_checkpoint(checkpoint.clone());

        Ok(())
    }

    pub fn get_pending_checkpoints(
        &self,
        last: Option<CheckpointHeight>,
    ) -> PeraResult<Vec<(CheckpointHeight, PendingCheckpointV2)>> {
        let tables = self.tables()?;
        if self.randomness_state_enabled() {
            let mut iter = tables.pending_checkpoints_v2.unbounded_iter();
            if let Some(last_processed_height) = last {
                iter = iter.skip_to(&(last_processed_height + 1))?;
            }
            Ok(iter.collect())
        } else {
            let mut iter = tables.pending_checkpoints.unbounded_iter();
            if let Some(last_processed_height) = last {
                iter = iter.skip_to(&(last_processed_height + 1))?;
            }
            Ok(iter.map(|(height, cp)| (height, cp.into())).collect())
        }
    }

    pub fn get_pending_checkpoint(
        &self,
        index: &CheckpointHeight,
    ) -> PeraResult<Option<PendingCheckpointV2>> {
        if self.randomness_state_enabled() {
            Ok(self.tables()?.pending_checkpoints_v2.get(index)?)
        } else {
            Ok(self
                .tables()?
                .pending_checkpoints
                .get(index)?
                .map(|c| c.into()))
        }
    }

    pub fn process_pending_checkpoint(
        &self,
        commit_height: CheckpointHeight,
        content_info: Vec<(CheckpointSummary, CheckpointContents)>,
    ) -> PeraResult<()> {
        // All created checkpoints are inserted in builder_checkpoint_summary in a single batch.
        // This means that upon restart we can use BuilderCheckpointSummary::commit_height
        // from the last built summary to resume building checkpoints.
        let mut batch = self.tables()?.pending_checkpoints.batch();
        for (position_in_commit, (summary, transactions)) in content_info.into_iter().enumerate() {
            let sequence_number = summary.sequence_number;
            let summary = BuilderCheckpointSummary {
                summary,
                checkpoint_height: Some(commit_height),
                position_in_commit,
            };
            batch.insert_batch(
                &self.tables()?.builder_checkpoint_summary_v2,
                [(&sequence_number, summary)],
            )?;
            batch.insert_batch(
                &self.tables()?.builder_digest_to_checkpoint,
                transactions
                    .iter()
                    .map(|tx| (tx.transaction, sequence_number)),
            )?;
        }

        Ok(batch.write()?)
    }

    /// Register genesis checkpoint in builder DB
    pub fn put_genesis_checkpoint_in_builder(
        &self,
        summary: &CheckpointSummary,
        contents: &CheckpointContents,
    ) -> PeraResult<()> {
        let sequence = summary.sequence_number;
        for transaction in contents.iter() {
            let digest = transaction.transaction;
            debug!(
                "Manually inserting genesis transaction in checkpoint DB: {:?}",
                digest
            );
            self.tables()?
                .builder_digest_to_checkpoint
                .insert(&digest, &sequence)?;
        }
        let builder_summary = BuilderCheckpointSummary {
            summary: summary.clone(),
            checkpoint_height: None,
            position_in_commit: 0,
        };
        self.tables()?
            .builder_checkpoint_summary_v2
            .insert(summary.sequence_number(), &builder_summary)?;
        Ok(())
    }

    pub fn last_built_checkpoint_builder_summary(
        &self,
    ) -> PeraResult<Option<BuilderCheckpointSummary>> {
        Ok(self
            .tables()?
            .builder_checkpoint_summary_v2
            .unbounded_iter()
            .skip_to_last()
            .next()
            .map(|(_, s)| s))
    }

    pub fn last_built_checkpoint_summary(
        &self,
    ) -> PeraResult<Option<(CheckpointSequenceNumber, CheckpointSummary)>> {
        Ok(self
            .tables()?
            .builder_checkpoint_summary_v2
            .unbounded_iter()
            .skip_to_last()
            .next()
            .map(|(seq, s)| (seq, s.summary)))
    }

    pub fn get_built_checkpoint_summary(
        &self,
        sequence: CheckpointSequenceNumber,
    ) -> PeraResult<Option<CheckpointSummary>> {
        Ok(self
            .tables()?
            .builder_checkpoint_summary_v2
            .get(&sequence)?
            .map(|s| s.summary))
    }

    pub fn builder_included_transactions_in_checkpoint<'a>(
        &self,
        digests: impl Iterator<Item = &'a TransactionDigest>,
    ) -> PeraResult<Vec<bool>> {
        Ok(self
            .tables()?
            .builder_digest_to_checkpoint
            .multi_contains_keys(digests)?)
    }

    pub fn get_last_checkpoint_signature_index(&self) -> PeraResult<u64> {
        Ok(self
            .tables()?
            .pending_checkpoint_signatures
            .unbounded_iter()
            .skip_to_last()
            .next()
            .map(|((_, index), _)| index)
            .unwrap_or_default())
    }

    pub fn insert_checkpoint_signature(
        &self,
        checkpoint_seq: CheckpointSequenceNumber,
        index: u64,
        info: &CheckpointSignatureMessage,
    ) -> PeraResult<()> {
        Ok(self
            .tables()?
            .pending_checkpoint_signatures
            .insert(&(checkpoint_seq, index), info)?)
    }

    pub(crate) fn record_epoch_pending_certs_process_time_metric(&self) {
        if let Some(epoch_close_time) = *self.epoch_close_time.read() {
            self.metrics
                .epoch_pending_certs_processed_time_since_epoch_close_ms
                .set(epoch_close_time.elapsed().as_millis() as i64);
        }
    }

    pub fn record_end_of_message_quorum_time_metric(&self) {
        if let Some(epoch_close_time) = *self.epoch_close_time.read() {
            self.metrics
                .epoch_end_of_publish_quorum_time_since_epoch_close_ms
                .set(epoch_close_time.elapsed().as_millis() as i64);
        }
    }

    pub(crate) fn report_epoch_metrics_at_last_checkpoint(&self, stats: EpochStats) {
        if let Some(epoch_close_time) = *self.epoch_close_time.read() {
            self.metrics
                .epoch_last_checkpoint_created_time_since_epoch_close_ms
                .set(epoch_close_time.elapsed().as_millis() as i64);
        }
        info!(epoch=?self.epoch(), "Epoch statistics: checkpoint_count={:?}, transaction_count={:?}, total_gas_reward={:?}", stats.checkpoint_count, stats.transaction_count, stats.total_gas_reward);
        self.metrics
            .epoch_checkpoint_count
            .set(stats.checkpoint_count as i64);
        self.metrics
            .epoch_transaction_count
            .set(stats.transaction_count as i64);
        self.metrics
            .epoch_total_gas_reward
            .set(stats.total_gas_reward as i64);
    }

    pub fn record_epoch_reconfig_start_time_metric(&self) {
        if let Some(epoch_close_time) = *self.epoch_close_time.read() {
            self.metrics
                .epoch_reconfig_start_time_since_epoch_close_ms
                .set(epoch_close_time.elapsed().as_millis() as i64);
        }
    }

    fn record_reconfig_halt_duration_metric(&self) {
        if let Some(epoch_close_time) = *self.epoch_close_time.read() {
            self.metrics
                .epoch_validator_halt_duration_ms
                .set(epoch_close_time.elapsed().as_millis() as i64);
        }
    }

    pub(crate) fn record_epoch_first_checkpoint_creation_time_metric(&self) {
        self.metrics
            .epoch_first_checkpoint_created_time_since_epoch_begin_ms
            .set(self.epoch_open_time.elapsed().as_millis() as i64);
    }

    pub fn record_is_safe_mode_metric(&self, safe_mode: bool) {
        self.metrics.is_safe_mode.set(safe_mode as i64);
    }

    pub fn record_checkpoint_builder_is_safe_mode_metric(&self, safe_mode: bool) {
        if safe_mode {
            // allow tests to inject a panic here.
            fail_point!("record_checkpoint_builder_is_safe_mode_metric");
        }
        self.metrics
            .checkpoint_builder_advance_epoch_is_safe_mode
            .set(safe_mode as i64)
    }

    fn record_epoch_total_duration_metric(&self) {
        self.metrics.current_epoch.set(self.epoch() as i64);
        self.metrics
            .epoch_total_duration
            .set(self.epoch_open_time.elapsed().as_millis() as i64);
    }

    pub(crate) fn update_authenticator_state(&self, update: &AuthenticatorStateUpdate) {
        info!("Updating authenticator state: {:?}", update);
        for active_jwk in &update.new_active_jwks {
            let ActiveJwk { jwk_id, jwk, .. } = active_jwk;
            self.signature_verifier.insert_jwk(jwk_id, jwk);
        }
    }

    pub fn clear_signature_cache(&self) {
        self.signature_verifier.clear_signature_cache();
    }

    pub(crate) fn check_all_executed_transactions_in_checkpoint(&self) {
        if !self.executed_in_epoch_table_enabled() {
            error!("Cannot check executed transactions in checkpoint because executed_in_epoch table is not enabled");
            return;
        }
        let tables = self.tables().unwrap();

        info!("Verifying that all executed transactions are in a checkpoint");

        let mut executed_iter = tables.executed_in_epoch.unbounded_iter();
        let mut checkpointed_iter = tables.executed_transactions_to_checkpoint.unbounded_iter();

        // verify that the two iterators (which are both sorted) are identical
        loop {
            let executed = executed_iter.next();
            let checkpointed = checkpointed_iter.next();
            match (executed, checkpointed) {
                (Some((left, ())), Some((right, _))) => {
                    if left != right {
                        panic!("Executed transactions and checkpointed transactions do not match: {:?} {:?}", left, right);
                    }
                }
                (None, None) => break,
                (left, right) => panic!(
                    "Executed transactions and checkpointed transactions do not match: {:?} {:?}",
                    left, right
                ),
            }
        }
    }
}

#[derive(Default)]
pub(crate) struct ConsensusCommitOutput {
    // Consensus and reconfig state
    consensus_messages_processed: BTreeSet<SequencedConsensusTransactionKey>,
    end_of_publish: BTreeSet<AuthorityName>,
    reconfig_state: Option<ReconfigState>,
    consensus_commit_stats: Option<ExecutionIndicesWithStats>,
    pending_execution: Vec<VerifiedExecutableTransaction>,

    // transaction scheduling state
    shared_object_versions: Option<(AssignedTxAndVersions, HashMap<ObjectID, SequenceNumber>)>,

    deferred_txns: Vec<(DeferralKey, Vec<VerifiedSequencedConsensusTransaction>)>,
    // deferred txns that have been loaded and can be removed
    deleted_deferred_txns: BTreeSet<DeferralKey>,

    // checkpoint state
    user_signatures_for_checkpoints: Vec<(TransactionDigest, Vec<GenericSignature>)>,
    pending_checkpoints: Vec<PendingCheckpointV2>,

    // random beacon state
    next_randomness_round: Option<(RandomnessRound, TimestampMs)>,

    dkg_confirmations: BTreeMap<PartyId, VersionedDkgConfirmation>,
    dkg_processed_messages: BTreeMap<PartyId, VersionedProcessedMessage>,
    dkg_used_message: Option<VersionedUsedProcessedMessages>,
    dkg_output: Option<dkg::Output<PkG, EncG>>,

    // jwk state
    pending_jwks: BTreeSet<(AuthorityName, JwkId, JWK)>,
    active_jwks: BTreeSet<(u64, (JwkId, JWK))>,

    /// All the dWallet-MPC related TXs that have been received in this round.
    dwallet_mpc_round_messages: Vec<DWalletMPCDBMessage>,
    dwallet_mpc_round_outputs: Vec<DWalletMPCOutputMessage>,
    dwallet_mpc_round_events: Vec<DWalletMPCEvent>,
    dwallet_mpc_completed_sessions: Vec<ObjectID>,
}

impl ConsensusCommitOutput {
    pub fn new() -> Self {
        Default::default()
    }

    fn insert_end_of_publish(&mut self, authority: AuthorityName) {
        self.end_of_publish.insert(authority);
    }

    fn insert_pending_execution(&mut self, transactions: &[VerifiedExecutableTransaction]) {
        self.pending_execution.reserve(transactions.len());
        self.pending_execution.extend_from_slice(transactions);
    }

    fn insert_user_signatures_for_checkpoints(
        &mut self,
        transactions: &[VerifiedExecutableTransaction],
    ) {
        self.user_signatures_for_checkpoints.extend(
            transactions
                .iter()
                .map(|tx| (*tx.digest(), tx.tx_signatures().to_vec())),
        );
    }

    fn record_consensus_commit_stats(&mut self, stats: ExecutionIndicesWithStats) {
        self.consensus_commit_stats = Some(stats);
    }

    fn store_reconfig_state(&mut self, state: ReconfigState) {
        self.reconfig_state = Some(state);
    }

    fn record_consensus_message_processed(&mut self, key: SequencedConsensusTransactionKey) {
        self.consensus_messages_processed.insert(key);
    }

    fn set_assigned_shared_object_versions(
        &mut self,
        versions: AssignedTxAndVersions,
        next_versions: HashMap<ObjectID, SequenceNumber>,
    ) {
        assert!(self.shared_object_versions.is_none());
        self.shared_object_versions = Some((versions, next_versions));
    }

    fn defer_transactions(
        &mut self,
        key: DeferralKey,
        transactions: Vec<VerifiedSequencedConsensusTransaction>,
    ) {
        self.deferred_txns.push((key, transactions));
    }

    fn delete_loaded_deferred_transactions(&mut self, deferral_keys: &[DeferralKey]) {
        self.deleted_deferred_txns
            .extend(deferral_keys.iter().cloned());
    }

    fn insert_pending_checkpoint(&mut self, checkpoint: PendingCheckpointV2) {
        self.pending_checkpoints.push(checkpoint);
    }

    pub(crate) fn set_dwallet_mpc_round_messages(&mut self, new_value: Vec<DWalletMPCDBMessage>) {
        self.dwallet_mpc_round_messages = new_value;
    }

    pub(crate) fn set_dwallet_mpc_round_outputs(
        &mut self,
        new_value: Vec<DWalletMPCOutputMessage>,
    ) {
        self.dwallet_mpc_round_outputs = new_value;
    }

    pub(crate) fn set_dwallet_mpc_round_completed_sessions(&mut self, new_value: Vec<ObjectID>) {
        self.dwallet_mpc_completed_sessions = new_value;
    }

    pub(crate) fn set_dwallet_mpc_round_events(&mut self, new_value: Vec<DWalletMPCEvent>) {
        self.dwallet_mpc_round_events = new_value;
    }

    pub fn reserve_next_randomness_round(
        &mut self,
        next_randomness_round: RandomnessRound,
        commit_timestamp: TimestampMs,
    ) {
        assert!(self.next_randomness_round.is_none());
        self.next_randomness_round = Some((next_randomness_round, commit_timestamp));
    }

    pub fn insert_dkg_confirmation(&mut self, conf: VersionedDkgConfirmation) {
        self.dkg_confirmations.insert(conf.sender(), conf);
    }

    pub fn insert_dkg_processed_message(&mut self, message: VersionedProcessedMessage) {
        self.dkg_processed_messages
            .insert(message.sender(), message);
    }

    pub fn insert_dkg_used_messages(&mut self, used_messages: VersionedUsedProcessedMessages) {
        self.dkg_used_message = Some(used_messages);
    }

    pub fn set_dkg_output(&mut self, output: dkg::Output<PkG, EncG>) {
        self.dkg_output = Some(output);
    }

    fn insert_pending_jwk(&mut self, authority: AuthorityName, id: JwkId, jwk: JWK) {
        self.pending_jwks.insert((authority, id, jwk));
    }

    fn insert_active_jwk(&mut self, round: u64, key: (JwkId, JWK)) {
        self.active_jwks.insert((round, key));
    }

    pub fn write_to_batch(
        self,
        epoch_store: &AuthorityPerEpochStore,
        batch: &mut DBBatch,
    ) -> PeraResult {
        let tables = epoch_store.tables()?;

        batch.insert_batch(
            &tables.consensus_message_processed,
            self.consensus_messages_processed
                .iter()
                .map(|key| (key, true)),
        )?;

<<<<<<< HEAD
        // Write all the dWallet MPC related messages from this narwhal round to the local DB.
        // The [`DWalletMPCService`] constantly read & process those messages.
=======
        // Write all the dWallet MPC related messages from this consensus round to the local DB.
        // The [`DWalletMPCService`] constantly reads and process those messages.
>>>>>>> 5dbcaa1d
        if let Some(consensus_commit_stats) = &self.consensus_commit_stats {
            batch.insert_batch(
                &tables.dwallet_mpc_messages,
                [(
                    consensus_commit_stats.index.sub_dag_index,
                    self.dwallet_mpc_round_messages,
                )],
            )?;
            batch.insert_batch(
                &tables.dwallet_mpc_completed_sessions,
                [(
                    consensus_commit_stats.index.sub_dag_index,
                    self.dwallet_mpc_completed_sessions,
                )],
            )?;
            batch.insert_batch(
                &tables.dwallet_mpc_outputs,
                [(
                    consensus_commit_stats.index.sub_dag_index,
                    self.dwallet_mpc_round_outputs,
                )],
            )?;
            batch.insert_batch(
                &tables.dwallet_mpc_events,
                [(
                    consensus_commit_stats.index.sub_dag_index,
                    self.dwallet_mpc_round_events,
                )],
            )?;
        } else {
            error!("failed to retrieve consensus commit statistics when trying to write DWallet MPC messages to local DB");
        }

        batch.insert_batch(
            &tables.end_of_publish,
            self.end_of_publish.iter().map(|authority| (authority, ())),
        )?;

        if let Some(reconfig_state) = &self.reconfig_state {
            batch.insert_batch(
                &tables.reconfig_state,
                [(RECONFIG_STATE_INDEX, reconfig_state)],
            )?;
        }

        if let Some(consensus_commit_stats) = &self.consensus_commit_stats {
            batch.insert_batch(
                &tables.last_consensus_index,
                [(
                    LAST_CONSENSUS_STATS_ADDR,
                    ExecutionIndicesWithHash {
                        index: consensus_commit_stats.index,
                        hash: consensus_commit_stats.hash,
                    },
                )],
            )?;
            batch.insert_batch(
                &tables.last_consensus_stats,
                [(LAST_CONSENSUS_STATS_ADDR, consensus_commit_stats)],
            )?;
        }

        batch.insert_batch(
            &tables.pending_execution,
            self.pending_execution
                .into_iter()
                .map(|tx| (*tx.inner().digest(), tx.serializable())),
        )?;

        if let Some((assigned_versions, next_versions)) = self.shared_object_versions {
            if epoch_store.randomness_state_enabled() {
                batch.insert_batch(
                    &tables.assigned_shared_object_versions_v2,
                    assigned_versions,
                )?;
            } else {
                batch.insert_batch(
                    &tables.assigned_shared_object_versions,
                    assigned_versions
                        .into_iter()
                        .map(|(key, versions)| (*key.unwrap_digest(), versions)),
                )?;
            }

            batch.insert_batch(&tables.next_shared_object_versions, next_versions)?;
        }

        batch.delete_batch(&tables.deferred_transactions, self.deleted_deferred_txns)?;
        batch.insert_batch(&tables.deferred_transactions, self.deferred_txns)?;

        batch.insert_batch(
            &tables.user_signatures_for_checkpoints,
            self.user_signatures_for_checkpoints,
        )?;

        if epoch_store.randomness_state_enabled() {
            batch.insert_batch(
                &tables.pending_checkpoints_v2,
                self.pending_checkpoints
                    .into_iter()
                    .map(|cp| (cp.height(), cp)),
            )?;
        } else {
            batch.insert_batch(
                &tables.pending_checkpoints,
                self.pending_checkpoints
                    .into_iter()
                    .map(|cp| (cp.height(), cp.expect_v1())),
            )?;
        }

        if let Some((round, commit_timestamp)) = self.next_randomness_round {
            batch.insert_batch(&tables.randomness_next_round, [(SINGLETON_KEY, round)])?;
            batch.insert_batch(
                &tables.randomness_last_round_timestamp,
                [(SINGLETON_KEY, commit_timestamp)],
            )?;
        }

        batch.insert_batch(&tables.dkg_confirmations_v2, self.dkg_confirmations)?;
        batch.insert_batch(
            &tables.dkg_processed_messages_v2,
            self.dkg_processed_messages,
        )?;
        batch.insert_batch(
            &tables.dkg_used_messages_v2,
            // using Option as iter
            self.dkg_used_message
                .into_iter()
                .map(|used_msgs| (SINGLETON_KEY, used_msgs)),
        )?;
        if let Some(output) = self.dkg_output {
            batch.insert_batch(&tables.dkg_output, [(SINGLETON_KEY, output)])?;
        }

        batch.insert_batch(
            &tables.pending_jwks,
            self.pending_jwks.into_iter().map(|j| (j, ())),
        )?;
        batch.insert_batch(
            &tables.active_jwks,
            self.active_jwks.into_iter().map(|j| (j, ())),
        )?;

        Ok(())
    }
}

impl GetSharedLocks for AuthorityPerEpochStore {
    fn get_shared_locks(
        &self,
        key: &TransactionKey,
    ) -> Result<Vec<(ObjectID, SequenceNumber)>, PeraError> {
        if self.randomness_state_enabled() {
            Ok(self
                .tables()?
                .assigned_shared_object_versions_v2
                .get(key)?
                .unwrap_or_default())
        } else {
            Ok(self
                .tables()?
                .assigned_shared_object_versions
                .get(key.unwrap_digest())?
                .unwrap_or_default())
        }
    }
}

impl ExecutionComponents {
    fn new(
        protocol_config: &ProtocolConfig,
        store: Arc<dyn BackingPackageStore + Send + Sync>,
        metrics: Arc<ResolverMetrics>,
        // Keep this as a parameter for possible future use
        _expensive_safety_check_config: &ExpensiveSafetyCheckConfig,
    ) -> Self {
        let silent = true;
        let executor = pera_execution::executor(protocol_config, silent, None)
            .expect("Creating an executor should not fail here");

        let module_cache = Arc::new(SyncModuleCache::new(ResolverWrapper::new(
            store,
            metrics.clone(),
        )));
        Self {
            executor,
            module_cache,
            metrics,
        }
    }

    pub(crate) fn metrics(&self) -> Arc<ResolverMetrics> {
        self.metrics.clone()
    }
}

#[derive(Clone, Debug, PartialEq, Eq, Serialize, Deserialize)]
pub enum LockDetailsWrapper {
    V1(TransactionDigest),
}

impl LockDetailsWrapper {
    pub fn migrate(self) -> Self {
        // TODO: when there are multiple versions, we must iteratively migrate from version N to
        // N+1 until we arrive at the latest version
        self
    }

    // Always returns the most recent version. Older versions are migrated to the latest version at
    // read time, so there is never a need to access older versions.
    pub fn inner(&self) -> &LockDetails {
        match self {
            Self::V1(v1) => v1,

            // can remove #[allow] when there are multiple versions
            #[allow(unreachable_patterns)]
            _ => panic!("lock details should have been migrated to latest version at read time"),
        }
    }
    pub fn into_inner(self) -> LockDetails {
        match self {
            Self::V1(v1) => v1,

            // can remove #[allow] when there are multiple versions
            #[allow(unreachable_patterns)]
            _ => panic!("lock details should have been migrated to latest version at read time"),
        }
    }
}

pub type LockDetails = TransactionDigest;

impl From<LockDetails> for LockDetailsWrapper {
    fn from(details: LockDetails) -> Self {
        // always use latest version.
        LockDetailsWrapper::V1(details)
    }
}<|MERGE_RESOLUTION|>--- conflicted
+++ resolved
@@ -585,15 +585,10 @@
     pub(crate) randomness_highest_completed_round: DBMap<u64, RandomnessRound>,
     /// Holds the timestamp of the most recently generated round of randomness.
     pub(crate) randomness_last_round_timestamp: DBMap<u64, TimestampMs>,
-<<<<<<< HEAD
-    /// Holds all the DWallet MPC related messages that have been received since the beginning of the epoch
-    /// The key is the mysticeti round number, the value is the DWallet-mpc messages that have been received in that
-=======
     /// Holds all the DWallet MPC related messages that have been
     /// received since the beginning of the epoch.
     /// The key is the consensus round number,
     /// the value is the dWallet-mpc messages that have been received in that
->>>>>>> 5dbcaa1d
     /// round.
     pub(crate) dwallet_mpc_messages: DBMap<u64, Vec<DWalletMPCDBMessage>>,
     pub(crate) dwallet_mpc_outputs: DBMap<u64, Vec<DWalletMPCOutputMessage>>,
@@ -3512,11 +3507,7 @@
         self.save_dwallet_mpc_round_message(DWalletMPCDBMessage::EndOfDelivery)
             .await;
 
-<<<<<<< HEAD
-        // Save all the DWallet-MPC related DB data to the consensus commit output in order to
-=======
         // Save all the dWallet-MPC related DB data to the consensus commit output to
->>>>>>> 5dbcaa1d
         // write it to the local DB. After saving the data, clear the data from the epoch store.
         let mut dwallet_mpc_round_messages = self.dwallet_mpc_round_messages.lock().await;
         output.set_dwallet_mpc_round_messages(dwallet_mpc_round_messages.clone());
@@ -3949,12 +3940,8 @@
                 ..
             }) => {
                 // Filter DWalletMPCMessages from the consensus output and save them in the local
-<<<<<<< HEAD
-                // DB. Those messages will get processed when the DWallet MPC service will read
-=======
                 // DB.
                 // Those messages will get processed when the dWallet MPC service reads
->>>>>>> 5dbcaa1d
                 // them from the DB.
                 self.save_dwallet_mpc_round_message(DWalletMPCDBMessage::Message(message.clone()))
                     .await;
@@ -4542,13 +4529,8 @@
                 .map(|key| (key, true)),
         )?;
 
-<<<<<<< HEAD
-        // Write all the dWallet MPC related messages from this narwhal round to the local DB.
-        // The [`DWalletMPCService`] constantly read & process those messages.
-=======
         // Write all the dWallet MPC related messages from this consensus round to the local DB.
         // The [`DWalletMPCService`] constantly reads and process those messages.
->>>>>>> 5dbcaa1d
         if let Some(consensus_commit_stats) = &self.consensus_commit_stats {
             batch.insert_batch(
                 &tables.dwallet_mpc_messages,
