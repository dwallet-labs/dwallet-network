--- conflicted
+++ resolved
@@ -1076,19 +1076,6 @@
         &self,
     ) -> DwalletMPCResult<HashMap<DWalletMPCNetworkKey, Vec<EncryptionOfNetworkDecryptionKeyShares>>>
     {
-<<<<<<< HEAD
-        let decryption_key_shares = match self.epoch_start_state() {
-            EpochStartSystemState::V1(data) => data.get_decryption_key_shares(),
-        };
-        let decryption_key_shares =
-            decryption_key_shares.ok_or(DwalletMPCError::MissingDwalletMPCDecryptionKeyShares)?;
-        let decryption_key_shares = decryption_key_shares
-            .contents
-            .into_iter()
-            .map(|entry| Ok((DWalletMPCNetworkKey::try_from(entry.key)?, entry.value)))
-            .collect::<DwalletMPCResult<HashMap<_, _>>>()?;
-
-=======
         let decryption_key_shares = (match self.epoch_start_state() {
             EpochStartSystemState::V1(data) => data.get_decryption_key_shares(),
         })
@@ -1097,7 +1084,6 @@
         .into_iter()
         .map(|entry| Ok((DWalletMPCNetworkKey::try_from(entry.key)?, entry.value)))
         .collect::<DwalletMPCResult<HashMap<_, _>>>()?;
->>>>>>> 785f91d4
         Ok(decryption_key_shares)
     }
 
@@ -1113,7 +1099,6 @@
     ) -> DwalletMPCResult<HashMap<DWalletMPCNetworkKey, Vec<Vec<u8>>>> {
         let decryption_key_shares = self.load_decryption_key_shares_from_system_state()?;
         let party_id = authority_name_to_party_id(&self.name, self)? as usize;
-<<<<<<< HEAD
         let mut decryption_key_share = HashMap::new();
 
         for (key_type, encryption_shares) in decryption_key_shares {
@@ -1133,25 +1118,6 @@
         }
 
         Ok(decryption_key_share)
-=======
-        decryption_key_shares
-            .into_iter()
-            .map(|(key_type, encryption_shares)| {
-                let shares = encryption_shares
-                    .iter()
-                    .map(|share| {
-                        // TODO (#382): Decrypt the decryption key share
-                        share
-                            .current_epoch_shares
-                            .get(party_id)
-                            .cloned()
-                            .ok_or(DwalletMPCError::MissingDwalletMPCDecryptionKeyShares)
-                    })
-                    .collect::<DwalletMPCResult<_>>()?;
-                Ok((key_type, shares))
-            })
-            .collect()
->>>>>>> 785f91d4
     }
 
     pub fn get_chain_identifier(&self) -> ChainIdentifier {
