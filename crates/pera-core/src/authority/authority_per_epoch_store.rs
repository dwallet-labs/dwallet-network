// Copyright (c) Mysten Labs, Inc.
// SPDX-License-Identifier: BSD-3-Clause-Clear

use arc_swap::ArcSwapOption;
use enum_dispatch::enum_dispatch;
use fastcrypto::groups::bls12381;
use fastcrypto_tbls::dkg;
use fastcrypto_tbls::nodes::PartyId;
use fastcrypto_zkp::bn254::zk_login::{JwkId, OIDCProvider, JWK};
use fastcrypto_zkp::bn254::zk_login_api::ZkLoginEnv;
use futures::future::{join_all, select, Either};
use futures::FutureExt;
use itertools::{izip, Itertools};
use narwhal_executor::ExecutionIndices;
use parking_lot::RwLock;
use parking_lot::{Mutex, RwLockReadGuard, RwLockWriteGuard};
use pera_config::node::{ConsensusProtocol, ExpensiveSafetyCheckConfig};
use pera_macros::fail_point_arg;
use pera_types::accumulator::Accumulator;
use pera_types::authenticator_state::{get_authenticator_state, ActiveJwk};
use pera_types::base_types::{AuthorityName, EpochId, ObjectID, SequenceNumber, TransactionDigest};
use pera_types::base_types::{ConciseableName, ObjectRef};
use pera_types::committee::Committee;
use pera_types::committee::CommitteeTrait;
use pera_types::crypto::{AuthoritySignInfo, AuthorityStrongQuorumSignInfo, RandomnessRound};
use pera_types::digests::{ChainIdentifier, TransactionEffectsDigest};
use pera_types::error::{PeraError, PeraResult};
use pera_types::signature::GenericSignature;
use pera_types::storage::{BackingPackageStore, InputKey, ObjectStore};
use pera_types::transaction::{
    AuthenticatorStateUpdate, CertifiedTransaction, InputObjectKind, SenderSignedData, Transaction,
    TransactionDataAPI, TransactionKey, TransactionKind, VerifiedCertificate,
    VerifiedSignedTransaction, VerifiedTransaction,
};
use serde::{Deserialize, Serialize};
use std::collections::{BTreeMap, BTreeSet, HashMap, HashSet, VecDeque};
use std::future::Future;
use std::path::{Path, PathBuf};
use std::sync::Arc;
use tokio::sync::OnceCell;
use tracing::{debug, error, info, instrument, trace, warn};
use typed_store::rocks::{read_size_from_env, ReadWriteOptions};
use typed_store::rocksdb::Options;
use typed_store::{
    rocks::{default_db_options, DBBatch, DBMap, DBOptions, MetricConf},
    traits::{TableSummary, TypedStoreDebug},
    TypedStoreError,
};

use super::authority_store_tables::ENV_VAR_LOCKS_BLOCK_CACHE_SIZE;
use super::epoch_start_configuration::EpochStartConfigTrait;
use super::shared_object_congestion_tracker::SharedObjectCongestionTracker;
use super::transaction_deferral::{transaction_deferral_within_limit, DeferralKey, DeferralReason};
use crate::authority::epoch_start_configuration::{EpochFlag, EpochStartConfiguration};
use crate::authority::AuthorityMetrics;
use crate::authority::ResolverWrapper;
use crate::checkpoints::{
    BuilderCheckpointSummary, CheckpointHeight, CheckpointServiceNotify, EpochStats,
    PendingCheckpoint, PendingCheckpointInfo, PendingCheckpointV2, PendingCheckpointV2Contents,
};

use crate::authority::shared_object_version_manager::{
    AssignedTxAndVersions, ConsensusSharedObjVerAssignment, SharedObjVerManager,
};
use crate::consensus_handler::{
    ConsensusCommitInfo, SequencedConsensusTransaction, SequencedConsensusTransactionKey,
    SequencedConsensusTransactionKind, VerifiedSequencedConsensusTransaction,
};
use crate::consensus_manager::ConsensusManager;
use crate::dwallet_mpc::authority_name_to_party_id;
use crate::dwallet_mpc::batches_manager::DWalletMPCBatchesManager;
use crate::dwallet_mpc::mpc_manager::{DWalletMPCChannelMessage, DWalletMPCSender};
use crate::dwallet_mpc::mpc_outputs_verifier::DWalletMPCOutputsVerifier;
use crate::dwallet_mpc::network_dkg::DwalletMPCNetworkKeyVersions;
use crate::epoch::epoch_metrics::EpochMetrics;
use crate::epoch::randomness::{
    DkgStatus, RandomnessManager, RandomnessReporter, VersionedProcessedMessage,
    VersionedUsedProcessedMessages, SINGLETON_KEY,
};
use crate::epoch::reconfiguration::ReconfigState;
use crate::execution_cache::ObjectCacheRead;
use crate::module_cache_metrics::ResolverMetrics;
use crate::post_consensus_tx_reorder::PostConsensusTxReorder;
use crate::signature_verifier::*;
use crate::stake_aggregator::{GenericMultiStakeAggregator, StakeAggregator};
<<<<<<< HEAD
use dwallet_mpc_types::class_groups_key::ClassGroupsEncryptionKeyAndProof;
use group::PartyID;
=======
use dwallet_classgroups_types::ClassGroupsPublicKeyAndProof;
use dwallet_mpc_types::dwallet_mpc::{DWalletMPCNetworkKey, NetworkDecryptionKeyShares};
>>>>>>> cbb40d6b
use move_bytecode_utils::module_cache::SyncModuleCache;
use mysten_common::sync::notify_once::NotifyOnce;
use mysten_common::sync::notify_read::NotifyRead;
use mysten_metrics::monitored_scope;
use narwhal_types::{Round, TimestampMs};
use pera_execution::{self, Executor};
use pera_macros::fail_point;
use pera_protocol_config::{Chain, ProtocolConfig, ProtocolVersion};
use pera_storage::mutex_table::{MutexGuard, MutexTable};
use pera_types::dwallet_mpc_error::{DwalletMPCError, DwalletMPCResult};
use pera_types::effects::TransactionEffects;
use pera_types::executable_transaction::{
    TrustedExecutableTransaction, VerifiedExecutableTransaction,
};
use pera_types::message_envelope::TrustedEnvelope;
use pera_types::messages_checkpoint::{
    CheckpointContents, CheckpointSequenceNumber, CheckpointSignatureMessage, CheckpointSummary,
};
use pera_types::messages_consensus::VersionedDkgConfirmation;
use pera_types::messages_consensus::{
    check_total_jwk_size, AuthorityCapabilitiesV1, AuthorityCapabilitiesV2, ConsensusTransaction,
    ConsensusTransactionKey, ConsensusTransactionKind,
};
use pera_types::pera_system_state::epoch_start_pera_system_state::{
    EpochStartSystemState, EpochStartSystemStateTrait,
};
use pera_types::storage::GetSharedLocks;
use prometheus::IntCounter;
use std::str::FromStr;
use tap::TapOptional;
use tokio::time::Instant;
use typed_store::DBMapUtils;
use typed_store::{retry_transaction_forever, Map};

/// The key where the latest consensus index is stored in the database.
// TODO: Make a single table (e.g., called `variables`) storing all our lonely variables in one place.
const LAST_CONSENSUS_STATS_ADDR: u64 = 0;
const RECONFIG_STATE_INDEX: u64 = 0;
const OVERRIDE_PROTOCOL_UPGRADE_BUFFER_STAKE_INDEX: u64 = 0;
pub const EPOCH_DB_PREFIX: &str = "epoch_";

// Types for randomness DKG.
pub(crate) type PkG = bls12381::G2Element;
pub(crate) type EncG = bls12381::G2Element;

// CertLockGuard and CertTxGuard are functionally identical right now, but we retain a distinction
// anyway. If we need to support distributed object storage, having this distinction will be
// useful, as we will most likely have to re-implement a retry / write-ahead-log at that point.
pub struct CertLockGuard(#[allow(unused)] MutexGuard);
pub struct CertTxGuard(#[allow(unused)] CertLockGuard);

impl CertTxGuard {
    pub fn release(self) {}
    pub fn commit_tx(self) {}
}

type JwkAggregator = GenericMultiStakeAggregator<(JwkId, JWK), true>;

pub enum CancelConsensusCertificateReason {
    CongestionOnObjects(Vec<ObjectID>),
    DkgFailed,
}

pub enum ConsensusCertificateResult {
    /// The consensus message was ignored (e.g. because it has already been processed).
    Ignored,
    /// An executable transaction (can be a user tx or a system tx)
    PeraTransaction(VerifiedExecutableTransaction),
    /// The transaction should be re-processed at a future commit, specified by the DeferralKey
    Deferred(DeferralKey),
    /// A message was processed which updates randomness state.
    RandomnessConsensusMessage,
    /// Everything else, e.g. AuthorityCapabilities, CheckpointSignatures, etc.
    ConsensusMessage,
    /// A system message in consensus was ignored (e.g. because of end of epoch).
    IgnoredSystem,
    /// A will-be-cancelled transaction. It'll still go through execution engine (but not be executed),
    /// unlock any owned objects, and return corresponding cancellation error according to
    /// `CancelConsensusCertificateReason`.
    Cancelled(
        (
            VerifiedExecutableTransaction,
            CancelConsensusCertificateReason,
        ),
    ),
}

#[derive(Serialize, Deserialize, Clone, Debug, Default, PartialEq, Eq)]
pub struct ExecutionIndicesWithHash {
    pub index: ExecutionIndices,
    pub hash: u64,
}

/// ConsensusStats is versioned because we may iterate on the struct, and it is
/// stored on disk.
#[enum_dispatch]
pub trait ConsensusStatsAPI {
    fn is_initialized(&self) -> bool;

    fn get_num_messages(&self, authority: usize) -> u64;
    fn inc_num_messages(&mut self, authority: usize) -> u64;

    fn get_num_user_transactions(&self, authority: usize) -> u64;
    fn inc_num_user_transactions(&mut self, authority: usize) -> u64;
}

#[derive(Serialize, Deserialize, Clone, Debug, PartialEq, Eq)]
#[enum_dispatch(ConsensusStatsAPI)]
pub enum ConsensusStats {
    V1(ConsensusStatsV1),
}

impl ConsensusStats {
    pub fn new(size: usize) -> Self {
        Self::V1(ConsensusStatsV1 {
            num_messages: vec![0; size],
            num_user_transactions: vec![0; size],
        })
    }
}

impl Default for ConsensusStats {
    fn default() -> Self {
        Self::new(0)
    }
}

#[derive(Serialize, Deserialize, Clone, Debug, PartialEq, Eq)]
pub struct ConsensusStatsV1 {
    pub num_messages: Vec<u64>,
    pub num_user_transactions: Vec<u64>,
}

impl ConsensusStatsAPI for ConsensusStatsV1 {
    fn is_initialized(&self) -> bool {
        !self.num_messages.is_empty()
    }

    fn get_num_messages(&self, authority: usize) -> u64 {
        self.num_messages[authority]
    }

    fn inc_num_messages(&mut self, authority: usize) -> u64 {
        self.num_messages[authority] += 1;
        self.num_messages[authority]
    }

    fn get_num_user_transactions(&self, authority: usize) -> u64 {
        self.num_user_transactions[authority]
    }

    fn inc_num_user_transactions(&mut self, authority: usize) -> u64 {
        self.num_user_transactions[authority] += 1;
        self.num_user_transactions[authority]
    }
}

#[derive(Serialize, Deserialize, Clone, Debug, Default, PartialEq, Eq)]
pub struct ExecutionIndicesWithStats {
    pub index: ExecutionIndices,
    pub hash: u64,
    pub stats: ConsensusStats,
}

type ExecutionModuleCache = SyncModuleCache<ResolverWrapper>;

// Data related to VM and Move execution and type layout
pub struct ExecutionComponents {
    pub(crate) executor: Arc<dyn Executor + Send + Sync>,
    // TODO: use strategies (e.g. LRU?) to constraint memory usage
    pub(crate) module_cache: Arc<ExecutionModuleCache>,
    metrics: Arc<ResolverMetrics>,
}

pub struct AuthorityPerEpochStore {
    /// The name of this authority.
    pub(crate) name: AuthorityName,

    /// Committee of validators for the current epoch.
    committee: Arc<Committee>,

    /// Holds the underlying per-epoch typed store tables.
    /// This is an ArcSwapOption because it needs to be used concurrently,
    /// and it needs to be cleared at the end of the epoch.
    tables: ArcSwapOption<AuthorityEpochTables>,

    protocol_config: ProtocolConfig,

    // needed for re-opening epoch db.
    parent_path: PathBuf,
    db_options: Option<Options>,

    /// In-memory cache of the content from the reconfig_state db table.
    reconfig_state_mem: RwLock<ReconfigState>,
    consensus_notify_read: NotifyRead<SequencedConsensusTransactionKey, ()>,

    /// Batch verifier for certificates - also caches certificates and tx sigs that are known to have
    /// valid signatures. Lives in per-epoch store because the caching/batching is only valid
    /// within for certs within the current epoch.
    pub(crate) signature_verifier: SignatureVerifier,

    pub(crate) checkpoint_state_notify_read: NotifyRead<CheckpointSequenceNumber, Accumulator>,

    running_root_notify_read: NotifyRead<CheckpointSequenceNumber, Accumulator>,

    executed_digests_notify_read: NotifyRead<TransactionKey, TransactionDigest>,

    /// This is used to notify all epoch specific tasks that epoch has ended.
    epoch_alive_notify: NotifyOnce,

    /// Used to notify all epoch specific tasks that user certs are closed.
    user_certs_closed_notify: NotifyOnce,

    /// This lock acts as a barrier for tasks that should not be executed in parallel with reconfiguration
    /// See comments in AuthorityPerEpochStore::epoch_terminated() on how this is used
    /// Crash recovery note: we write next epoch in the database first, and then use this lock to
    /// wait for in-memory tasks for the epoch to finish. If node crashes at this stage validator
    /// will start with the new epoch(and will open instance of per-epoch store for a new epoch).
    epoch_alive: tokio::sync::RwLock<bool>,
    end_of_publish: Mutex<StakeAggregator<(), true>>,
    /// Pending certificates that are waiting to be sequenced by the consensus.
    /// This is an in-memory 'index' of a AuthorityPerEpochTables::pending_consensus_transactions.
    /// We need to keep track of those in order to know when to send EndOfPublish message.
    /// Lock ordering: this is a 'leaf' lock, no other locks should be acquired in the scope of this lock
    /// In particular, this lock is always acquired after taking read or write lock on reconfig state
    pending_consensus_certificates: Mutex<HashSet<TransactionDigest>>,

    /// MutexTable for transaction locks (prevent concurrent execution of same transaction)
    mutex_table: MutexTable<TransactionDigest>,

    /// The moment when the current epoch started locally on this validator. Note that this
    /// value could be skewed if the node crashed and restarted in the middle of the epoch. That's
    /// ok because this is used for metric purposes and we could tolerate some skews occasionally.
    pub(crate) epoch_open_time: Instant,

    /// The moment when epoch is closed. We don't care much about crash recovery because it's
    /// a metric that doesn't have to be available for each epoch, and it's only used during
    /// the last few seconds of an epoch.
    epoch_close_time: RwLock<Option<Instant>>,
    pub(crate) metrics: Arc<EpochMetrics>,
    epoch_start_configuration: Arc<EpochStartConfiguration>,

    executed_in_epoch_table_enabled: once_cell::sync::OnceCell<bool>,

    /// Execution state that has to restart at each epoch change
    execution_component: ExecutionComponents,

    /// Chain identifier
    chain_identifier: ChainIdentifier,

    /// aggregator for JWK votes
    jwk_aggregator: Mutex<JwkAggregator>,

    /// State machine managing randomness DKG and generation.
    randomness_manager: OnceCell<tokio::sync::Mutex<RandomnessManager>>,
    randomness_reporter: OnceCell<RandomnessReporter>,
    /// A tokio channel to send messages to the async [`DWalletMPCManager`]
    pub dwallet_mpc_sender: OnceCell<DWalletMPCSender>,
    /// State machine managing dWallet MPC outputs.
    /// This state machine is used to store outputs and emit ones
    /// where the quorum of votes is valid.
    pub dwallet_mpc_outputs_verifier: OnceCell<tokio::sync::Mutex<DWalletMPCOutputsVerifier>>,
    pub dwallet_mpc_batches_manager: OnceCell<tokio::sync::Mutex<DWalletMPCBatchesManager>>,
    pub dwallet_mpc_network_keys: OnceCell<DwalletMPCNetworkKeyVersions>,
}

/// AuthorityEpochTables contains tables that contain data that is only valid within an epoch.
#[derive(DBMapUtils)]
pub struct AuthorityEpochTables {
    /// This is map between the transaction digest and transactions found in the `transaction_lock`.
    #[default_options_override_fn = "signed_transactions_table_default_config"]
    signed_transactions:
        DBMap<TransactionDigest, TrustedEnvelope<SenderSignedData, AuthoritySignInfo>>,

    /// Map from ObjectRef to transaction locking that object
    #[default_options_override_fn = "owned_object_transaction_locks_table_default_config"]
    owned_object_locked_transactions: DBMap<ObjectRef, LockDetailsWrapper>,

    /// Signatures over transaction effects that we have signed and returned to users.
    /// We store this to avoid re-signing the same effects twice.
    /// Note that this may contain signatures for effects from previous epochs, in the case
    /// that a user requests a signature for effects from a previous epoch. However, the
    /// signature is still epoch-specific and so is stored in the epoch store.
    effects_signatures: DBMap<TransactionDigest, AuthoritySignInfo>,

    /// When we sign a TransactionEffects, we must record the digest of the effects in order
    /// to detect and prevent equivocation when re-executing a transaction that may not have been
    /// committed to disk.
    /// Entries are removed from this table after the transaction in question has been committed
    /// to disk.
    signed_effects_digests: DBMap<TransactionDigest, TransactionEffectsDigest>,

    /// Signatures of transaction certificates that are executed locally.
    transaction_cert_signatures: DBMap<TransactionDigest, AuthorityStrongQuorumSignInfo>,

    /// Transactions that were executed in the current epoch.
    executed_in_epoch: DBMap<TransactionDigest, ()>,

    /// The tables below manage shared object locks / versions. There are three ways they can be
    /// updated:
    /// 1. (validators only): Upon receiving a certified transaction from consensus, the authority
    ///     assigns the next version to each shared object of the transaction. The next versions of
    ///     the shared objects are updated as well.
    /// 2. (validators only): Upon receiving a new consensus commit, the authority assigns the
    ///     next version of the randomness state object to an expected future transaction to be
    ///     generated after the next random value is available. The next version of the randomness
    ///     state object is updated as well.
    /// 3. (fullnodes + validators): Upon receiving a certified effect from state sync, or
    ///     transaction orchestrator fast execution path, the node assigns the shared object
    ///     versions from the transaction effect. Next object versions are not updated.
    ///
    /// REQUIRED: all authorities must assign the same shared object versions for each transaction.
    assigned_shared_object_versions: DBMap<TransactionDigest, Vec<(ObjectID, SequenceNumber)>>,
    assigned_shared_object_versions_v2: DBMap<TransactionKey, Vec<(ObjectID, SequenceNumber)>>,
    next_shared_object_versions: DBMap<ObjectID, SequenceNumber>,

    /// Certificates that have been received from clients or received from consensus, but not yet
    /// executed. Entries are cleared after execution.
    /// This table is critical for crash recovery, because usually the consensus output progress
    /// is updated after a certificate is committed into this table.
    ///
    /// In theory, this table may be superseded by storing consensus and checkpoint execution
    /// progress. But it is more complex, because it would be necessary to track inflight
    /// executions not ordered by indices. For now, tracking inflight certificates as a map
    /// seems easier.
    #[default_options_override_fn = "pending_execution_table_default_config"]
    pub(crate) pending_execution: DBMap<TransactionDigest, TrustedExecutableTransaction>,

    /// Track which transactions have been processed in handle_consensus_transaction. We must be
    /// sure to advance next_shared_object_versions exactly once for each transaction we receive from
    /// consensus. But, we may also be processing transactions from checkpoints, so we need to
    /// track this state separately.
    ///
    /// Entries in this table can be garbage collected whenever we can prove that we won't receive
    /// another handle_consensus_transaction call for the given digest. This probably means at
    /// epoch change.
    consensus_message_processed: DBMap<SequencedConsensusTransactionKey, bool>,

    /// Map stores pending transactions that this authority submitted to consensus
    #[default_options_override_fn = "pending_consensus_transactions_table_default_config"]
    pending_consensus_transactions: DBMap<ConsensusTransactionKey, ConsensusTransaction>,

    /// this table is not used
    #[allow(dead_code)]
    consensus_message_order: DBMap<ExecutionIndices, TransactionDigest>,

    /// The following table is used to store a single value (the corresponding key is a constant). The value
    /// represents the index of the latest consensus message this authority processed. This field is written
    /// by a single process acting as consensus (light) client. It is used to ensure the authority processes
    /// every message output by consensus (and in the right order).
    last_consensus_index: DBMap<u64, ExecutionIndicesWithHash>,

    /// The following table is used to store a single value (the corresponding key is a constant). The value
    /// represents the index of the latest consensus message this authority processed, running hash of
    /// transactions, and accumulated stats of consensus output.
    /// This field is written by a single process (consensus handler).
    last_consensus_stats: DBMap<u64, ExecutionIndicesWithStats>,

    /// this table is not used
    #[allow(dead_code)]
    checkpoint_boundary: DBMap<u64, u64>,

    /// This table contains current reconfiguration state for validator for current epoch
    reconfig_state: DBMap<u64, ReconfigState>,

    /// Validators that have sent EndOfPublish message in this epoch
    end_of_publish: DBMap<AuthorityName, ()>,

    // TODO: Unused. Remove when removal of DBMap tables is supported.
    #[allow(dead_code)]
    final_epoch_checkpoint: DBMap<u64, u64>,

    /// This table has information for the checkpoints for which we constructed all the data
    /// from consensus, but not yet constructed actual checkpoint.
    ///
    /// Key in this table is the consensus commit height and not a checkpoint sequence number.
    ///
    /// Non-empty list of transactions here might result in empty list when we are forming checkpoint.
    /// Because we don't want to create checkpoints with empty content(see CheckpointBuilder::write_checkpoint),
    /// the sequence number of checkpoint does not match height here.
    #[default_options_override_fn = "pending_checkpoints_table_default_config"]
    pending_checkpoints: DBMap<CheckpointHeight, PendingCheckpoint>,
    #[default_options_override_fn = "pending_checkpoints_table_default_config"]
    pending_checkpoints_v2: DBMap<CheckpointHeight, PendingCheckpointV2>,

    /// Checkpoint builder maintains internal list of transactions it included in checkpoints here
    builder_digest_to_checkpoint: DBMap<TransactionDigest, CheckpointSequenceNumber>,

    /// Maps non-digest TransactionKeys to the corresponding digest after execution, for use
    /// by checkpoint builder.
    transaction_key_to_digest: DBMap<TransactionKey, TransactionDigest>,

    /// Stores pending signatures
    /// The key in this table is checkpoint sequence number and an arbitrary integer
    pending_checkpoint_signatures:
        DBMap<(CheckpointSequenceNumber, u64), CheckpointSignatureMessage>,

    /// When we see certificate through consensus for the first time, we record
    /// user signature for this transaction here. This will be included in the checkpoint later.
    user_signatures_for_checkpoints: DBMap<TransactionDigest, Vec<GenericSignature>>,

    /// This table is not used
    #[allow(dead_code)]
    builder_checkpoint_summary: DBMap<CheckpointSequenceNumber, CheckpointSummary>,
    /// Maps sequence number to checkpoint summary, used by CheckpointBuilder to build checkpoint within epoch
    builder_checkpoint_summary_v2: DBMap<CheckpointSequenceNumber, BuilderCheckpointSummary>,

    // Maps checkpoint sequence number to an accumulator with accumulated state
    // only for the checkpoint that the key references. Append-only, i.e.,
    // the accumulator is complete wrt the checkpoint
    pub state_hash_by_checkpoint: DBMap<CheckpointSequenceNumber, Accumulator>,

    /// Maps checkpoint sequence number to the running (non-finalized) root state
    /// accumulator up th that checkpoint. This should be equivalent to the root
    /// state hash at end of epoch. Guaranteed to be written to in checkpoint
    /// sequence number order.
    pub running_root_accumulators: DBMap<CheckpointSequenceNumber, Accumulator>,

    /// Record of the capabilities advertised by each authority.
    authority_capabilities: DBMap<AuthorityName, AuthorityCapabilitiesV1>,
    authority_capabilities_v2: DBMap<AuthorityName, AuthorityCapabilitiesV2>,

    /// Contains a single key, which overrides the value of
    /// ProtocolConfig::buffer_stake_for_protocol_upgrade_bps
    override_protocol_upgrade_buffer_stake: DBMap<u64, u64>,

    /// When transaction is executed via checkpoint executor, we store association here
    pub(crate) executed_transactions_to_checkpoint:
        DBMap<TransactionDigest, CheckpointSequenceNumber>,

    /// This table is no longer used (can be removed when DBMap supports removing tables)
    #[allow(dead_code)]
    oauth_provider_jwk: DBMap<JwkId, JWK>,

    /// JWKs that have been voted for by one or more authorities but are not yet active.
    pending_jwks: DBMap<(AuthorityName, JwkId, JWK), ()>,

    /// JWKs that are currently available for zklogin authentication, and the round in which they
    /// became active.
    /// This would normally be stored as (JwkId, JWK) -> u64, but we need to be able to scan to
    /// find all Jwks for a given round
    active_jwks: DBMap<(u64, (JwkId, JWK)), ()>,

    /// Transactions that are being deferred until some future time
    deferred_transactions: DBMap<DeferralKey, Vec<VerifiedSequencedConsensusTransaction>>,

    /// This table is no longer used (can be removed when DBMap supports removing tables)
    #[allow(dead_code)]
    randomness_rounds_written: DBMap<narwhal_types::RandomnessRound, ()>,

    /// Tables for recording state for RandomnessManager.

    /// Records messages processed from other nodes. Updated when receiving a new dkg::Message
    /// via consensus.
    pub(crate) dkg_processed_messages_v2: DBMap<PartyId, VersionedProcessedMessage>,
    /// This table is no longer used (can be removed when DBMap supports removing tables)
    #[allow(dead_code)]
    #[deprecated]
    pub(crate) dkg_processed_messages: DBMap<PartyId, Vec<u8>>,

    /// Records messages used to generate a DKG confirmation. Updated when enough DKG
    /// messages are received to progress to the next phase.
    pub(crate) dkg_used_messages_v2: DBMap<u64, VersionedUsedProcessedMessages>,
    /// This table is no longer used (can be removed when DBMap supports removing tables)
    #[allow(dead_code)]
    #[deprecated]
    pub(crate) dkg_used_messages: DBMap<u64, Vec<u8>>,

    /// Records confirmations received from other nodes. Updated when receiving a new
    /// dkg::Confirmation via consensus.
    pub(crate) dkg_confirmations_v2: DBMap<PartyId, VersionedDkgConfirmation>,
    /// This table is no longer used (can be removed when DBMap supports removing tables)
    #[allow(dead_code)]
    #[deprecated]
    pub(crate) dkg_confirmations: DBMap<PartyId, Vec<u8>>,
    /// Records the final output of DKG after completion, including the public VSS key and
    /// any local private shares.
    pub(crate) dkg_output: DBMap<u64, dkg::Output<PkG, EncG>>,
    /// This table is no longer used (can be removed when DBMap supports removing tables)
    #[allow(dead_code)]
    randomness_rounds_pending: DBMap<RandomnessRound, ()>,
    /// Holds the value of the next RandomnessRound to be generated.
    pub(crate) randomness_next_round: DBMap<u64, RandomnessRound>,
    /// Holds the value of the highest completed RandomnessRound (as reported to RandomnessReporter).
    pub(crate) randomness_highest_completed_round: DBMap<u64, RandomnessRound>,
    /// Holds the timestamp of the most recently generated round of randomness.
    pub(crate) randomness_last_round_timestamp: DBMap<u64, TimestampMs>,
}

fn signed_transactions_table_default_config() -> DBOptions {
    default_db_options()
        .optimize_for_write_throughput()
        .optimize_for_large_values_no_scan(1 << 10)
}

fn owned_object_transaction_locks_table_default_config() -> DBOptions {
    DBOptions {
        options: default_db_options()
            .optimize_for_write_throughput()
            .optimize_for_read(read_size_from_env(ENV_VAR_LOCKS_BLOCK_CACHE_SIZE).unwrap_or(1024))
            .options,
        rw_options: ReadWriteOptions::default().set_ignore_range_deletions(false),
    }
}

fn pending_execution_table_default_config() -> DBOptions {
    default_db_options()
        .optimize_for_write_throughput()
        .optimize_for_large_values_no_scan(1 << 10)
}

fn pending_consensus_transactions_table_default_config() -> DBOptions {
    default_db_options()
        .optimize_for_write_throughput()
        .optimize_for_large_values_no_scan(1 << 10)
}

fn pending_checkpoints_table_default_config() -> DBOptions {
    default_db_options()
        .optimize_for_write_throughput()
        .optimize_for_large_values_no_scan(1 << 10)
}

impl AuthorityEpochTables {
    pub fn open(epoch: EpochId, parent_path: &Path, db_options: Option<Options>) -> Self {
        Self::open_tables_transactional(
            Self::path(epoch, parent_path),
            MetricConf::new("epoch"),
            db_options,
            None,
        )
    }

    pub fn open_readonly(epoch: EpochId, parent_path: &Path) -> AuthorityEpochTablesReadOnly {
        Self::get_read_only_handle(
            Self::path(epoch, parent_path),
            None,
            None,
            MetricConf::new("epoch_readonly"),
        )
    }

    pub fn path(epoch: EpochId, parent_path: &Path) -> PathBuf {
        parent_path.join(format!("{}{}", EPOCH_DB_PREFIX, epoch))
    }

    fn load_reconfig_state(&self) -> PeraResult<ReconfigState> {
        let state = self
            .reconfig_state
            .get(&RECONFIG_STATE_INDEX)?
            .unwrap_or_default();
        Ok(state)
    }

    pub fn get_all_pending_consensus_transactions(&self) -> Vec<ConsensusTransaction> {
        self.pending_consensus_transactions
            .unbounded_iter()
            .map(|(_k, v)| v)
            .collect()
    }

    pub fn reset_db_for_execution_since_genesis(&self) -> PeraResult {
        // TODO: Add new tables that get added to the db automatically
        self.executed_transactions_to_checkpoint.unsafe_clear()?;
        Ok(())
    }

    /// WARNING: This method is very subtle and can corrupt the database if used incorrectly.
    /// It should only be used in one-off cases or tests after fully understanding the risk.
    pub fn remove_executed_tx_subtle(&self, digest: &TransactionDigest) -> PeraResult {
        self.executed_transactions_to_checkpoint.remove(digest)?;
        Ok(())
    }

    pub fn get_last_consensus_index(&self) -> PeraResult<Option<ExecutionIndicesWithHash>> {
        Ok(self.last_consensus_index.get(&LAST_CONSENSUS_STATS_ADDR)?)
    }

    pub fn get_last_consensus_stats(&self) -> PeraResult<Option<ExecutionIndicesWithStats>> {
        Ok(self.last_consensus_stats.get(&LAST_CONSENSUS_STATS_ADDR)?)
    }

    pub fn get_pending_checkpoint_signatures_iter(
        &self,
        checkpoint_seq: CheckpointSequenceNumber,
        starting_index: u64,
    ) -> PeraResult<
        impl Iterator<Item = ((CheckpointSequenceNumber, u64), CheckpointSignatureMessage)> + '_,
    > {
        let key = (checkpoint_seq, starting_index);
        debug!("Scanning pending checkpoint signatures from {:?}", key);
        let iter = self
            .pending_checkpoint_signatures
            .unbounded_iter()
            .skip_to(&key)?;
        Ok::<_, PeraError>(iter)
    }

    pub fn get_locked_transaction(&self, obj_ref: &ObjectRef) -> PeraResult<Option<LockDetails>> {
        Ok(self
            .owned_object_locked_transactions
            .get(obj_ref)?
            .map(|l| l.migrate().into_inner()))
    }

    pub fn multi_get_locked_transactions(
        &self,
        owned_input_objects: &[ObjectRef],
    ) -> PeraResult<Vec<Option<LockDetails>>> {
        Ok(self
            .owned_object_locked_transactions
            .multi_get(owned_input_objects)?
            .into_iter()
            .map(|l| l.map(|l| l.migrate().into_inner()))
            .collect())
    }

    pub fn write_transaction_locks(
        &self,
        transaction: VerifiedSignedTransaction,
        locks_to_write: impl Iterator<Item = (ObjectRef, LockDetails)>,
    ) -> PeraResult {
        let mut batch = self.owned_object_locked_transactions.batch();
        batch.insert_batch(
            &self.owned_object_locked_transactions,
            locks_to_write.map(|(obj_ref, lock)| (obj_ref, LockDetailsWrapper::from(lock))),
        )?;
        batch.insert_batch(
            &self.signed_transactions,
            std::iter::once((*transaction.digest(), transaction.serializable_ref())),
        )?;
        batch.write()?;
        Ok(())
    }
}

pub(crate) const MUTEX_TABLE_SIZE: usize = 1024;

impl AuthorityPerEpochStore {
    #[instrument(name = "AuthorityPerEpochStore::new", level = "error", skip_all, fields(epoch = committee.epoch))]
    pub fn new(
        name: AuthorityName,
        committee: Arc<Committee>,
        parent_path: &Path,
        db_options: Option<Options>,
        metrics: Arc<EpochMetrics>,
        epoch_start_configuration: EpochStartConfiguration,
        backing_package_store: Arc<dyn BackingPackageStore + Send + Sync>,
        object_store: Arc<dyn ObjectStore + Send + Sync>,
        cache_metrics: Arc<ResolverMetrics>,
        signature_verifier_metrics: Arc<SignatureVerifierMetrics>,
        expensive_safety_check_config: &ExpensiveSafetyCheckConfig,
        chain_identifier: ChainIdentifier,
    ) -> Arc<Self> {
        let current_time = Instant::now();
        let epoch_id = committee.epoch;

        let tables = AuthorityEpochTables::open(epoch_id, parent_path, db_options.clone());
        let end_of_publish =
            StakeAggregator::from_iter(committee.clone(), tables.end_of_publish.unbounded_iter());
        let reconfig_state = tables
            .load_reconfig_state()
            .expect("Load reconfig state at initialization cannot fail");

        let epoch_alive_notify = NotifyOnce::new();
        let pending_consensus_transactions = tables.get_all_pending_consensus_transactions();
        let pending_consensus_certificates: HashSet<_> = pending_consensus_transactions
            .iter()
            .filter_map(|transaction| {
                if let ConsensusTransactionKind::UserTransaction(certificate) = &transaction.kind {
                    Some(*certificate.digest())
                } else {
                    None
                }
            })
            .collect();
        assert_eq!(
            epoch_start_configuration.epoch_start_state().epoch(),
            epoch_id
        );
        let epoch_start_configuration = Arc::new(epoch_start_configuration);
        info!("epoch flags: {:?}", epoch_start_configuration.flags());
        metrics.current_epoch.set(epoch_id as i64);
        metrics
            .current_voting_right
            .set(committee.weight(&name) as i64);
        let protocol_version = epoch_start_configuration
            .epoch_start_state()
            .protocol_version();
        let protocol_config =
            ProtocolConfig::get_for_version(protocol_version, chain_identifier.chain());

        let execution_component = ExecutionComponents::new(
            &protocol_config,
            backing_package_store,
            cache_metrics,
            expensive_safety_check_config,
        );

        let zklogin_env = match chain_identifier.chain() {
            // Testnet and mainnet are treated the same since it is permanent.
            Chain::Mainnet | Chain::Testnet => ZkLoginEnv::Prod,
            _ => ZkLoginEnv::Test,
        };

        let supported_providers = protocol_config
            .zklogin_supported_providers()
            .iter()
            .map(|s| OIDCProvider::from_str(s).expect("Invalid provider string"))
            .collect::<Vec<_>>();

        let signature_verifier = SignatureVerifier::new(
            committee.clone(),
            signature_verifier_metrics,
            supported_providers,
            zklogin_env,
            protocol_config.verify_legacy_zklogin_address(),
            protocol_config.accept_zklogin_in_multisig(),
            protocol_config.zklogin_max_epoch_upper_bound_delta(),
        );

        let authenticator_state_exists = epoch_start_configuration
            .authenticator_obj_initial_shared_version()
            .is_some();
        let authenticator_state_enabled =
            authenticator_state_exists && protocol_config.enable_jwk_consensus_updates();

        if authenticator_state_enabled {
            info!("authenticator_state enabled");
            let authenticator_state = get_authenticator_state(&*object_store)
                .expect("Read cannot fail")
                .expect("Authenticator state must exist");

            for active_jwk in &authenticator_state.active_jwks {
                let ActiveJwk { jwk_id, jwk, epoch } = active_jwk;
                assert!(epoch <= &epoch_id);
                signature_verifier.insert_jwk(jwk_id, jwk);
            }
        } else {
            info!("authenticator_state disabled");
        }

        let mut jwk_aggregator = JwkAggregator::new(committee.clone());

        for ((authority, id, jwk), _) in tables.pending_jwks.unbounded_iter().seek_to_first() {
            jwk_aggregator.insert(authority, (id, jwk));
        }

        let jwk_aggregator = Mutex::new(jwk_aggregator);

        let s = Arc::new(Self {
            name,
            committee,
            protocol_config,
            tables: ArcSwapOption::new(Some(Arc::new(tables))),
            parent_path: parent_path.to_path_buf(),
            db_options,
            reconfig_state_mem: RwLock::new(reconfig_state),
            epoch_alive_notify,
            user_certs_closed_notify: NotifyOnce::new(),
            epoch_alive: tokio::sync::RwLock::new(true),
            consensus_notify_read: NotifyRead::new(),
            signature_verifier,
            checkpoint_state_notify_read: NotifyRead::new(),
            running_root_notify_read: NotifyRead::new(),
            executed_digests_notify_read: NotifyRead::new(),
            end_of_publish: Mutex::new(end_of_publish),
            pending_consensus_certificates: Mutex::new(pending_consensus_certificates),
            mutex_table: MutexTable::new(MUTEX_TABLE_SIZE),
            epoch_open_time: current_time,
            epoch_close_time: Default::default(),
            metrics,
            epoch_start_configuration,
            executed_in_epoch_table_enabled: once_cell::sync::OnceCell::new(),
            execution_component,
            chain_identifier,
            jwk_aggregator,
            randomness_manager: OnceCell::new(),
            randomness_reporter: OnceCell::new(),
            dwallet_mpc_outputs_verifier: OnceCell::new(),
            dwallet_mpc_sender: OnceCell::new(),
            dwallet_mpc_batches_manager: OnceCell::new(),
            dwallet_mpc_network_keys: OnceCell::new(),
        });
        s.update_buffer_stake_metric();
        s
    }

    pub fn tables(&self) -> PeraResult<Arc<AuthorityEpochTables>> {
        match self.tables.load_full() {
            Some(tables) => Ok(tables),
            None => Err(PeraError::EpochEnded(self.epoch())),
        }
    }

    // Ideally the epoch tables handle should have the same lifetime as the outer AuthorityPerEpochStore,
    // and this function should be unnecessary. But unfortunately, Arc<AuthorityPerEpochStore> outlives the
    // epoch significantly right now, so we need to manually release the tables to release its memory usage.
    pub fn release_db_handles(&self) {
        // When the logic to release DB handles becomes obsolete, it may still be useful
        // to make sure AuthorityEpochTables is not used after the next epoch starts.
        self.tables.store(None);
    }

    // Returns true if authenticator state is enabled in the protocol config *and* the
    // authenticator state object already exists
    pub fn authenticator_state_enabled(&self) -> bool {
        self.protocol_config().enable_jwk_consensus_updates() && self.authenticator_state_exists()
    }

    pub fn authenticator_state_exists(&self) -> bool {
        self.epoch_start_configuration
            .authenticator_obj_initial_shared_version()
            .is_some()
    }

    // Returns true if randomness state is enabled in the protocol config *and* the
    // randomness state object already exists
    pub fn randomness_state_enabled(&self) -> bool {
        self.protocol_config().random_beacon() && self.randomness_state_exists()
    }

    pub fn randomness_state_exists(&self) -> bool {
        self.epoch_start_configuration
            .randomness_obj_initial_shared_version()
            .is_some()
    }

    pub fn randomness_reporter(&self) -> Option<RandomnessReporter> {
        self.randomness_reporter.get().cloned()
    }

    pub async fn set_randomness_manager(
        &self,
        mut randomness_manager: RandomnessManager,
    ) -> PeraResult<()> {
        let reporter = randomness_manager.reporter();
        let result = randomness_manager.start_dkg().await;
        if self
            .randomness_manager
            .set(tokio::sync::Mutex::new(randomness_manager))
            .is_err()
        {
            error!("BUG: `set_randomness_manager` called more than once; this should never happen");
        }
        if self.randomness_reporter.set(reporter).is_err() {
            error!("BUG: `set_randomness_manager` called more than once; this should never happen");
        }
        result
    }

    /// A function to initiate the [`DWalletMPCSender`] when a new epoch starts.
    pub fn set_dwallet_mpc_sender(&self, sender: DWalletMPCSender) -> PeraResult<()> {
        if self.dwallet_mpc_sender.set(sender).is_err() {
            error!("AuthorityPerEpochStore: `set_dwallet_mpc_sender` called more than once; this should never happen");
        }
        Ok(())
    }

    /// A function to initiate the [`DWalletMPCBatchesManager`] when a new epoch starts.
    pub fn set_dwallet_mpc_batches_manager(
        &self,
        batches_manager: DWalletMPCBatchesManager,
    ) -> PeraResult<()> {
        if self
            .dwallet_mpc_batches_manager
            .set(tokio::sync::Mutex::new(batches_manager))
            .is_err()
        {
            error!("AuthorityPerEpochStore: `set_dwallet_mpc_batches_manager` called more than once; this should never happen");
        }
        Ok(())
    }

    /// A function to initiate the [`DWalletMPCOutputsVerifier`] when a new epoch starts.
    /// This manager handles storing all the valid outputs of a batched dWallet MPC session,
    /// and writes them to the chain once all the batch outputs are ready.
    pub fn set_dwallet_mpc_outputs_manager(
        &self,
        manager: DWalletMPCOutputsVerifier,
    ) -> PeraResult<()> {
        if self
            .dwallet_mpc_outputs_verifier
            .set(tokio::sync::Mutex::new(manager))
            .is_err()
        {
            error!(
                "AuthorityPerEpochStore: `set_dwallet_mpc_outputs_manager` called more than once; this should never happen"
            );
        }
        Ok(())
    }

    /// A function to initiate the network keys `state` for the dWallet MPC when a new epoch starts.
    pub fn set_dwallet_mpc_network_keys(&self) {
        if self
            .dwallet_mpc_network_keys
            .set(DwalletMPCNetworkKeyVersions::new(self))
            .is_err()
        {
            error!("AuthorityPerEpochStore: `set_dwallet_mpc_network_keys` called more than once; this should never happen");
        }
    }

    pub fn coin_deny_list_state_exists(&self) -> bool {
        self.epoch_start_configuration
            .coin_deny_list_obj_initial_shared_version()
            .is_some()
    }

    pub fn coin_deny_list_v1_enabled(&self) -> bool {
        self.protocol_config().enable_coin_deny_list_v1() && self.coin_deny_list_state_exists()
    }

    pub fn bridge_exists(&self) -> bool {
        self.epoch_start_configuration
            .bridge_obj_initial_shared_version()
            .is_some()
    }

    pub fn bridge_committee_initiated(&self) -> bool {
        self.epoch_start_configuration.bridge_committee_initiated()
    }

    pub fn get_parent_path(&self) -> PathBuf {
        self.parent_path.clone()
    }

    pub fn state_accumulator_v2_enabled(&self) -> bool {
        let flag = match self.get_chain_identifier().chain() {
            Chain::Unknown | Chain::Testnet => EpochFlag::StateAccumulatorV2EnabledTestnet,
            Chain::Mainnet => EpochFlag::StateAccumulatorV2EnabledMainnet,
        };

        self.epoch_start_configuration.flags().contains(&flag)
    }

    pub fn executed_in_epoch_table_enabled(&self) -> bool {
        *self.executed_in_epoch_table_enabled.get_or_init(|| {
            self.epoch_start_configuration
                .flags()
                .contains(&EpochFlag::ExecutedInEpochTable)
        })
    }

    /// Returns `&Arc<EpochStartConfiguration>`
    /// User can treat this `Arc` as `&EpochStartConfiguration`, or clone the Arc to pass as owned object
    pub fn epoch_start_config(&self) -> &Arc<EpochStartConfiguration> {
        &self.epoch_start_configuration
    }

    pub fn epoch_start_state(&self) -> &EpochStartSystemState {
        self.epoch_start_configuration.epoch_start_state()
    }

<<<<<<< HEAD
=======
    /// Returns the current active validators' class groups public keys and proofs.
    /// The data is being used as part of the network's DKG protocol.
    pub fn active_validators_class_groups_public_keys_and_proofs(
        &self,
    ) -> PeraResult<HashMap<AuthorityName, ClassGroupsPublicKeyAndProof>> {
        match self.epoch_start_state() {
            EpochStartSystemState::V1(data) => data
                .get_active_validators_class_groups_public_key_and_proof()
                .iter()
                .map(|(k, v)| Ok((*k, bcs::from_bytes::<ClassGroupsPublicKeyAndProof>(v)?)))
                .collect::<PeraResult<HashMap<AuthorityName, ClassGroupsPublicKeyAndProof>>>(),
        }
    }

>>>>>>> cbb40d6b
    /// Retrieves the decryption key shares for the current epoch if they exist in the system state.
    ///
    /// The data is sourced from the epoch's initial system state.
    /// The returned value is a map where:
    /// - The key represents the key scheme (e.g., Secp256k1, Ristretto, etc.).
    /// - The value is a vector of [`NetworkDecryptionKeyShares`],
    ///   which contains all versions of the encrypted decryption key shares.
    pub(crate) fn load_decryption_key_shares_from_system_state(
        &self,
    ) -> DwalletMPCResult<HashMap<DWalletMPCNetworkKey, Vec<NetworkDecryptionKeyShares>>> {
        let decryption_key_shares = (match self.epoch_start_state() {
            EpochStartSystemState::V1(data) => data.get_decryption_key_shares(),
        })
        .ok_or(DwalletMPCError::MissingDwalletMPCDecryptionKeyShares)?
        .contents
        .into_iter()
        .map(|entry| Ok((DWalletMPCNetworkKey::try_from(entry.key)?, entry.value)))
        .collect::<DwalletMPCResult<HashMap<_, _>>>()?;
        Ok(decryption_key_shares)
    }

    /// Retrieves the *running validator's* latest decryption key shares for each key scheme
    /// if they exist in the system state.
    ///
    /// The data is sourced from the epoch's initial system state.
    /// The returned value is a map where:
    /// - The key represents the key scheme.
    /// - The value is a `Vec<Vec<u8>>`, containing the decryption key shares for the validator.
    pub(crate) fn load_validator_decryption_key_shares_from_system_state(
        &self,
    ) -> DwalletMPCResult<HashMap<DWalletMPCNetworkKey, Vec<Vec<u8>>>> {
        let decryption_key_shares = self.load_decryption_key_shares_from_system_state()?;
        let party_id = authority_name_to_party_id(&self.name, self)? as usize;
        let mut decryption_key_share = HashMap::new();

        for (key_type, encryption_shares) in decryption_key_shares {
            let shares_result = encryption_shares
                .iter()
                .map(|shares| {
                    // Todo (#382): Decrypt the decryption key share
                    shares
                        .current_epoch_shares
                        .get(party_id)
                        .cloned()
                        .ok_or(DwalletMPCError::MissingDwalletMPCDecryptionKeyShares)
                })
                .collect::<DwalletMPCResult<Vec<_>>>();

            decryption_key_share.insert(key_type, shares_result?);
        }

        Ok(decryption_key_share)
    }

    pub fn get_chain_identifier(&self) -> ChainIdentifier {
        self.chain_identifier
    }

    pub fn new_at_next_epoch(
        &self,
        name: AuthorityName,
        new_committee: Committee,
        epoch_start_configuration: EpochStartConfiguration,
        backing_package_store: Arc<dyn BackingPackageStore + Send + Sync>,
        object_store: Arc<dyn ObjectStore + Send + Sync>,
        expensive_safety_check_config: &ExpensiveSafetyCheckConfig,
        chain_identifier: ChainIdentifier,
    ) -> Arc<Self> {
        assert_eq!(self.epoch() + 1, new_committee.epoch);
        self.record_reconfig_halt_duration_metric();
        self.record_epoch_total_duration_metric();
        Self::new(
            name,
            Arc::new(new_committee),
            &self.parent_path,
            self.db_options.clone(),
            self.metrics.clone(),
            epoch_start_configuration,
            backing_package_store,
            object_store,
            self.execution_component.metrics(),
            self.signature_verifier.metrics.clone(),
            expensive_safety_check_config,
            chain_identifier,
        )
    }

    pub fn new_at_next_epoch_for_testing(
        &self,
        backing_package_store: Arc<dyn BackingPackageStore + Send + Sync>,
        object_store: Arc<dyn ObjectStore + Send + Sync>,
        expensive_safety_check_config: &ExpensiveSafetyCheckConfig,
    ) -> Arc<Self> {
        let next_epoch = self.epoch() + 1;
        let next_committee = Committee::new(
            next_epoch,
            self.committee.voting_rights.iter().cloned().collect(),
        );
        self.new_at_next_epoch(
            self.name,
            next_committee,
            self.epoch_start_configuration
                .new_at_next_epoch_for_testing(),
            backing_package_store,
            object_store,
            expensive_safety_check_config,
            self.chain_identifier,
        )
    }

    pub fn committee(&self) -> &Arc<Committee> {
        &self.committee
    }

    pub fn protocol_config(&self) -> &ProtocolConfig {
        &self.protocol_config
    }

    pub fn epoch(&self) -> EpochId {
        self.committee.epoch
    }

    pub fn get_state_hash_for_checkpoint(
        &self,
        checkpoint: &CheckpointSequenceNumber,
    ) -> PeraResult<Option<Accumulator>> {
        Ok(self.tables()?.state_hash_by_checkpoint.get(checkpoint)?)
    }

    pub fn insert_state_hash_for_checkpoint(
        &self,
        checkpoint: &CheckpointSequenceNumber,
        accumulator: &Accumulator,
    ) -> PeraResult {
        Ok(self
            .tables()?
            .state_hash_by_checkpoint
            .insert(checkpoint, accumulator)?)
    }

    pub fn get_running_root_accumulator(
        &self,
        checkpoint: &CheckpointSequenceNumber,
    ) -> PeraResult<Option<Accumulator>> {
        Ok(self.tables()?.running_root_accumulators.get(checkpoint)?)
    }

    pub fn get_highest_running_root_accumulator(
        &self,
    ) -> PeraResult<Option<(CheckpointSequenceNumber, Accumulator)>> {
        Ok(self
            .tables()?
            .running_root_accumulators
            .unbounded_iter()
            .skip_to_last()
            .next())
    }

    pub fn insert_running_root_accumulator(
        &self,
        checkpoint: &CheckpointSequenceNumber,
        acc: &Accumulator,
    ) -> PeraResult {
        self.tables()?
            .running_root_accumulators
            .insert(checkpoint, acc)?;
        self.running_root_notify_read.notify(checkpoint, acc);

        Ok(())
    }

    pub fn reference_gas_price(&self) -> u64 {
        self.epoch_start_state().reference_gas_price()
    }

    pub fn protocol_version(&self) -> ProtocolVersion {
        self.epoch_start_state().protocol_version()
    }

    pub fn module_cache(&self) -> &Arc<ExecutionModuleCache> {
        &self.execution_component.module_cache
    }

    pub fn executor(&self) -> &Arc<dyn Executor + Send + Sync> {
        &self.execution_component.executor
    }

    pub async fn acquire_tx_guard(
        &self,
        cert: &VerifiedExecutableTransaction,
    ) -> PeraResult<CertTxGuard> {
        let digest = cert.digest();
        Ok(CertTxGuard(self.acquire_tx_lock(digest).await))
    }

    /// Acquire the lock for a tx without writing to the WAL.
    pub async fn acquire_tx_lock(&self, digest: &TransactionDigest) -> CertLockGuard {
        CertLockGuard(self.mutex_table.acquire_lock(*digest).await)
    }

    pub fn store_reconfig_state(&self, new_state: &ReconfigState) -> PeraResult {
        self.tables()?
            .reconfig_state
            .insert(&RECONFIG_STATE_INDEX, new_state)?;
        Ok(())
    }

    pub fn insert_signed_transaction(&self, transaction: VerifiedSignedTransaction) -> PeraResult {
        Ok(self
            .tables()?
            .signed_transactions
            .insert(transaction.digest(), transaction.serializable_ref())?)
    }

    #[cfg(test)]
    pub fn delete_signed_transaction_for_test(&self, transaction: &TransactionDigest) {
        self.tables()
            .expect("test should not cross epoch boundary")
            .signed_transactions
            .remove(transaction)
            .unwrap();
    }

    #[cfg(test)]
    pub fn delete_object_locks_for_test(&self, objects: &[ObjectRef]) {
        for object in objects {
            self.tables()
                .expect("test should not cross epoch boundary")
                .owned_object_locked_transactions
                .remove(object)
                .unwrap();
        }
    }

    pub fn get_signed_transaction(
        &self,
        tx_digest: &TransactionDigest,
    ) -> PeraResult<Option<VerifiedSignedTransaction>> {
        Ok(self
            .tables()?
            .signed_transactions
            .get(tx_digest)?
            .map(|t| t.into()))
    }

    #[instrument(level = "trace", skip_all)]
    pub fn insert_tx_cert_sig(
        &self,
        tx_digest: &TransactionDigest,
        cert_sig: &AuthorityStrongQuorumSignInfo,
    ) -> PeraResult {
        let tables = self.tables()?;
        Ok(tables
            .transaction_cert_signatures
            .insert(tx_digest, cert_sig)?)
    }

    #[instrument(level = "trace", skip_all)]
    pub fn insert_tx_key_and_effects_signature(
        &self,
        tx_key: &TransactionKey,
        tx_digest: &TransactionDigest,
        effects_digest: &TransactionEffectsDigest,
        effects_signature: Option<&AuthoritySignInfo>,
    ) -> PeraResult {
        let tables = self.tables()?;
        let mut batch = self.tables()?.effects_signatures.batch();

        if self.executed_in_epoch_table_enabled() {
            batch.insert_batch(&tables.executed_in_epoch, [(tx_digest, ())])?;
        }

        if let Some(effects_signature) = effects_signature {
            batch.insert_batch(&tables.effects_signatures, [(tx_digest, effects_signature)])?;

            batch.insert_batch(
                &tables.signed_effects_digests,
                [(tx_digest, effects_digest)],
            )?;
        }

        if !matches!(tx_key, TransactionKey::Digest(_)) {
            batch.insert_batch(&tables.transaction_key_to_digest, [(tx_key, tx_digest)])?;
        }
        batch.write()?;

        if !matches!(tx_key, TransactionKey::Digest(_)) {
            self.executed_digests_notify_read.notify(tx_key, tx_digest);
        }
        Ok(())
    }

    pub fn revert_executed_transaction(&self, tx_digest: &TransactionDigest) -> PeraResult {
        let tables = self.tables()?;
        let mut batch = tables.effects_signatures.batch();
        batch.delete_batch(&tables.executed_in_epoch, [*tx_digest])?;
        batch.delete_batch(&tables.effects_signatures, [*tx_digest])?;
        batch.write()?;
        Ok(())
    }

    pub fn insert_effects_digest_and_signature(
        &self,
        tx_digest: &TransactionDigest,
        effects_digest: &TransactionEffectsDigest,
        effects_signature: &AuthoritySignInfo,
    ) -> PeraResult {
        let tables = self.tables()?;
        let mut batch = tables.effects_signatures.batch();
        batch.insert_batch(&tables.effects_signatures, [(tx_digest, effects_signature)])?;
        batch.insert_batch(
            &tables.signed_effects_digests,
            [(tx_digest, effects_digest)],
        )?;
        batch.write()?;
        Ok(())
    }

    pub fn transactions_executed_in_cur_epoch<'a>(
        &self,
        digests: impl IntoIterator<Item = &'a TransactionDigest>,
    ) -> PeraResult<Vec<bool>> {
        let tables = self.tables()?;
        if self.executed_in_epoch_table_enabled() {
            Ok(tables.executed_in_epoch.multi_contains_keys(digests)?)
        } else {
            Ok(tables.effects_signatures.multi_contains_keys(digests)?)
        }
    }

    pub fn get_effects_signature(
        &self,
        tx_digest: &TransactionDigest,
    ) -> PeraResult<Option<AuthoritySignInfo>> {
        let tables = self.tables()?;
        Ok(tables.effects_signatures.get(tx_digest)?)
    }

    pub fn get_signed_effects_digest(
        &self,
        tx_digest: &TransactionDigest,
    ) -> PeraResult<Option<TransactionEffectsDigest>> {
        let tables = self.tables()?;
        Ok(tables.signed_effects_digests.get(tx_digest)?)
    }

    pub fn get_transaction_cert_sig(
        &self,
        tx_digest: &TransactionDigest,
    ) -> PeraResult<Option<AuthorityStrongQuorumSignInfo>> {
        Ok(self.tables()?.transaction_cert_signatures.get(tx_digest)?)
    }

    /// Resolves InputObjectKinds into InputKeys, by consulting the shared object version
    /// assignment table.
    pub(crate) fn get_input_object_keys(
        &self,
        key: &TransactionKey,
        objects: &[InputObjectKind],
    ) -> BTreeSet<InputKey> {
        let mut shared_locks = HashMap::<ObjectID, SequenceNumber>::new();
        objects
            .iter()
            .map(|kind| {
                match kind {
                    InputObjectKind::SharedMoveObject { id, .. } => {
                        if shared_locks.is_empty() {
                            shared_locks = self
                                .get_shared_locks(key)
                                .expect("Read from storage should not fail!")
                                .into_iter()
                                .collect();
                        }
                        // If we can't find the locked version, it means
                        // 1. either we have a bug that skips shared object version assignment
                        // 2. or we have some DB corruption
                        let Some(version) = shared_locks.get(id) else {
                            panic!(
                                "Shared object locks should have been set. key: {key:?}, obj \
                                id: {id:?}",
                            )
                        };
                        InputKey::VersionedObject {
                            id: *id,
                            version: *version,
                        }
                    }
                    InputObjectKind::MovePackage(id) => InputKey::Package { id: *id },
                    InputObjectKind::ImmOrOwnedMoveObject(objref) => InputKey::VersionedObject {
                        id: objref.0,
                        version: objref.1,
                    },
                }
            })
            .collect()
    }

    pub fn get_last_consensus_index(&self) -> PeraResult<ExecutionIndicesWithHash> {
        self.tables()?
            .get_last_consensus_index()
            .map(|x| x.unwrap_or_default())
            .map_err(PeraError::from)
    }

    pub fn get_last_consensus_stats(&self) -> PeraResult<ExecutionIndicesWithStats> {
        match self
            .tables()?
            .get_last_consensus_stats()
            .map_err(PeraError::from)?
        {
            Some(stats) => Ok(stats),
            // TODO: stop reading from last_consensus_index after rollout.
            None => {
                let indices = self
                    .tables()?
                    .get_last_consensus_index()
                    .map(|x| x.unwrap_or_default())
                    .map_err(PeraError::from)?;
                Ok(ExecutionIndicesWithStats {
                    index: indices.index,
                    hash: indices.hash,
                    stats: ConsensusStats::default(),
                })
            }
        }
    }

    pub fn get_accumulators_in_checkpoint_range(
        &self,
        from_checkpoint: CheckpointSequenceNumber,
        to_checkpoint: CheckpointSequenceNumber,
    ) -> PeraResult<Vec<(CheckpointSequenceNumber, Accumulator)>> {
        self.tables()?
            .state_hash_by_checkpoint
            .safe_range_iter(from_checkpoint..=to_checkpoint)
            .collect::<Result<Vec<_>, _>>()
            .map_err(Into::into)
    }

    /// Returns future containing the state digest for the given epoch
    /// once available.
    /// TODO: remove once StateAccumulatorV1 is removed
    pub async fn notify_read_checkpoint_state_digests(
        &self,
        checkpoints: Vec<CheckpointSequenceNumber>,
    ) -> PeraResult<Vec<Accumulator>> {
        self.checkpoint_state_notify_read
            .read(&checkpoints, |checkpoints| -> PeraResult<_> {
                Ok(self
                    .tables()?
                    .state_hash_by_checkpoint
                    .multi_get(checkpoints)?)
            })
            .await
    }

    pub async fn notify_read_running_root(
        &self,
        checkpoint: CheckpointSequenceNumber,
    ) -> PeraResult<Accumulator> {
        let registration = self.running_root_notify_read.register_one(&checkpoint);
        let acc = self.tables()?.running_root_accumulators.get(&checkpoint)?;

        let result = match acc {
            Some(ready) => Either::Left(futures::future::ready(ready)),
            None => Either::Right(registration),
        }
        .await;

        Ok(result)
    }

    /// `pending_certificates` table related methods. Should only be used from TransactionManager.

    /// Gets all pending certificates. Used during recovery.
    pub fn all_pending_execution(&self) -> PeraResult<Vec<VerifiedExecutableTransaction>> {
        Ok(self
            .tables()?
            .pending_execution
            .unbounded_iter()
            .map(|(_, cert)| cert.into())
            .collect())
    }

    /// Called when transaction outputs are committed to disk
    #[instrument(level = "trace", skip_all)]
    pub fn handle_committed_transactions(&self, digests: &[TransactionDigest]) -> PeraResult<()> {
        let tables = match self.tables() {
            Ok(tables) => tables,
            // After Epoch ends, it is no longer necessary to remove pending transactions
            // because the table will not be used anymore and be deleted eventually.
            Err(PeraError::EpochEnded(_)) => return Ok(()),
            Err(e) => return Err(e),
        };
        let mut batch = tables.pending_execution.batch();
        // pending_execution stores transactions received from consensus which may not have
        // been executed yet. At this point, they have been committed to the db durably and
        // can be removed.
        // After end-to-end quarantining, we will not need pending_execution since the consensus
        // log itself will be used for recovery.
        batch.delete_batch(&tables.pending_execution, digests)?;

        // Now that the transaction effects are committed, we will never re-execute, so we
        // don't need to worry about equivocating.
        batch.delete_batch(&tables.signed_effects_digests, digests)?;
        batch.write()?;
        Ok(())
    }

    pub fn get_all_pending_consensus_transactions(&self) -> Vec<ConsensusTransaction> {
        self.tables()
            .expect("recovery should not cross epoch boundary")
            .get_all_pending_consensus_transactions()
    }

    #[cfg(test)]
    pub fn get_next_object_version(&self, obj: &ObjectID) -> Option<SequenceNumber> {
        self.tables()
            .expect("test should not cross epoch boundary")
            .next_shared_object_versions
            .get(obj)
            .unwrap()
    }

    pub fn set_shared_object_versions_for_testing(
        &self,
        tx_digest: &TransactionDigest,
        assigned_versions: &Vec<(ObjectID, SequenceNumber)>,
    ) -> PeraResult {
        if self.randomness_state_enabled() {
            self.tables()?
                .assigned_shared_object_versions_v2
                .insert(&TransactionKey::Digest(*tx_digest), assigned_versions)?;
        } else {
            self.tables()?
                .assigned_shared_object_versions
                .insert(tx_digest, assigned_versions)?;
        }
        Ok(())
    }

    pub fn insert_finalized_transactions(
        &self,
        digests: &[TransactionDigest],
        sequence: CheckpointSequenceNumber,
    ) -> PeraResult {
        let mut batch = self.tables()?.executed_transactions_to_checkpoint.batch();
        batch.insert_batch(
            &self.tables()?.executed_transactions_to_checkpoint,
            digests.iter().map(|d| (*d, sequence)),
        )?;
        batch.write()?;
        trace!("Transactions {digests:?} finalized at checkpoint {sequence}");
        Ok(())
    }

    pub fn is_transaction_executed_in_checkpoint(
        &self,
        digest: &TransactionDigest,
    ) -> PeraResult<bool> {
        Ok(self
            .tables()?
            .executed_transactions_to_checkpoint
            .contains_key(digest)?)
    }

    pub fn get_transaction_checkpoint(
        &self,
        digest: &TransactionDigest,
    ) -> PeraResult<Option<CheckpointSequenceNumber>> {
        Ok(self
            .tables()?
            .executed_transactions_to_checkpoint
            .get(digest)?)
    }

    pub fn multi_get_transaction_checkpoint(
        &self,
        digests: &[TransactionDigest],
    ) -> PeraResult<Vec<Option<CheckpointSequenceNumber>>> {
        Ok(self
            .tables()?
            .executed_transactions_to_checkpoint
            .multi_get(digests)?
            .into_iter()
            .collect())
    }

    // For each id in objects_to_init, return the next version for that id as recorded in the
    // next_shared_object_versions table.
    //
    // If any ids are missing, then we need to initialize the table. We first check if a previous
    // version of that object has been written. If so, then the object was written in a previous
    // epoch, and we initialize next_shared_object_versions to that value. If no version of the
    // object has yet been written, we initialize the object to the initial version recorded in the
    // certificate (which is a function of the lamport version computation of the transaction that
    // created the shared object originally - which transaction may not yet have been executed on
    // this node).
    //
    // Because all paths that assign shared locks for a shared object transaction call this
    // function, it is impossible for parent_sync to be updated before this function completes
    // successfully for each affected object id.
    pub(crate) async fn get_or_init_next_object_versions(
        &self,
        objects_to_init: &[(ObjectID, SequenceNumber)],
        cache_reader: &dyn ObjectCacheRead,
    ) -> PeraResult<HashMap<ObjectID, SequenceNumber>> {
        let mut ret: HashMap<_, _>;
        // Since this can be called from consensus task, we must retry forever - the only other
        // option is to panic. It is extremely unlikely that more than 2 retries will be needed, as
        // the only two writers are the consensus task and checkpoint execution.
        retry_transaction_forever!({
            // This code may still be correct without using a transaction snapshot, but I couldn't
            // convince myself of that.
            let tables = self.tables()?;
            let mut db_transaction = tables.next_shared_object_versions.transaction()?;

            let ids: Vec<_> = objects_to_init.iter().map(|(id, _)| *id).collect();

            let next_versions = db_transaction
                .multi_get(&self.tables()?.next_shared_object_versions, ids.clone())?;

            let uninitialized_objects: Vec<(ObjectID, SequenceNumber)> = next_versions
                .iter()
                .zip(objects_to_init)
                .filter_map(|(next_version, id_and_version)| match next_version {
                    None => Some(*id_and_version),
                    Some(_) => None,
                })
                .collect();

            // The common case is that there are no uninitialized versions - this early return will
            // happen every time except the first time an object is used in an epoch.
            if uninitialized_objects.is_empty() {
                // unwrap ok - we already verified that next_versions is not missing any keys.
                return Ok(izip!(ids, next_versions.into_iter().map(|v| v.unwrap())).collect());
            }

            let versions_to_write: Vec<_> = uninitialized_objects
                .iter()
                .map(|(id, initial_version)| {
                    // Note: we don't actually need to read from the transaction here, as no writer
                    // can update object_store until after get_or_init_next_object_versions
                    // completes.
                    match cache_reader.get_object(id).expect("read cannot fail") {
                        Some(obj) => (*id, obj.version()),
                        None => (*id, *initial_version),
                    }
                })
                .collect();

            ret = izip!(ids.clone(), next_versions.into_iter(),)
                // take all the previously initialized versions
                .filter_map(|(id, next_version)| next_version.map(|v| (id, v)))
                // add all the versions we're going to write
                .chain(versions_to_write.iter().cloned())
                .collect();

            debug!(
                ?versions_to_write,
                "initializing next_shared_object_versions"
            );
            db_transaction.insert_batch(
                &self.tables()?.next_shared_object_versions,
                versions_to_write,
            )?;
            db_transaction.commit()
        })?;

        Ok(ret)
    }

    async fn set_assigned_shared_object_versions_with_db_batch(
        &self,
        versions: AssignedTxAndVersions,
        db_batch: &mut DBBatch,
    ) -> PeraResult {
        debug!("set_assigned_shared_object_versions: {:?}", versions);

        if self.randomness_state_enabled() {
            db_batch.insert_batch(&self.tables()?.assigned_shared_object_versions_v2, versions)?;
        } else {
            db_batch.insert_batch(
                &self.tables()?.assigned_shared_object_versions,
                versions
                    .iter()
                    .map(|(key, versions)| (key.unwrap_digest(), versions)),
            )?;
        }
        Ok(())
    }

    /// Given list of certificates, assign versions for all shared objects used in them.
    /// We start with the current next_shared_object_versions table for each object, and build
    /// up the versions based on the dependencies of each certificate.
    /// However, in the end we do not update the next_shared_object_versions table, which keeps
    /// this function idempotent. We should call this function when we are assigning shared object
    /// versions outside of consensus and do not want to taint the next_shared_object_versions table.
    pub async fn assign_shared_object_versions_idempotent(
        &self,
        cache_reader: &dyn ObjectCacheRead,
        certificates: &[VerifiedExecutableTransaction],
    ) -> PeraResult {
        let mut db_batch = self.tables()?.assigned_shared_object_versions.batch();
        let assigned_versions = SharedObjVerManager::assign_versions_from_consensus(
            self,
            cache_reader,
            certificates,
            None,
            &BTreeMap::new(),
        )
        .await?
        .assigned_versions;
        self.set_assigned_shared_object_versions_with_db_batch(assigned_versions, &mut db_batch)
            .await?;
        db_batch.write()?;
        Ok(())
    }

    fn load_deferred_transactions_for_randomness(
        &self,
        output: &mut ConsensusCommitOutput,
    ) -> PeraResult<Vec<(DeferralKey, Vec<VerifiedSequencedConsensusTransaction>)>> {
        let (min, max) = DeferralKey::full_range_for_randomness();
        self.load_deferred_transactions(output, min, max)
    }

    fn load_and_process_deferred_transactions_for_randomness(
        &self,
        output: &mut ConsensusCommitOutput,
        previously_deferred_tx_digests: &mut HashMap<TransactionDigest, DeferralKey>,
        sequenced_randomness_transactions: &mut Vec<VerifiedSequencedConsensusTransaction>,
    ) -> PeraResult {
        let deferred_randomness_txs = self.load_deferred_transactions_for_randomness(output)?;
        trace!(
            "loading deferred randomness transactions: {:?}",
            deferred_randomness_txs
        );
        previously_deferred_tx_digests.extend(deferred_randomness_txs.iter().flat_map(
            |(deferral_key, txs)| {
                txs.iter().map(|tx| match tx.0.transaction.key() {
                    SequencedConsensusTransactionKey::External(
                        ConsensusTransactionKey::Certificate(digest),
                    ) => (digest, *deferral_key),
                    _ => {
                        panic!("deferred randomness transaction was not a user certificate: {tx:?}")
                    }
                })
            },
        ));
        sequenced_randomness_transactions
            .extend(deferred_randomness_txs.into_iter().flat_map(|(_, txs)| txs));
        Ok(())
    }

    fn load_deferred_transactions_for_up_to_consensus_round(
        &self,
        output: &mut ConsensusCommitOutput,
        consensus_round: u64,
    ) -> PeraResult<Vec<(DeferralKey, Vec<VerifiedSequencedConsensusTransaction>)>> {
        let (min, max) = DeferralKey::range_for_up_to_consensus_round(consensus_round);
        self.load_deferred_transactions(output, min, max)
    }

    // factoring of the above
    fn load_deferred_transactions(
        &self,
        output: &mut ConsensusCommitOutput,
        min: DeferralKey,
        max: DeferralKey,
    ) -> PeraResult<Vec<(DeferralKey, Vec<VerifiedSequencedConsensusTransaction>)>> {
        debug!("Query epoch store to load deferred txn {:?} {:?}", min, max);
        let mut keys = Vec::new();
        let mut txns = Vec::new();
        self.tables()?
            .deferred_transactions
            .safe_iter_with_bounds(Some(min), Some(max))
            .try_for_each(|result| match result {
                Ok((key, txs)) => {
                    debug!(
                        "Loaded {:?} deferred txn with deferral key {:?}",
                        txs.len(),
                        key
                    );
                    keys.push(key);
                    txns.push((key, txs));
                    Ok(())
                }
                Err(err) => Err(err),
            })?;

        // verify that there are no duplicates - should be impossible due to
        // is_consensus_message_processed
        #[cfg(debug_assertions)]
        {
            let mut seen = HashSet::new();
            for deferred_txn_batch in &txns {
                for txn in &deferred_txn_batch.1 {
                    assert!(seen.insert(txn.0.key()));
                }
            }
        }

        output.delete_loaded_deferred_transactions(&keys);

        Ok(txns)
    }

    pub fn get_all_deferred_transactions_for_test(
        &self,
    ) -> PeraResult<Vec<(DeferralKey, Vec<VerifiedSequencedConsensusTransaction>)>> {
        Ok(self
            .tables()?
            .deferred_transactions
            .safe_iter()
            .collect::<Result<Vec<_>, _>>()?)
    }

    fn get_max_accumulated_txn_cost_per_object_in_commit(&self) -> Option<u64> {
        match ConsensusManager::get_consensus_protocol_in_epoch(self) {
            ConsensusProtocol::Narwhal => self
                .protocol_config()
                .max_accumulated_txn_cost_per_object_in_narwhal_commit_as_option(),
            ConsensusProtocol::Mysticeti => self
                .protocol_config()
                .max_accumulated_txn_cost_per_object_in_mysticeti_commit_as_option(),
        }
    }

    fn should_defer(
        &self,
        cert: &VerifiedExecutableTransaction,
        commit_round: Round,
        dkg_failed: bool,
        generating_randomness: bool,
        previously_deferred_tx_digests: &HashMap<TransactionDigest, DeferralKey>,
        shared_object_congestion_tracker: &SharedObjectCongestionTracker,
    ) -> Option<(DeferralKey, DeferralReason)> {
        // Defer transaction if it uses randomness but we aren't generating any this round.
        // Don't defer if DKG has permanently failed; in that case we need to ignore.
        if !dkg_failed
            && !generating_randomness
            && self.randomness_state_enabled()
            && cert.transaction_data().uses_randomness()
        {
            let deferred_from_round = previously_deferred_tx_digests
                .get(cert.digest())
                .map(|previous_key| previous_key.deferred_from_round())
                .unwrap_or(commit_round);
            return Some((
                DeferralKey::new_for_randomness(deferred_from_round),
                DeferralReason::RandomnessNotReady,
            ));
        }

        if let Some(max_accumulated_txn_cost_per_object_in_commit) =
            self.get_max_accumulated_txn_cost_per_object_in_commit()
        {
            // Defer transaction if it uses shared objects that are congested.
            if let Some((deferral_key, congested_objects)) = shared_object_congestion_tracker
                .should_defer_due_to_object_congestion(
                    cert,
                    max_accumulated_txn_cost_per_object_in_commit,
                    previously_deferred_tx_digests,
                    commit_round,
                )
            {
                Some((
                    deferral_key,
                    DeferralReason::SharedObjectCongestion(congested_objects),
                ))
            } else {
                None
            }
        } else {
            None
        }
    }

    /// Lock a sequence number for the shared objects of the input transaction based on the effects
    /// of that transaction.
    /// Used by full nodes who don't listen to consensus, and validators who catch up by state sync.
    // TODO: We should be able to pass in a vector of certs/effects and lock them all at once.
    #[instrument(level = "trace", skip_all)]
    pub async fn acquire_shared_locks_from_effects(
        &self,
        certificate: &VerifiedExecutableTransaction,
        effects: &TransactionEffects,
        cache_reader: &dyn ObjectCacheRead,
    ) -> PeraResult {
        let versions = SharedObjVerManager::assign_versions_from_effects(
            &[(certificate, effects)],
            self,
            cache_reader,
        )
        .await?;
        let mut db_batch = self.tables()?.assigned_shared_object_versions.batch();
        self.set_assigned_shared_object_versions_with_db_batch(versions, &mut db_batch)
            .await?;
        db_batch.write()?;
        Ok(())
    }

    /// When submitting a certificate caller **must** provide a ReconfigState lock guard
    /// and verify that it allows new user certificates
    pub fn insert_pending_consensus_transactions(
        &self,
        transactions: &[ConsensusTransaction],
        lock: Option<&RwLockReadGuard<ReconfigState>>,
    ) -> PeraResult {
        let key_value_pairs = transactions.iter().map(|tx| (tx.key(), tx));
        self.tables()?
            .pending_consensus_transactions
            .multi_insert(key_value_pairs)?;

        // TODO: lock once for all insert() calls.
        for transaction in transactions {
            if let ConsensusTransactionKind::UserTransaction(cert) = &transaction.kind {
                let state = lock.expect("Must pass reconfiguration lock when storing certificate");
                // Caller is responsible for performing graceful check
                assert!(
                    state.should_accept_user_certs(),
                    "Reconfiguration state should allow accepting user transactions"
                );
                self.pending_consensus_certificates
                    .lock()
                    .insert(*cert.digest());
            }
        }
        Ok(())
    }

    pub fn remove_pending_consensus_transactions(
        &self,
        keys: &[ConsensusTransactionKey],
    ) -> PeraResult {
        self.tables()?
            .pending_consensus_transactions
            .multi_remove(keys)?;
        // TODO: lock once for all remove() calls.
        for key in keys {
            if let ConsensusTransactionKey::Certificate(cert) = key {
                self.pending_consensus_certificates.lock().remove(cert);
            }
        }
        Ok(())
    }

    pub fn pending_consensus_certificates_count(&self) -> usize {
        self.pending_consensus_certificates.lock().len()
    }

    pub fn pending_consensus_certificates_empty(&self) -> bool {
        self.pending_consensus_certificates.lock().is_empty()
    }

    pub fn pending_consensus_certificates(&self) -> HashSet<TransactionDigest> {
        self.pending_consensus_certificates.lock().clone()
    }

    pub fn deferred_transactions_empty(&self) -> bool {
        self.tables()
            .expect("deferred transactions should not be read past end of epoch")
            .deferred_transactions
            .is_empty()
    }

    /// Check whether certificate was processed by consensus.
    /// For shared lock certificates, if this function returns true means shared locks for this certificate are set
    pub fn is_tx_cert_consensus_message_processed(
        &self,
        certificate: &CertifiedTransaction,
    ) -> PeraResult<bool> {
        self.is_consensus_message_processed(&SequencedConsensusTransactionKey::External(
            ConsensusTransactionKey::Certificate(*certificate.digest()),
        ))
    }

    /// Check whether any certificates were processed by consensus.
    /// This handles multiple certificates at once.
    pub fn is_any_tx_certs_consensus_message_processed<'a>(
        &self,
        certificates: impl Iterator<Item = &'a CertifiedTransaction>,
    ) -> PeraResult<bool> {
        let keys = certificates.map(|cert| {
            SequencedConsensusTransactionKey::External(ConsensusTransactionKey::Certificate(
                *cert.digest(),
            ))
        });
        Ok(self
            .check_consensus_messages_processed(keys)?
            .into_iter()
            .any(|processed| processed))
    }

    /// Check whether any certificates were processed by consensus.
    /// This handles multiple certificates at once.
    pub fn is_all_tx_certs_consensus_message_processed<'a>(
        &self,
        certificates: impl Iterator<Item = &'a VerifiedCertificate>,
    ) -> PeraResult<bool> {
        let keys = certificates.map(|cert| {
            SequencedConsensusTransactionKey::External(ConsensusTransactionKey::Certificate(
                *cert.digest(),
            ))
        });
        Ok(self
            .check_consensus_messages_processed(keys)?
            .into_iter()
            .all(|processed| processed))
    }

    pub fn is_consensus_message_processed(
        &self,
        key: &SequencedConsensusTransactionKey,
    ) -> PeraResult<bool> {
        Ok(self
            .tables()?
            .consensus_message_processed
            .contains_key(key)?)
    }

    pub fn check_consensus_messages_processed(
        &self,
        keys: impl Iterator<Item = SequencedConsensusTransactionKey>,
    ) -> PeraResult<Vec<bool>> {
        Ok(self
            .tables()?
            .consensus_message_processed
            .multi_contains_keys(keys)?)
    }

    pub async fn consensus_messages_processed_notify(
        &self,
        keys: Vec<SequencedConsensusTransactionKey>,
    ) -> Result<(), PeraError> {
        let registrations = self.consensus_notify_read.register_all(&keys);

        let unprocessed_keys_registrations = registrations
            .into_iter()
            .zip(self.check_consensus_messages_processed(keys.into_iter())?)
            .filter(|(_, processed)| !processed)
            .map(|(registration, _)| registration);

        join_all(unprocessed_keys_registrations).await;
        Ok(())
    }

    pub fn has_sent_end_of_publish(&self, authority: &AuthorityName) -> PeraResult<bool> {
        Ok(self
            .end_of_publish
            .try_lock()
            .expect("No contention on end_of_publish lock")
            .contains_key(authority))
    }

    // Converts transaction keys to digests, waiting for digests to become available for any
    // non-digest keys.
    pub async fn notify_read_executed_digests(
        &self,
        keys: &[TransactionKey],
    ) -> PeraResult<Vec<TransactionDigest>> {
        let non_digest_keys: Vec<_> = keys
            .iter()
            .filter_map(|key| {
                if matches!(key, TransactionKey::Digest(_)) {
                    None
                } else {
                    Some(*key)
                }
            })
            .collect();

        let registrations = self
            .executed_digests_notify_read
            .register_all(&non_digest_keys);
        let executed_digests = self
            .tables()?
            .transaction_key_to_digest
            .multi_get(&non_digest_keys)?;
        let futures = executed_digests
            .into_iter()
            .zip(registrations)
            .map(|(d, r)| match d {
                // Note that Some() clause also drops registration that is already fulfilled
                Some(ready) => Either::Left(futures::future::ready(ready)),
                None => Either::Right(r),
            });
        let mut results = VecDeque::from(join_all(futures).await);

        Ok(keys
            .iter()
            .map(|key| {
                if let TransactionKey::Digest(digest) = key {
                    *digest
                } else {
                    results
                        .pop_front()
                        .expect("number of returned results should match number of non-digest keys")
                }
            })
            .collect())
    }

    /// Note: caller usually need to call consensus_message_processed_notify before this call
    pub fn user_signatures_for_checkpoint(
        &self,
        transactions: &[VerifiedTransaction],
        digests: &[TransactionDigest],
    ) -> PeraResult<Vec<Vec<GenericSignature>>> {
        assert_eq!(transactions.len(), digests.len());
        let signatures = self
            .tables()?
            .user_signatures_for_checkpoints
            .multi_get(digests)?;
        let mut result = Vec::with_capacity(digests.len());
        for (signatures, transaction) in signatures.into_iter().zip(transactions.iter()) {
            let signatures = if let Some(signatures) = signatures {
                signatures
            } else if matches!(
                transaction.inner().transaction_data().kind(),
                TransactionKind::RandomnessStateUpdate(_)
            ) {
                // RandomnessStateUpdate transactions don't go through consensus, but
                // have system-generated signatures that are guaranteed to be the same,
                // so we can just pull it from the transaction.
                transaction.tx_signatures().to_vec()
            } else {
                return Err(PeraError::from(
                    format!(
                        "Can not find user signature for checkpoint for transaction {:?}",
                        transaction.key()
                    )
                    .as_str(),
                ));
            };
            result.push(signatures);
        }
        Ok(result)
    }

    pub fn clear_override_protocol_upgrade_buffer_stake(&self) -> PeraResult {
        warn!(
            epoch = ?self.epoch(),
            "clearing buffer_stake_for_protocol_upgrade_bps override"
        );
        self.tables()?
            .override_protocol_upgrade_buffer_stake
            .remove(&OVERRIDE_PROTOCOL_UPGRADE_BUFFER_STAKE_INDEX)?;
        self.update_buffer_stake_metric();
        Ok(())
    }

    pub fn set_override_protocol_upgrade_buffer_stake(&self, new_stake_bps: u64) -> PeraResult {
        warn!(
            ?new_stake_bps,
            epoch = ?self.epoch(),
            "storing buffer_stake_for_protocol_upgrade_bps override"
        );
        self.tables()?
            .override_protocol_upgrade_buffer_stake
            .insert(
                &OVERRIDE_PROTOCOL_UPGRADE_BUFFER_STAKE_INDEX,
                &new_stake_bps,
            )?;
        self.update_buffer_stake_metric();
        Ok(())
    }

    fn update_buffer_stake_metric(&self) {
        self.metrics
            .effective_buffer_stake
            .set(self.get_effective_buffer_stake_bps() as i64);
    }

    pub fn get_effective_buffer_stake_bps(&self) -> u64 {
        self.tables()
            .expect("epoch initialization should have finished")
            .override_protocol_upgrade_buffer_stake
            .get(&OVERRIDE_PROTOCOL_UPGRADE_BUFFER_STAKE_INDEX)
            .expect("force_protocol_upgrade read cannot fail")
            .tap_some(|b| warn!("using overridden buffer stake value of {}", b))
            .unwrap_or_else(|| {
                self.protocol_config()
                    .buffer_stake_for_protocol_upgrade_bps()
            })
    }

    /// Record most recently advertised capabilities of all authorities
    pub fn record_capabilities(&self, capabilities: &AuthorityCapabilitiesV1) -> PeraResult {
        info!("received capabilities {:?}", capabilities);
        let authority = &capabilities.authority;
        let tables = self.tables()?;

        // Read-compare-write pattern assumes we are only called from the consensus handler task.
        if let Some(cap) = tables.authority_capabilities.get(authority)? {
            if cap.generation >= capabilities.generation {
                debug!(
                    "ignoring new capabilities {:?} in favor of previous capabilities {:?}",
                    capabilities, cap
                );
                return Ok(());
            }
        }
        tables
            .authority_capabilities
            .insert(authority, capabilities)?;
        Ok(())
    }

    /// Record most recently advertised capabilities of all authorities
    pub fn record_capabilities_v2(&self, capabilities: &AuthorityCapabilitiesV2) -> PeraResult {
        info!("received capabilities v2 {:?}", capabilities);
        let authority = &capabilities.authority;
        let tables = self.tables()?;

        // Read-compare-write pattern assumes we are only called from the consensus handler task.
        if let Some(cap) = tables.authority_capabilities_v2.get(authority)? {
            if cap.generation >= capabilities.generation {
                debug!(
                    "ignoring new capabilities {:?} in favor of previous capabilities {:?}",
                    capabilities, cap
                );
                return Ok(());
            }
        }
        tables
            .authority_capabilities_v2
            .insert(authority, capabilities)?;
        Ok(())
    }

    pub fn get_capabilities_v1(&self) -> PeraResult<Vec<AuthorityCapabilitiesV1>> {
        assert!(!self.protocol_config.authority_capabilities_v2());
        let result: Result<Vec<AuthorityCapabilitiesV1>, TypedStoreError> = self
            .tables()?
            .authority_capabilities
            .values()
            .map_into()
            .collect();
        Ok(result?)
    }

    pub fn get_capabilities_v2(&self) -> PeraResult<Vec<AuthorityCapabilitiesV2>> {
        assert!(self.protocol_config.authority_capabilities_v2());
        let result: Result<Vec<AuthorityCapabilitiesV2>, TypedStoreError> = self
            .tables()?
            .authority_capabilities_v2
            .values()
            .map_into()
            .collect();
        Ok(result?)
    }

    fn record_jwk_vote(
        &self,
        output: &mut ConsensusCommitOutput,
        round: u64,
        authority: AuthorityName,
        id: &JwkId,
        jwk: &JWK,
    ) -> PeraResult {
        info!(
            "received jwk vote from {:?} for jwk ({:?}, {:?})",
            authority.concise(),
            id,
            jwk
        );

        if !self.authenticator_state_enabled() {
            info!(
                "ignoring vote because authenticator state object does exist yet
                (it will be created at the end of this epoch)"
            );
            return Ok(());
        }

        let mut jwk_aggregator = self.jwk_aggregator.lock();

        let votes = jwk_aggregator.votes_for_authority(authority);
        if votes
            >= self
                .protocol_config()
                .max_jwk_votes_per_validator_per_epoch()
        {
            warn!(
                "validator {:?} has already voted {} times this epoch, ignoring vote",
                authority, votes,
            );
            return Ok(());
        }

        output.insert_pending_jwk(authority, id.clone(), jwk.clone());

        let key = (id.clone(), jwk.clone());
        let previously_active = jwk_aggregator.has_quorum_for_key(&key);
        let insert_result = jwk_aggregator.insert(authority, key.clone());

        if !previously_active && insert_result.is_quorum_reached() {
            info!(epoch = ?self.epoch(), ?round, jwk = ?key, "jwk became active");
            output.insert_active_jwk(round, key);
        }

        Ok(())
    }

    pub(crate) fn get_new_jwks(&self, round: u64) -> PeraResult<Vec<ActiveJwk>> {
        let epoch = self.epoch();

        let empty_jwk_id = JwkId::new(String::new(), String::new());
        let empty_jwk = JWK {
            kty: String::new(),
            e: String::new(),
            n: String::new(),
            alg: String::new(),
        };

        let start = (round, (empty_jwk_id.clone(), empty_jwk.clone()));
        let end = (round + 1, (empty_jwk_id, empty_jwk));

        // TODO: use a safe iterator
        Ok(self
            .tables()?
            .active_jwks
            .safe_iter_with_bounds(Some(start), Some(end))
            .map_ok(|((r, (jwk_id, jwk)), _)| {
                debug_assert!(round == r);
                ActiveJwk { jwk_id, jwk, epoch }
            })
            .collect::<Result<Vec<_>, _>>()?)
    }

    pub fn jwk_active_in_current_epoch(&self, jwk_id: &JwkId, jwk: &JWK) -> bool {
        let jwk_aggregator = self.jwk_aggregator.lock();
        jwk_aggregator.has_quorum_for_key(&(jwk_id.clone(), jwk.clone()))
    }

    pub fn test_insert_user_signature(
        &self,
        digest: TransactionDigest,
        signatures: Vec<GenericSignature>,
    ) {
        self.tables()
            .expect("test should not cross epoch boundary")
            .user_signatures_for_checkpoints
            .insert(&digest, &signatures)
            .unwrap();
        let key = ConsensusTransactionKey::Certificate(digest);
        let key = SequencedConsensusTransactionKey::External(key);
        self.tables()
            .expect("test should not cross epoch boundary")
            .consensus_message_processed
            .insert(&key, &true)
            .unwrap();
        self.consensus_notify_read.notify(&key, &());
    }

    fn finish_consensus_certificate_process_with_batch(
        &self,
        output: &mut ConsensusCommitOutput,
        certificates: &[VerifiedExecutableTransaction],
    ) -> PeraResult {
        output.insert_pending_execution(certificates);
        output.insert_user_signatures_for_checkpoints(certificates);

        if cfg!(debug_assertions) {
            for certificate in certificates {
                // User signatures are written in the same batch as consensus certificate processed flag,
                // which means we won't attempt to insert this twice for the same tx digest
                assert!(!self
                    .tables()?
                    .user_signatures_for_checkpoints
                    .contains_key(certificate.digest())
                    .unwrap());
            }
        }
        Ok(())
    }

    pub fn get_reconfig_state_read_lock_guard(&self) -> RwLockReadGuard<ReconfigState> {
        self.reconfig_state_mem.read()
    }

    pub fn get_reconfig_state_write_lock_guard(&self) -> RwLockWriteGuard<ReconfigState> {
        self.reconfig_state_mem.write()
    }

    pub fn close_user_certs(&self, mut lock_guard: RwLockWriteGuard<'_, ReconfigState>) {
        lock_guard.close_user_certs();
        self.store_reconfig_state(&lock_guard)
            .expect("Updating reconfig state cannot fail");

        // Set epoch_close_time for metric purpose.
        let mut epoch_close_time = self.epoch_close_time.write();
        if epoch_close_time.is_none() {
            // Only update it the first time epoch is closed.
            *epoch_close_time = Some(Instant::now());

            self.user_certs_closed_notify
                .notify()
                .expect("user_certs_closed_notify called twice on same epoch store");
        }
    }

    pub async fn user_certs_closed_notify(&self) {
        self.user_certs_closed_notify.wait().await
    }

    /// Notify epoch is terminated, can only be called once on epoch store
    pub async fn epoch_terminated(&self) {
        // Notify interested tasks that epoch has ended
        self.epoch_alive_notify
            .notify()
            .expect("epoch_terminated called twice on same epoch store");
        // This `write` acts as a barrier - it waits for futures executing in
        // `within_alive_epoch` to terminate before we can continue here
        debug!("Epoch terminated - waiting for pending tasks to complete");
        *self.epoch_alive.write().await = false;
        debug!("All pending epoch tasks completed");
    }

    /// Waits for the notification about epoch termination
    pub async fn wait_epoch_terminated(&self) {
        self.epoch_alive_notify.wait().await
    }

    /// This function executes given future until epoch_terminated is called
    /// If future finishes before epoch_terminated is called, future result is returned
    /// If epoch_terminated is called before future is resolved, error is returned
    ///
    /// In addition to the early termination guarantee, this function also prevents epoch_terminated()
    /// if future is being executed.
    #[allow(clippy::result_unit_err)]
    pub async fn within_alive_epoch<F: Future + Send>(&self, f: F) -> Result<F::Output, ()> {
        // This guard is kept in the future until it resolves, preventing `epoch_terminated` to
        // acquire a write lock
        let guard = self.epoch_alive.read().await;
        if !*guard {
            return Err(());
        }
        let terminated = self.wait_epoch_terminated().boxed();
        let f = f.boxed();
        match select(terminated, f).await {
            Either::Left((_, _f)) => Err(()),
            Either::Right((result, _)) => Ok(result),
        }
    }

    #[instrument(level = "trace", skip_all)]
    pub fn verify_transaction(&self, tx: Transaction) -> PeraResult<VerifiedTransaction> {
        self.signature_verifier
            .verify_tx(tx.data())
            .map(|_| VerifiedTransaction::new_from_verified(tx))
    }

    /// Verifies transaction signatures and other data
    /// Important: This function can potentially be called in parallel and you can not rely on order of transactions to perform verification
    /// If this function return an error, transaction is skipped and is not passed to handle_consensus_transaction
    /// This function returns unit error and is responsible for emitting log messages for internal errors
    fn verify_consensus_transaction(
        &self,
        transaction: SequencedConsensusTransaction,
        skipped_consensus_txns: &IntCounter,
    ) -> Option<VerifiedSequencedConsensusTransaction> {
        let _scope = monitored_scope("VerifyConsensusTransaction");
        if self
            .is_consensus_message_processed(&transaction.transaction.key())
            .expect("Storage error")
        {
            debug!(
                consensus_index=?transaction.consensus_index.transaction_index,
                tracking_id=?transaction.transaction.get_tracking_id(),
                "handle_consensus_transaction UserTransaction [skip]",
            );
            skipped_consensus_txns.inc();
            return None;
        }
        // Signatures are verified as part of the consensus payload verification in `PeraTxValidator`.
        match &transaction.transaction {
            SequencedConsensusTransactionKind::External(ConsensusTransaction {
                kind: ConsensusTransactionKind::UserTransaction(_certificate),
                ..
            }) => {}
            SequencedConsensusTransactionKind::External(ConsensusTransaction {
                kind: ConsensusTransactionKind::LockNextCommittee(authority, _),
                ..
            }) => {
                if transaction.sender_authority() != *authority {
                    warn!(
                        "LockNextCommittee authority {} does not match its author from consensus {}",
                        authority, transaction.certificate_author_index
                    );
                    return None;
                }
            }
            SequencedConsensusTransactionKind::External(ConsensusTransaction {
                kind: ConsensusTransactionKind::DWalletMPCOutput(authority, _, _),
                ..
            }) => {
                // When sending an MPC output, the validator also includes its public key.
                // Here, we verify that the public key used to sign this transaction matches
                // the provided public key.
                // This public key is later used to identify the authority that sent the MPC message.
                if transaction.sender_authority() != *authority {
                    warn!(
                        "DWalletMPCOutput authority {} does not match its author from consensus {}",
                        authority, transaction.certificate_author_index
                    );
                    return None;
                }
            }
            SequencedConsensusTransactionKind::External(ConsensusTransaction {
                kind: ConsensusTransactionKind::DWalletMPCMessage(authority, _, _),
                ..
            }) => {
                // When sending an MPC message, the validator also includes its public key.
                // Here, we verify that the public key used to sign this transaction matches
                // the provided public key.
                // This public key is later used
                // to identify the authority that sent the MPC message.
                if transaction.sender_authority() != *authority {
                    warn!(
                        "DWalletMPCMessage authority {} does not match its author from consensus {}",
                        authority, transaction.certificate_author_index
                    );
                    return None;
                }
            }
            SequencedConsensusTransactionKind::External(ConsensusTransaction {
                kind: ConsensusTransactionKind::CheckpointSignature(data),
                ..
            }) => {
                if transaction.sender_authority() != data.summary.auth_sig().authority {
                    warn!(
                        "CheckpointSignature authority {} does not match its author from consensus {}",
                        data.summary.auth_sig().authority,
                        transaction.certificate_author_index
                    );
                    return None;
                }
            }
            SequencedConsensusTransactionKind::External(ConsensusTransaction {
                kind: ConsensusTransactionKind::EndOfPublish(authority),
                ..
            }) => {
                if &transaction.sender_authority() != authority {
                    warn!(
                        "EndOfPublish authority {} does not match its author from consensus {}",
                        authority, transaction.certificate_author_index
                    );
                    return None;
                }
            }
            SequencedConsensusTransactionKind::External(ConsensusTransaction {
                kind:
                    ConsensusTransactionKind::CapabilityNotification(AuthorityCapabilitiesV1 {
                        authority,
                        ..
                    }),
                ..
            })
            | SequencedConsensusTransactionKind::External(ConsensusTransaction {
                kind:
                    ConsensusTransactionKind::CapabilityNotificationV2(AuthorityCapabilitiesV2 {
                        authority,
                        ..
                    }),
                ..
            }) => {
                if transaction.sender_authority() != *authority {
                    warn!(
                        "CapabilityNotification authority {} does not match its author from consensus {}",
                        authority, transaction.certificate_author_index
                    );
                    return None;
                }
            }
            SequencedConsensusTransactionKind::External(ConsensusTransaction {
                kind: ConsensusTransactionKind::NewJWKFetched(authority, id, jwk),
                ..
            }) => {
                if transaction.sender_authority() != *authority {
                    warn!(
                        "NewJWKFetched authority {} does not match its author from consensus {}",
                        authority, transaction.certificate_author_index,
                    );
                    return None;
                }
                if !check_total_jwk_size(id, jwk) {
                    warn!(
                        "{:?} sent jwk that exceeded max size",
                        transaction.sender_authority().concise()
                    );
                    return None;
                }
            }
            SequencedConsensusTransactionKind::External(ConsensusTransaction {
                kind: ConsensusTransactionKind::RandomnessStateUpdate(_round, _bytes),
                ..
            }) => {}
            SequencedConsensusTransactionKind::External(ConsensusTransaction {
                kind: ConsensusTransactionKind::RandomnessDkgMessage(authority, _bytes),
                ..
            }) => {
                if transaction.sender_authority() != *authority {
                    warn!(
                        "RandomnessDkgMessage authority {} does not match its author from consensus {}",
                        authority, transaction.certificate_author_index
                    );
                    return None;
                }
            }
            SequencedConsensusTransactionKind::External(ConsensusTransaction {
                kind: ConsensusTransactionKind::RandomnessDkgConfirmation(authority, _bytes),
                ..
            }) => {
                if transaction.sender_authority() != *authority {
                    warn!(
                        "RandomnessDkgConfirmation authority {} does not match its author from consensus {}",
                        authority, transaction.certificate_author_index
                    );
                    return None;
                }
            }
            SequencedConsensusTransactionKind::System(_) => {}
        }
        Some(VerifiedSequencedConsensusTransaction(transaction))
    }

    /// Return the [`DWalletMPCOutputsVerifier`].
    /// Uses a Mutex because the instance is initialized from a different thread.
    pub async fn get_dwallet_mpc_outputs_verifier(
        &self,
    ) -> PeraResult<tokio::sync::MutexGuard<DWalletMPCOutputsVerifier>> {
        match self.dwallet_mpc_outputs_verifier.get() {
            Some(dwallet_mpc_outputs_manager) => Ok(dwallet_mpc_outputs_manager.lock().await),
            None => Err(DwalletMPCError::MissingDwalletMPCOutputsVerifier.into()),
        }
    }

    /// Return the current epoch's [`DWalletMPCBatchesManager`].
    /// This manager handles storing all the valid outputs of a batched dWallet MPC sessions,
    /// and writes them to the chain at once when all the batch outputs are ready.
    pub async fn get_dwallet_mpc_batches_manager(
        &self,
    ) -> PeraResult<tokio::sync::MutexGuard<DWalletMPCBatchesManager>> {
        match self.dwallet_mpc_batches_manager.get() {
            Some(m) => Ok(m.lock().await),
            None => Err(DwalletMPCError::MissingDWalletMPCBatchesManager.into()),
        }
    }

    fn db_batch(&self) -> PeraResult<DBBatch> {
        Ok(self.tables()?.last_consensus_index.batch())
    }

    #[cfg(test)]
    pub fn db_batch_for_test(&self) -> DBBatch {
        self.db_batch()
            .expect("test should not be write past end of epoch")
    }

    #[instrument(level = "debug", skip_all)]
    pub(crate) async fn process_consensus_transactions_and_commit_boundary<
        'a,
        C: CheckpointServiceNotify,
    >(
        &self,
        transactions: Vec<SequencedConsensusTransaction>,
        consensus_stats: &ExecutionIndicesWithStats,
        checkpoint_service: &Arc<C>,
        cache_reader: &dyn ObjectCacheRead,
        consensus_commit_info: &ConsensusCommitInfo,
        authority_metrics: &Arc<AuthorityMetrics>,
    ) -> PeraResult<Vec<VerifiedExecutableTransaction>> {
        // Split transactions into different types for processing.
        let verified_transactions: Vec<_> = transactions
            .into_iter()
            .filter_map(|transaction| {
                self.verify_consensus_transaction(
                    transaction,
                    &authority_metrics.skipped_consensus_txns,
                )
            })
            .collect();
        let mut system_transactions = Vec::with_capacity(verified_transactions.len());
        let mut current_commit_sequenced_consensus_transactions =
            Vec::with_capacity(verified_transactions.len());
        let mut current_commit_sequenced_randomness_transactions =
            Vec::with_capacity(verified_transactions.len());
        let mut end_of_publish_transactions = Vec::with_capacity(verified_transactions.len());
        for tx in verified_transactions {
            if tx.0.is_end_of_publish() {
                end_of_publish_transactions.push(tx);
            } else if tx.0.is_system() {
                system_transactions.push(tx);
            } else if tx
                .0
                .is_user_tx_with_randomness(self.randomness_state_enabled())
            {
                current_commit_sequenced_randomness_transactions.push(tx);
            } else {
                current_commit_sequenced_consensus_transactions.push(tx);
            }
        }

        let mut output = ConsensusCommitOutput::new();

        // Load transactions deferred from previous commits.
        let deferred_txs: Vec<(DeferralKey, Vec<VerifiedSequencedConsensusTransaction>)> = self
            .load_deferred_transactions_for_up_to_consensus_round(
                &mut output,
                consensus_commit_info.round,
            )?
            .into_iter()
            .collect();
        let mut previously_deferred_tx_digests: HashMap<TransactionDigest, DeferralKey> =
            deferred_txs
                .iter()
                .flat_map(|(deferral_key, txs)| {
                    txs.iter().map(|tx| match tx.0.transaction.key() {
                        SequencedConsensusTransactionKey::External(
                            ConsensusTransactionKey::Certificate(digest),
                        ) => (digest, *deferral_key),
                        _ => panic!("deferred transaction was not a user certificate: {tx:?}"),
                    })
                })
                .collect();

        // Sequenced_transactions and sequenced_randomness_transactions store all transactions that will be sent to
        // process_consensus_transactions. We put deferred transactions at the beginning of the list before
        // PostConsensusTxReorder::reorder, so that for transactions with the same gas price, deferred transactions
        // will be placed earlier in the execution queue.
        let mut sequenced_transactions: Vec<VerifiedSequencedConsensusTransaction> =
            Vec::with_capacity(
                current_commit_sequenced_consensus_transactions.len()
                    + previously_deferred_tx_digests.len(),
            );
        let mut sequenced_randomness_transactions: Vec<VerifiedSequencedConsensusTransaction> =
            Vec::with_capacity(
                current_commit_sequenced_randomness_transactions.len()
                    + previously_deferred_tx_digests.len(),
            );

        let mut randomness_manager = self.randomness_manager.get().map(|rm| {
            rm.try_lock()
                .expect("should only ever be called from the commit handler thread")
        });
        let mut dkg_failed = false;
        let randomness_round = if self.randomness_state_enabled() {
            let randomness_manager = randomness_manager
                .as_mut()
                .expect("randomness manager should exist if randomness is enabled");
            match randomness_manager.dkg_status() {
                DkgStatus::Pending => None,
                DkgStatus::Failed => {
                    dkg_failed = true;
                    None
                }
                DkgStatus::Successful => {
                    // Generate randomness for this commit if DKG is successful and we are still
                    // accepting certs.
                    if self
                        // It is ok to just release lock here as functions called by this one are the
                        // only place that transition into RejectAllCerts state, and this function
                        // itself is always executed from consensus task.
                        .get_reconfig_state_read_lock_guard()
                        .should_accept_tx()
                    {
                        randomness_manager
                            .reserve_next_randomness(consensus_commit_info.timestamp, &mut output)?
                    } else {
                        None
                    }
                }
            }
        } else {
            None
        };

        // We should load any previously-deferred randomness-using tx:
        // - if DKG is failed, so we can ignore them
        // - if randomness is being generated, so we can process them
        if dkg_failed || randomness_round.is_some() {
            self.load_and_process_deferred_transactions_for_randomness(
                &mut output,
                &mut previously_deferred_tx_digests,
                &mut sequenced_randomness_transactions,
            )?;
        }

        // Add ConsensusRound deferred tx back into the sequence.
        for tx in deferred_txs
            .into_iter()
            .flat_map(|(_, txs)| txs.into_iter())
        {
            if tx
                .0
                .is_user_tx_with_randomness(self.randomness_state_enabled())
            {
                sequenced_randomness_transactions.push(tx);
            } else {
                sequenced_transactions.push(tx);
            }
        }
        sequenced_transactions.extend(current_commit_sequenced_consensus_transactions);
        sequenced_randomness_transactions.extend(current_commit_sequenced_randomness_transactions);

        // Save roots for checkpoint generation. One set for most tx, one for randomness tx.
        let mut roots: BTreeSet<_> = system_transactions
            .iter()
            .chain(sequenced_transactions.iter())
            // no need to include end_of_publish_transactions here because they would be
            // filtered out below by `executable_transaction_digest` anyway
            .filter_map(|transaction| {
                transaction
                    .0
                    .transaction
                    .executable_transaction_digest()
                    .map(TransactionKey::Digest)
            })
            .collect();
        let mut randomness_roots: BTreeSet<_> = sequenced_randomness_transactions
            .iter()
            .filter_map(|transaction| {
                transaction
                    .0
                    .transaction
                    .executable_transaction_digest()
                    .map(TransactionKey::Digest)
            })
            .collect();

        // We always order transactions using randomness last.
        PostConsensusTxReorder::reorder(
            &mut sequenced_transactions,
            self.protocol_config.consensus_transaction_ordering(),
        );
        PostConsensusTxReorder::reorder(
            &mut sequenced_randomness_transactions,
            self.protocol_config.consensus_transaction_ordering(),
        );
        let consensus_transactions: Vec<_> = system_transactions
            .into_iter()
            .chain(sequenced_transactions)
            .chain(sequenced_randomness_transactions)
            .collect();

        let (
            transactions_to_schedule,
            notifications,
            lock,
            final_round,
            consensus_commit_prologue_root,
        ) = self
            .process_consensus_transactions(
                &mut output,
                &consensus_transactions,
                &end_of_publish_transactions,
                checkpoint_service,
                cache_reader,
                consensus_commit_info,
                &mut roots,
                &mut randomness_roots,
                previously_deferred_tx_digests,
                randomness_manager.as_deref_mut(),
                dkg_failed,
                randomness_round,
                authority_metrics,
            )
            .await?;
        self.finish_consensus_certificate_process_with_batch(
            &mut output,
            &transactions_to_schedule,
        )?;
        output.record_consensus_commit_stats(consensus_stats.clone());

        // Create pending checkpoints if we are still accepting tx.
        let should_accept_tx = if let Some(lock) = &lock {
            lock.should_accept_tx()
        } else {
            // It is ok to just release lock here as functions called by this one are the
            // only place that transition reconfig state, and this function itself is always
            // executed from consensus task. At this point if the lock was not already provided
            // above, we know we won't be transitioning state for this commit.
            self.get_reconfig_state_read_lock_guard().should_accept_tx()
        };
        let make_checkpoint = should_accept_tx || final_round;
        if make_checkpoint {
            // Generate pending checkpoint for regular user tx.
            let checkpoint_height = if self.randomness_state_enabled() {
                consensus_commit_info.round * 2
            } else {
                consensus_commit_info.round
            };

            let mut checkpoint_roots: Vec<TransactionKey> = Vec::with_capacity(roots.len() + 1);

            if let Some(consensus_commit_prologue_root) = consensus_commit_prologue_root {
                if self
                    .protocol_config()
                    .prepend_prologue_tx_in_consensus_commit_in_checkpoints()
                {
                    // Put consensus commit prologue root at the beginning of the checkpoint roots.
                    checkpoint_roots.push(consensus_commit_prologue_root);
                } else {
                    roots.insert(consensus_commit_prologue_root);
                }
            }
            checkpoint_roots.extend(roots.into_iter());
            let pending_checkpoint = PendingCheckpointV2::V2(PendingCheckpointV2Contents {
                roots: checkpoint_roots,
                details: PendingCheckpointInfo {
                    timestamp_ms: consensus_commit_info.timestamp,
                    last_of_epoch: final_round && randomness_round.is_none(),
                    checkpoint_height,
                },
            });
            self.write_pending_checkpoint(&mut output, &pending_checkpoint)?;

            // Generate pending checkpoint for user tx with randomness.
            // - If randomness is not generated for this commit, we will skip the
            //   checkpoint with the associated height. Therefore checkpoint heights may
            //   not be contiguous.
            // - Exception: if DKG fails, we always need to write out a PendingCheckpoint
            //   for randomness tx that are canceled.
            if let Some(randomness_round) = randomness_round {
                randomness_roots.insert(TransactionKey::RandomnessRound(
                    self.epoch(),
                    randomness_round,
                ));
            }
            if randomness_round.is_some() || (dkg_failed && !randomness_roots.is_empty()) {
                let pending_checkpoint = PendingCheckpointV2::V2(PendingCheckpointV2Contents {
                    roots: randomness_roots.into_iter().collect(),
                    details: PendingCheckpointInfo {
                        timestamp_ms: consensus_commit_info.timestamp,
                        last_of_epoch: final_round,
                        checkpoint_height: checkpoint_height + 1,
                    },
                });
                self.write_pending_checkpoint(&mut output, &pending_checkpoint)?;
            }
        }

        let mut batch = self.db_batch()?;
        output.write_to_batch(self, &mut batch)?;
        batch.write()?;

        // Only after batch is written, notify checkpoint service to start building any new
        // pending checkpoints.
        if make_checkpoint {
            debug!(
                ?consensus_commit_info.round,
                "Notifying checkpoint service about new pending checkpoint(s)",
            );
            checkpoint_service.notify_checkpoint()?;
        }

        // Once commit processing is recorded, kick off randomness generation.
        if let Some(randomness_round) = randomness_round {
            let epoch = self.epoch();
            randomness_manager
                .as_ref()
                .expect("randomness manager should exist if randomness round is provided")
                .generate_randomness(epoch, randomness_round);
        }

        self.process_notifications(&notifications, &end_of_publish_transactions);

        if final_round {
            info!(
                epoch=?self.epoch(),
                // Accessing lock on purpose so that the compiler ensures
                // the lock is not yet dropped.
                lock=?lock.as_ref(),
                final_round=?final_round,
                "Notified last checkpoint"
            );
            self.record_end_of_message_quorum_time_metric();
        }

        Ok(transactions_to_schedule)
    }

    // Adds the consensus commit prologue transaction to the beginning of input `transactions` to update
    // the system clock used in all transactions in the current consensus commit.
    // Returns the root of the consensus commit prologue transaction if it was added to the input.
    fn add_consensus_commit_prologue_transaction(
        &self,
        output: &mut ConsensusCommitOutput,
        transactions: &mut VecDeque<VerifiedExecutableTransaction>,
        consensus_commit_info: &ConsensusCommitInfo,
        cancelled_txns: &BTreeMap<TransactionDigest, CancelConsensusCertificateReason>,
    ) -> PeraResult<Option<TransactionKey>> {
        #[cfg(any(test, feature = "test-utils"))]
        {
            if consensus_commit_info.skip_consensus_commit_prologue_in_test() {
                return Ok(None);
            }
        }

        let mut version_assignment: Vec<(TransactionDigest, Vec<(ObjectID, SequenceNumber)>)> =
            Vec::new();

        let mut shared_input_next_version = HashMap::new();
        for txn in transactions.iter() {
            match cancelled_txns.get(txn.digest()) {
                Some(CancelConsensusCertificateReason::CongestionOnObjects(_))
                | Some(CancelConsensusCertificateReason::DkgFailed) => {
                    let assigned_versions = SharedObjVerManager::assign_versions_for_certificate(
                        txn,
                        &mut shared_input_next_version,
                        cancelled_txns,
                    );
                    version_assignment.push((*txn.digest(), assigned_versions));
                }
                None => {}
            }
        }

        fail_point_arg!(
            "additional_cancelled_txns_for_tests",
            |additional_cancelled_txns: Vec<(
                TransactionDigest,
                Vec<(ObjectID, SequenceNumber)>
            )>| {
                version_assignment.extend(additional_cancelled_txns);
            }
        );

        let transaction = consensus_commit_info.create_consensus_commit_prologue_transaction(
            self.epoch(),
            self.protocol_config(),
            version_assignment,
        );
        let consensus_commit_prologue_root = match self.process_consensus_system_transaction(&transaction) {
            ConsensusCertificateResult::PeraTransaction(processed_tx) => {
                transactions.push_front(processed_tx.clone());
                Some(processed_tx.key())
            }
            ConsensusCertificateResult::IgnoredSystem => None,
            _ => unreachable!("process_consensus_system_transaction returned unexpected ConsensusCertificateResult."),
        };

        output.record_consensus_message_processed(SequencedConsensusTransactionKey::System(
            *transaction.digest(),
        ));
        Ok(consensus_commit_prologue_root)
    }

    // Assigns shared object versions to transactions and updates the shared object version state.
    // Shared object versions in cancelled transactions are assigned to special versions that will
    // cause the transactions to be cancelled in execution engine.
    async fn process_consensus_transaction_shared_object_versions(
        &self,
        cache_reader: &dyn ObjectCacheRead,
        transactions: &[VerifiedExecutableTransaction],
        randomness_round: Option<RandomnessRound>,
        cancelled_txns: &BTreeMap<TransactionDigest, CancelConsensusCertificateReason>,
        output: &mut ConsensusCommitOutput,
    ) -> PeraResult {
        let ConsensusSharedObjVerAssignment {
            shared_input_next_versions,
            assigned_versions,
        } = SharedObjVerManager::assign_versions_from_consensus(
            self,
            cache_reader,
            transactions,
            randomness_round,
            cancelled_txns,
        )
        .await?;
        output.set_assigned_shared_object_versions(assigned_versions, shared_input_next_versions);
        Ok(())
    }

    #[cfg(any(test, feature = "test-utils"))]
    pub fn get_highest_pending_checkpoint_height(&self) -> CheckpointHeight {
        if self.randomness_state_enabled() {
            self.tables()
                .expect("test should not cross epoch boundary")
                .pending_checkpoints_v2
                .unbounded_iter()
                .skip_to_last()
                .next()
                .map(|(key, _)| key)
                .unwrap_or_default()
        } else {
            self.tables()
                .expect("test should not cross epoch boundary")
                .pending_checkpoints
                .unbounded_iter()
                .skip_to_last()
                .next()
                .map(|(key, _)| key)
                .unwrap_or_default()
        }
    }

    // Caller is not required to set ExecutionIndices with the right semantics in
    // VerifiedSequencedConsensusTransaction.
    // Also, ConsensusStats and hash will not be updated in the db with this function, unlike in
    // process_consensus_transactions_and_commit_boundary().
    #[cfg(any(test, feature = "test-utils"))]
    pub async fn process_consensus_transactions_for_tests<C: CheckpointServiceNotify>(
        self: &Arc<Self>,
        transactions: Vec<SequencedConsensusTransaction>,
        checkpoint_service: &Arc<C>,
        cache_reader: &dyn ObjectCacheRead,
        authority_metrics: &Arc<AuthorityMetrics>,
        skip_consensus_commit_prologue_in_test: bool,
    ) -> PeraResult<Vec<VerifiedExecutableTransaction>> {
        self.process_consensus_transactions_and_commit_boundary(
            transactions,
            &ExecutionIndicesWithStats::default(),
            checkpoint_service,
            cache_reader,
            &ConsensusCommitInfo::new_for_test(
                if self.randomness_state_enabled() {
                    self.get_highest_pending_checkpoint_height() / 2 + 1
                } else {
                    self.get_highest_pending_checkpoint_height() + 1
                },
                0,
                skip_consensus_commit_prologue_in_test,
            ),
            authority_metrics,
        )
        .await
    }

    #[cfg(any(test, feature = "test-utils"))]
    pub async fn assign_shared_object_versions_for_tests(
        self: &Arc<Self>,
        cache_reader: &dyn ObjectCacheRead,
        transactions: &[VerifiedExecutableTransaction],
    ) -> PeraResult {
        let mut output = ConsensusCommitOutput::new();
        self.process_consensus_transaction_shared_object_versions(
            cache_reader,
            transactions,
            None,
            &BTreeMap::new(),
            &mut output,
        )
        .await?;
        let mut batch = self.db_batch()?;
        output.write_to_batch(self, &mut batch)?;
        batch.write()?;
        Ok(())
    }

    fn process_notifications(
        &self,
        notifications: &[SequencedConsensusTransactionKey],
        end_of_publish: &[VerifiedSequencedConsensusTransaction],
    ) {
        for key in notifications
            .iter()
            .cloned()
            .chain(end_of_publish.iter().map(|tx| tx.0.transaction.key()))
        {
            self.consensus_notify_read.notify(&key, &());
        }
    }

    /// Depending on the type of the VerifiedSequencedConsensusTransaction wrappers,
    /// - Verify and initialize the state to execute the certificates.
    ///   Return VerifiedCertificates for each executable certificate
    /// - Or update the state for checkpoint or epoch change protocol.
    #[instrument(level = "debug", skip_all)]
    #[allow(clippy::type_complexity)]
    pub(crate) async fn process_consensus_transactions<C: CheckpointServiceNotify>(
        &self,
        output: &mut ConsensusCommitOutput,
        transactions: &[VerifiedSequencedConsensusTransaction],
        end_of_publish_transactions: &[VerifiedSequencedConsensusTransaction],
        checkpoint_service: &Arc<C>,
        cache_reader: &dyn ObjectCacheRead,
        consensus_commit_info: &ConsensusCommitInfo,
        roots: &mut BTreeSet<TransactionKey>,
        randomness_roots: &mut BTreeSet<TransactionKey>,
        previously_deferred_tx_digests: HashMap<TransactionDigest, DeferralKey>,
        mut randomness_manager: Option<&mut RandomnessManager>,
        dkg_failed: bool,
        randomness_round: Option<RandomnessRound>,
        authority_metrics: &Arc<AuthorityMetrics>,
    ) -> PeraResult<(
        Vec<VerifiedExecutableTransaction>,    // transactions to schedule
        Vec<SequencedConsensusTransactionKey>, // keys to notify as complete
        Option<RwLockWriteGuard<ReconfigState>>,
        bool,                   // true if final round
        Option<TransactionKey>, // consensus commit prologue root
    )> {
        if randomness_round.is_some() {
            assert!(!dkg_failed); // invariant check
        }

        let mut verified_certificates = VecDeque::with_capacity(transactions.len() + 1);
        let mut notifications = Vec::with_capacity(transactions.len());

        let mut deferred_txns: BTreeMap<DeferralKey, Vec<VerifiedSequencedConsensusTransaction>> =
            BTreeMap::new();
        let mut cancelled_txns: BTreeMap<TransactionDigest, CancelConsensusCertificateReason> =
            BTreeMap::new();

        // We track transaction execution cost separately for regular transactions and transactions using randomness, since
        // they will be in different checkpoints.
        let mut shared_object_congestion_tracker = SharedObjectCongestionTracker::new(
            self.protocol_config().per_object_congestion_control_mode(),
        );
        let mut shared_object_using_randomness_congestion_tracker =
            SharedObjectCongestionTracker::new(
                self.protocol_config().per_object_congestion_control_mode(),
            );

        fail_point_arg!(
            "initial_congestion_tracker",
            |tracker: SharedObjectCongestionTracker| {
                info!(
                    "Initialize shared_object_congestion_tracker to  {:?}",
                    tracker
                );
                shared_object_congestion_tracker = tracker;
            }
        );

        let mut randomness_state_updated = false;
        for tx in transactions {
            let key = tx.0.transaction.key();
            let mut ignored = false;
            let mut filter_roots = false;
            let execution_cost = if tx
                .0
                .is_user_tx_with_randomness(self.randomness_state_enabled())
            {
                &mut shared_object_using_randomness_congestion_tracker
            } else {
                &mut shared_object_congestion_tracker
            };
            match self
                .process_consensus_transaction(
                    output,
                    tx,
                    checkpoint_service,
                    consensus_commit_info.round,
                    &previously_deferred_tx_digests,
                    randomness_manager.as_deref_mut(),
                    dkg_failed,
                    randomness_round.is_some(),
                    execution_cost,
                    authority_metrics,
                )
                .await?
            {
                ConsensusCertificateResult::PeraTransaction(cert) => {
                    notifications.push(key.clone());
                    verified_certificates.push_back(cert);
                }
                ConsensusCertificateResult::Deferred(deferral_key) => {
                    // Note: record_consensus_message_processed() must be called for this
                    // cert even though we are not processing it now!
                    deferred_txns
                        .entry(deferral_key)
                        .or_default()
                        .push(tx.clone());
                    filter_roots = true;
                    if tx.0.transaction.is_executable_transaction() {
                        // Notify consensus adapter that the consensus handler has received the transaction.
                        notifications.push(key.clone());
                    }
                }
                ConsensusCertificateResult::Cancelled((cert, reason)) => {
                    notifications.push(key.clone());
                    assert!(cancelled_txns.insert(*cert.digest(), reason).is_none());
                    verified_certificates.push_back(cert);
                }
                ConsensusCertificateResult::RandomnessConsensusMessage => {
                    randomness_state_updated = true;
                    notifications.push(key.clone());
                }
                ConsensusCertificateResult::ConsensusMessage => notifications.push(key.clone()),
                ConsensusCertificateResult::IgnoredSystem => {
                    filter_roots = true;
                }
                // Note: ignored external transactions must not be recorded as processed. Otherwise
                // they may not get reverted after restart during epoch change.
                ConsensusCertificateResult::Ignored => {
                    ignored = true;
                    filter_roots = true;
                }
            }
            if !ignored {
                output.record_consensus_message_processed(key.clone());
            }
            if filter_roots {
                if let Some(txn_key) =
                    tx.0.transaction
                        .executable_transaction_digest()
                        .map(TransactionKey::Digest)
                {
                    roots.remove(&txn_key);
                    randomness_roots.remove(&txn_key);
                }
            }
        }
        if let Some(dwallet_mpc_sender) = self.dwallet_mpc_sender.get() {
            dwallet_mpc_sender
                .send(DWalletMPCChannelMessage::EndOfDelivery)
                .map_err(|err| {
                    DwalletMPCError::DWalletMPCSenderSendFailed(format!("EndOfDelivery - {}", err))
                })?;
        }

        let commit_has_deferred_txns = !deferred_txns.is_empty();
        let mut total_deferred_txns = 0;
        for (key, txns) in deferred_txns.into_iter() {
            total_deferred_txns += txns.len();
            output.defer_transactions(key, txns);
        }
        authority_metrics
            .consensus_handler_deferred_transactions
            .inc_by(total_deferred_txns as u64);
        authority_metrics
            .consensus_handler_cancelled_transactions
            .inc_by(cancelled_txns.len() as u64);
        authority_metrics
            .consensus_handler_max_object_costs
            .with_label_values(&["regular_commit"])
            .set(shared_object_congestion_tracker.max_cost() as i64);
        authority_metrics
            .consensus_handler_max_object_costs
            .with_label_values(&["randomness_commit"])
            .set(shared_object_using_randomness_congestion_tracker.max_cost() as i64);

        if randomness_state_updated {
            if let Some(randomness_manager) = randomness_manager.as_mut() {
                randomness_manager
                    .advance_dkg(output, consensus_commit_info.round)
                    .await?;
            }
        }

        // Add the consensus commit prologue transaction to the beginning of `verified_certificates`.
        let consensus_commit_prologue_root = self.add_consensus_commit_prologue_transaction(
            output,
            &mut verified_certificates,
            consensus_commit_info,
            &cancelled_txns,
        )?;

        let verified_certificates: Vec<_> = verified_certificates.into();

        self.process_consensus_transaction_shared_object_versions(
            cache_reader,
            &verified_certificates,
            randomness_round,
            &cancelled_txns,
            output,
        )
        .await?;

        let (lock, final_round) = self.process_end_of_publish_transactions_and_reconfig(
            output,
            end_of_publish_transactions,
            commit_has_deferred_txns,
        )?;

        Ok((
            verified_certificates,
            notifications,
            lock,
            final_round,
            consensus_commit_prologue_root,
        ))
    }

    fn process_end_of_publish_transactions_and_reconfig(
        &self,
        output: &mut ConsensusCommitOutput,
        transactions: &[VerifiedSequencedConsensusTransaction],
        commit_has_deferred_txns: bool,
    ) -> PeraResult<(
        Option<RwLockWriteGuard<ReconfigState>>,
        bool, // true if final round
    )> {
        let mut lock = None;

        for transaction in transactions {
            let VerifiedSequencedConsensusTransaction(SequencedConsensusTransaction {
                transaction,
                ..
            }) = transaction;

            if let SequencedConsensusTransactionKind::External(ConsensusTransaction {
                kind: ConsensusTransactionKind::EndOfPublish(authority),
                ..
            }) = transaction
            {
                debug!(
                    "Received EndOfPublish for epoch {} from {:?}",
                    self.committee.epoch,
                    authority.concise()
                );

                // It is ok to just release lock here as this function is the only place that transition into RejectAllCerts state
                // And this function itself is always executed from consensus task
                let collected_end_of_publish = if lock.is_none()
                    && self
                        .get_reconfig_state_read_lock_guard()
                        .should_accept_consensus_certs()
                {
                    output.insert_end_of_publish(*authority);
                    self.end_of_publish.try_lock()
                        .expect("No contention on Authority::end_of_publish as it is only accessed from consensus handler")
                        .insert_generic(*authority, ()).is_quorum_reached()
                    // end_of_publish lock is released here.
                } else {
                    // If we past the stage where we are accepting consensus certificates we also don't record end of publish messages
                    debug!("Ignoring end of publish message from validator {:?} as we already collected enough end of publish messages", authority.concise());
                    false
                };

                if collected_end_of_publish {
                    assert!(lock.is_none());
                    debug!(
                        "Collected enough end_of_publish messages for epoch {} with last message from validator {:?}",
                        self.committee.epoch,
                        authority.concise(),
                    );
                    let mut l = self.get_reconfig_state_write_lock_guard();
                    l.close_all_certs();
                    output.store_reconfig_state(l.clone());
                    // Holding this lock until end of process_consensus_transactions_and_commit_boundary() where we write batch to DB
                    lock = Some(l);
                };
                // Important: we actually rely here on fact that ConsensusHandler panics if its
                // operation returns error. If some day we won't panic in ConsensusHandler on error
                // we need to figure out here how to revert in-memory state of .end_of_publish
                // and .reconfig_state when write fails.
                output.record_consensus_message_processed(transaction.key());
            } else {
                panic!(
                    "process_end_of_publish_transactions_and_reconfig called with non-end-of-publish transaction"
                );
            }
        }

        // Determine if we're ready to advance reconfig state to RejectAllTx.
        let is_reject_all_certs = if let Some(lock) = &lock {
            lock.is_reject_all_certs()
        } else {
            // It is ok to just release lock here as this function is the only place that
            // transitions into RejectAllTx state, and this function itself is always
            // executed from consensus task.
            self.get_reconfig_state_read_lock_guard()
                .is_reject_all_certs()
        };

        if !is_reject_all_certs || !self.deferred_transactions_empty() || commit_has_deferred_txns {
            // Don't end epoch until all deferred transactions are processed.
            if is_reject_all_certs {
                debug!(
                    "Blocking end of epoch on deferred transactions, from previous commits?={}, from this commit?={commit_has_deferred_txns}",
                    !self.deferred_transactions_empty(),
                );
            }
            return Ok((lock, false));
        }

        // Acquire lock to advance state if we don't already have it.
        let mut lock = lock.unwrap_or_else(|| self.get_reconfig_state_write_lock_guard());
        lock.close_all_tx();
        output.store_reconfig_state(lock.clone());
        Ok((Some(lock), true))
    }

    #[instrument(level = "trace", skip_all)]
    async fn process_consensus_transaction<C: CheckpointServiceNotify>(
        &self,
        output: &mut ConsensusCommitOutput,
        transaction: &VerifiedSequencedConsensusTransaction,
        checkpoint_service: &Arc<C>,
        commit_round: Round,
        previously_deferred_tx_digests: &HashMap<TransactionDigest, DeferralKey>,
        mut randomness_manager: Option<&mut RandomnessManager>,
        dkg_failed: bool,
        generating_randomness: bool,
        shared_object_congestion_tracker: &mut SharedObjectCongestionTracker,
        authority_metrics: &Arc<AuthorityMetrics>,
    ) -> PeraResult<ConsensusCertificateResult> {
        let _scope = monitored_scope("HandleConsensusTransaction");
        let VerifiedSequencedConsensusTransaction(SequencedConsensusTransaction {
            certificate_author_index: _,
            certificate_author,
            consensus_index,
            transaction,
        }) = transaction;
        let tracking_id = transaction.get_tracking_id();

        match &transaction {
            SequencedConsensusTransactionKind::External(ConsensusTransaction {
                kind: ConsensusTransactionKind::UserTransaction(certificate),
                ..
            }) => {
                if certificate.epoch() != self.epoch() {
                    // Epoch has changed after this certificate was sequenced, ignore it.
                    debug!(
                        "Certificate epoch ({:?}) doesn't match the current epoch ({:?})",
                        certificate.epoch(),
                        self.epoch()
                    );
                    return Ok(ConsensusCertificateResult::Ignored);
                }
                if self.has_sent_end_of_publish(certificate_author)?
                    && !previously_deferred_tx_digests.contains_key(certificate.digest())
                {
                    // This can not happen with valid authority
                    // With some edge cases consensus might sometimes resend previously seen certificate after EndOfPublish
                    // However this certificate will be filtered out before this line by `consensus_message_processed` call in `verify_consensus_transaction`
                    // If we see some new certificate here it means authority is byzantine and sent certificate after EndOfPublish (or we have some bug in ConsensusAdapter)
                    warn!("[Byzantine authority] Authority {:?} sent a new, previously unseen certificate {:?} after it sent EndOfPublish message to consensus", certificate_author.concise(), certificate.digest());
                    return Ok(ConsensusCertificateResult::Ignored);
                }
                // Safe because signatures are verified when consensus called into PeraTxValidator::validate_batch.
                let certificate = VerifiedCertificate::new_unchecked(*certificate.clone());
                let certificate = VerifiedExecutableTransaction::new_from_certificate(certificate);

                debug!(
                    ?tracking_id,
                    tx_digest = ?certificate.digest(),
                    "handle_consensus_transaction UserTransaction",
                );

                if !self
                    .get_reconfig_state_read_lock_guard()
                    .should_accept_consensus_certs()
                    && !previously_deferred_tx_digests.contains_key(certificate.digest())
                {
                    debug!("Ignoring consensus certificate for transaction {:?} because of end of epoch",
                    certificate.digest());
                    return Ok(ConsensusCertificateResult::Ignored);
                }

                let deferral_info = self.should_defer(
                    &certificate,
                    commit_round,
                    dkg_failed,
                    generating_randomness,
                    previously_deferred_tx_digests,
                    shared_object_congestion_tracker,
                );

                if let Some((deferral_key, deferral_reason)) = deferral_info {
                    debug!(
                        "Deferring consensus certificate for transaction {:?} until {:?}",
                        certificate.digest(),
                        deferral_key
                    );

                    let deferral_result = match deferral_reason {
                        DeferralReason::RandomnessNotReady => {
                            // Always defer transaction due to randomness not ready.
                            ConsensusCertificateResult::Deferred(deferral_key)
                        }
                        DeferralReason::SharedObjectCongestion(congested_objects) => {
                            authority_metrics
                                .consensus_handler_congested_transactions
                                .inc();
                            if transaction_deferral_within_limit(
                                &deferral_key,
                                self.protocol_config()
                                    .max_deferral_rounds_for_congestion_control(),
                            ) {
                                ConsensusCertificateResult::Deferred(deferral_key)
                            } else {
                                // Cancel the transaction that has been deferred for too long.
                                debug!(
                                    "Cancelling consensus certificate for transaction {:?} with deferral key {:?} due to congestion on objects {:?}",
                                    certificate.digest(),
                                    deferral_key,
                                    congested_objects
                                );
                                ConsensusCertificateResult::Cancelled((
                                    certificate,
                                    CancelConsensusCertificateReason::CongestionOnObjects(
                                        congested_objects,
                                    ),
                                ))
                            }
                        }
                    };
                    return Ok(deferral_result);
                }

                if dkg_failed
                    && self.randomness_state_enabled()
                    && certificate.transaction_data().uses_randomness()
                {
                    debug!(
                        "Canceling randomness-using certificate for transaction {:?} because DKG failed",
                        certificate.digest(),
                    );
                    return Ok(ConsensusCertificateResult::Cancelled((
                        certificate,
                        CancelConsensusCertificateReason::DkgFailed,
                    )));
                }

                // This certificate will be scheduled. Update object execution cost.
                if certificate.contains_shared_object() {
                    shared_object_congestion_tracker.bump_object_execution_cost(&certificate);
                }

                Ok(ConsensusCertificateResult::PeraTransaction(certificate))
            }
            SequencedConsensusTransactionKind::External(ConsensusTransaction {
                kind: ConsensusTransactionKind::CheckpointSignature(info),
                ..
            }) => {
                // We usually call notify_checkpoint_signature in PeraTxValidator, but that step can
                // be skipped when a batch is already part of a certificate, so we must also
                // notify here.
                checkpoint_service.notify_checkpoint_signature(self, info)?;
                Ok(ConsensusCertificateResult::ConsensusMessage)
            }
            SequencedConsensusTransactionKind::External(ConsensusTransaction {
                kind: ConsensusTransactionKind::EndOfPublish(_),
                ..
            }) => {
                // these are partitioned earlier
                panic!("process_consensus_transaction called with end-of-publish transaction");
            }
            SequencedConsensusTransactionKind::External(ConsensusTransaction {
                kind: ConsensusTransactionKind::CapabilityNotification(capabilities),
                ..
            }) => {
                let authority = capabilities.authority;
                if self
                    .get_reconfig_state_read_lock_guard()
                    .should_accept_consensus_certs()
                {
                    debug!(
                        "Received CapabilityNotification from {:?}",
                        authority.concise()
                    );
                    self.record_capabilities(capabilities)?;
                } else {
                    debug!(
                        "Ignoring CapabilityNotification from {:?} because of end of epoch",
                        authority.concise()
                    );
                }
                Ok(ConsensusCertificateResult::ConsensusMessage)
            }
            SequencedConsensusTransactionKind::External(ConsensusTransaction {
                kind: ConsensusTransactionKind::CapabilityNotificationV2(capabilities),
                ..
            }) => {
                let authority = capabilities.authority;
                if self
                    .get_reconfig_state_read_lock_guard()
                    .should_accept_consensus_certs()
                {
                    debug!(
                        "Received CapabilityNotificationV2 from {:?}",
                        authority.concise()
                    );
                    self.record_capabilities_v2(capabilities)?;
                } else {
                    debug!(
                        "Ignoring CapabilityNotificationV2 from {:?} because of end of epoch",
                        authority.concise()
                    );
                }
                Ok(ConsensusCertificateResult::ConsensusMessage)
            }
            SequencedConsensusTransactionKind::External(ConsensusTransaction {
                kind: ConsensusTransactionKind::NewJWKFetched(authority, jwk_id, jwk),
                ..
            }) => {
                if self
                    .get_reconfig_state_read_lock_guard()
                    .should_accept_consensus_certs()
                {
                    self.record_jwk_vote(
                        output,
                        consensus_index.last_committed_round,
                        *authority,
                        jwk_id,
                        jwk,
                    )?;
                } else {
                    debug!(
                        "Ignoring NewJWKFetched from {:?} because of end of epoch",
                        authority.concise()
                    );
                }
                Ok(ConsensusCertificateResult::ConsensusMessage)
            }
            SequencedConsensusTransactionKind::External(ConsensusTransaction {
                kind: ConsensusTransactionKind::LockNextCommittee(..),
                ..
            }) => Ok(ConsensusCertificateResult::ConsensusMessage),
            SequencedConsensusTransactionKind::External(ConsensusTransaction {
                kind: ConsensusTransactionKind::DWalletMPCOutput(authority, session_info, output),
                ..
            }) => {
                self.dwallet_mpc_sender
                    .get()
                    .ok_or(DwalletMPCError::MissingDWalletMPCSender)?
                    .send(DWalletMPCChannelMessage::Output(
                        output.clone(),
                        *authority,
                        session_info.clone(),
                    ))
                    .map_err(|err| DwalletMPCError::DWalletMPCSenderSendFailed(err.to_string()))?;
                Ok(ConsensusCertificateResult::ConsensusMessage)
            }
            SequencedConsensusTransactionKind::External(ConsensusTransaction {
                kind: ConsensusTransactionKind::DWalletMPCMessage(authority, message, session_id),
                ..
            }) => {
                self.dwallet_mpc_sender
                    .get()
                    .ok_or(DwalletMPCError::MissingDWalletMPCSender)?
                    .send(DWalletMPCChannelMessage::Message(
                        message.clone(),
                        *authority,
                        *session_id,
                    ))
                    .map_err(|err| DwalletMPCError::DWalletMPCSenderSendFailed(err.to_string()))?;
                Ok(ConsensusCertificateResult::ConsensusMessage)
            }
            SequencedConsensusTransactionKind::External(ConsensusTransaction {
                kind: ConsensusTransactionKind::RandomnessStateUpdate(_, _),
                ..
            }) => {
                // These are always generated as System transactions (handled below).
                panic!("process_consensus_transaction called with external RandomnessStateUpdate");
            }
            SequencedConsensusTransactionKind::External(ConsensusTransaction {
                kind: ConsensusTransactionKind::RandomnessDkgMessage(authority, bytes),
                ..
            }) => {
                if self.get_reconfig_state_read_lock_guard().should_accept_tx() {
                    if let Some(randomness_manager) = randomness_manager.as_mut() {
                        debug!(
                            "Received RandomnessDkgMessage from {:?}",
                            authority.concise()
                        );
                        match bcs::from_bytes(bytes) {
                            Ok(message) => randomness_manager.add_message(authority, message)?,
                            Err(e) => {
                                warn!(
                                    "Failed to deserialize RandomnessDkgMessage from {:?}: {e:?}",
                                    authority.concise()
                                );
                            }
                        }
                    } else {
                        debug!(
                            "Ignoring RandomnessDkgMessage from {:?} because randomness is not enabled",
                            authority.concise()
                        );
                    }
                } else {
                    debug!(
                        "Ignoring RandomnessDkgMessage from {:?} because of end of epoch",
                        authority.concise()
                    );
                }
                Ok(ConsensusCertificateResult::RandomnessConsensusMessage)
            }
            SequencedConsensusTransactionKind::External(ConsensusTransaction {
                kind: ConsensusTransactionKind::RandomnessDkgConfirmation(authority, bytes),
                ..
            }) => {
                if self.get_reconfig_state_read_lock_guard().should_accept_tx() {
                    if let Some(randomness_manager) = randomness_manager.as_mut() {
                        debug!(
                            "Received RandomnessDkgConfirmation from {:?}",
                            authority.concise()
                        );
                        match bcs::from_bytes(bytes) {
                            Ok(message) => {
                                randomness_manager.add_confirmation(output, authority, message)?
                            }
                            Err(e) => {
                                warn!(
                                        "Failed to deserialize RandomnessDkgConfirmation from {:?}: {e:?}",
                                        authority.concise(),
                                    );
                            }
                        }
                    } else {
                        debug!(
                            "Ignoring RandomnessDkgMessage from {:?} because randomness is not enabled",
                            authority.concise()
                        );
                    }
                } else {
                    debug!(
                        "Ignoring RandomnessDkgMessage from {:?} because of end of epoch",
                        authority.concise()
                    );
                }
                Ok(ConsensusCertificateResult::RandomnessConsensusMessage)
            }
            SequencedConsensusTransactionKind::System(system_transaction) => {
                Ok(self.process_consensus_system_transaction(system_transaction))
            }
        }
    }

    fn process_consensus_system_transaction(
        &self,
        system_transaction: &VerifiedExecutableTransaction,
    ) -> ConsensusCertificateResult {
        if !self.get_reconfig_state_read_lock_guard().should_accept_tx() {
            debug!(
                "Ignoring system transaction {:?} because of end of epoch",
                system_transaction.digest()
            );
            return ConsensusCertificateResult::IgnoredSystem;
        }

        // System transactions either contain a shared object
        // or are dWallet MPC output transactions.
        let is_dwallet_mpc_output = matches!(
            system_transaction.transaction_data().execution_parts().0,
            TransactionKind::DWalletMPCOutput(_)
        );
        assert!(system_transaction.contains_shared_object() || is_dwallet_mpc_output);
        ConsensusCertificateResult::PeraTransaction(system_transaction.clone())
    }

    pub(crate) fn write_pending_checkpoint(
        &self,
        output: &mut ConsensusCommitOutput,
        checkpoint: &PendingCheckpointV2,
    ) -> PeraResult {
        assert!(
            self.get_pending_checkpoint(&checkpoint.height())?.is_none(),
            "Duplicate pending checkpoint notification at height {:?}",
            checkpoint.height()
        );

        debug!(
            checkpoint_commit_height = checkpoint.height(),
            "Pending checkpoint has {} roots",
            checkpoint.roots().len(),
        );
        trace!(
            checkpoint_commit_height = checkpoint.height(),
            "Transaction roots for pending checkpoint: {:?}",
            checkpoint.roots()
        );

        output.insert_pending_checkpoint(checkpoint.clone());

        Ok(())
    }

    pub fn get_pending_checkpoints(
        &self,
        last: Option<CheckpointHeight>,
    ) -> PeraResult<Vec<(CheckpointHeight, PendingCheckpointV2)>> {
        let tables = self.tables()?;
        if self.randomness_state_enabled() {
            let mut iter = tables.pending_checkpoints_v2.unbounded_iter();
            if let Some(last_processed_height) = last {
                iter = iter.skip_to(&(last_processed_height + 1))?;
            }
            Ok(iter.collect())
        } else {
            let mut iter = tables.pending_checkpoints.unbounded_iter();
            if let Some(last_processed_height) = last {
                iter = iter.skip_to(&(last_processed_height + 1))?;
            }
            Ok(iter.map(|(height, cp)| (height, cp.into())).collect())
        }
    }

    pub fn get_pending_checkpoint(
        &self,
        index: &CheckpointHeight,
    ) -> PeraResult<Option<PendingCheckpointV2>> {
        if self.randomness_state_enabled() {
            Ok(self.tables()?.pending_checkpoints_v2.get(index)?)
        } else {
            Ok(self
                .tables()?
                .pending_checkpoints
                .get(index)?
                .map(|c| c.into()))
        }
    }

    pub fn process_pending_checkpoint(
        &self,
        commit_height: CheckpointHeight,
        content_info: Vec<(CheckpointSummary, CheckpointContents)>,
    ) -> PeraResult<()> {
        // All created checkpoints are inserted in builder_checkpoint_summary in a single batch.
        // This means that upon restart we can use BuilderCheckpointSummary::commit_height
        // from the last built summary to resume building checkpoints.
        let mut batch = self.tables()?.pending_checkpoints.batch();
        for (position_in_commit, (summary, transactions)) in content_info.into_iter().enumerate() {
            let sequence_number = summary.sequence_number;
            let summary = BuilderCheckpointSummary {
                summary,
                checkpoint_height: Some(commit_height),
                position_in_commit,
            };
            batch.insert_batch(
                &self.tables()?.builder_checkpoint_summary_v2,
                [(&sequence_number, summary)],
            )?;
            batch.insert_batch(
                &self.tables()?.builder_digest_to_checkpoint,
                transactions
                    .iter()
                    .map(|tx| (tx.transaction, sequence_number)),
            )?;
        }

        Ok(batch.write()?)
    }

    /// Register genesis checkpoint in builder DB
    pub fn put_genesis_checkpoint_in_builder(
        &self,
        summary: &CheckpointSummary,
        contents: &CheckpointContents,
    ) -> PeraResult<()> {
        let sequence = summary.sequence_number;
        for transaction in contents.iter() {
            let digest = transaction.transaction;
            debug!(
                "Manually inserting genesis transaction in checkpoint DB: {:?}",
                digest
            );
            self.tables()?
                .builder_digest_to_checkpoint
                .insert(&digest, &sequence)?;
        }
        let builder_summary = BuilderCheckpointSummary {
            summary: summary.clone(),
            checkpoint_height: None,
            position_in_commit: 0,
        };
        self.tables()?
            .builder_checkpoint_summary_v2
            .insert(summary.sequence_number(), &builder_summary)?;
        Ok(())
    }

    pub fn last_built_checkpoint_builder_summary(
        &self,
    ) -> PeraResult<Option<BuilderCheckpointSummary>> {
        Ok(self
            .tables()?
            .builder_checkpoint_summary_v2
            .unbounded_iter()
            .skip_to_last()
            .next()
            .map(|(_, s)| s))
    }

    pub fn last_built_checkpoint_summary(
        &self,
    ) -> PeraResult<Option<(CheckpointSequenceNumber, CheckpointSummary)>> {
        Ok(self
            .tables()?
            .builder_checkpoint_summary_v2
            .unbounded_iter()
            .skip_to_last()
            .next()
            .map(|(seq, s)| (seq, s.summary)))
    }

    pub fn get_built_checkpoint_summary(
        &self,
        sequence: CheckpointSequenceNumber,
    ) -> PeraResult<Option<CheckpointSummary>> {
        Ok(self
            .tables()?
            .builder_checkpoint_summary_v2
            .get(&sequence)?
            .map(|s| s.summary))
    }

    pub fn builder_included_transactions_in_checkpoint<'a>(
        &self,
        digests: impl Iterator<Item = &'a TransactionDigest>,
    ) -> PeraResult<Vec<bool>> {
        Ok(self
            .tables()?
            .builder_digest_to_checkpoint
            .multi_contains_keys(digests)?)
    }

    pub fn get_last_checkpoint_signature_index(&self) -> PeraResult<u64> {
        Ok(self
            .tables()?
            .pending_checkpoint_signatures
            .unbounded_iter()
            .skip_to_last()
            .next()
            .map(|((_, index), _)| index)
            .unwrap_or_default())
    }

    pub fn insert_checkpoint_signature(
        &self,
        checkpoint_seq: CheckpointSequenceNumber,
        index: u64,
        info: &CheckpointSignatureMessage,
    ) -> PeraResult<()> {
        Ok(self
            .tables()?
            .pending_checkpoint_signatures
            .insert(&(checkpoint_seq, index), info)?)
    }

    pub(crate) fn record_epoch_pending_certs_process_time_metric(&self) {
        if let Some(epoch_close_time) = *self.epoch_close_time.read() {
            self.metrics
                .epoch_pending_certs_processed_time_since_epoch_close_ms
                .set(epoch_close_time.elapsed().as_millis() as i64);
        }
    }

    pub fn record_end_of_message_quorum_time_metric(&self) {
        if let Some(epoch_close_time) = *self.epoch_close_time.read() {
            self.metrics
                .epoch_end_of_publish_quorum_time_since_epoch_close_ms
                .set(epoch_close_time.elapsed().as_millis() as i64);
        }
    }

    pub(crate) fn report_epoch_metrics_at_last_checkpoint(&self, stats: EpochStats) {
        if let Some(epoch_close_time) = *self.epoch_close_time.read() {
            self.metrics
                .epoch_last_checkpoint_created_time_since_epoch_close_ms
                .set(epoch_close_time.elapsed().as_millis() as i64);
        }
        info!(epoch=?self.epoch(), "Epoch statistics: checkpoint_count={:?}, transaction_count={:?}, total_gas_reward={:?}", stats.checkpoint_count, stats.transaction_count, stats.total_gas_reward);
        self.metrics
            .epoch_checkpoint_count
            .set(stats.checkpoint_count as i64);
        self.metrics
            .epoch_transaction_count
            .set(stats.transaction_count as i64);
        self.metrics
            .epoch_total_gas_reward
            .set(stats.total_gas_reward as i64);
    }

    pub fn record_epoch_reconfig_start_time_metric(&self) {
        if let Some(epoch_close_time) = *self.epoch_close_time.read() {
            self.metrics
                .epoch_reconfig_start_time_since_epoch_close_ms
                .set(epoch_close_time.elapsed().as_millis() as i64);
        }
    }

    fn record_reconfig_halt_duration_metric(&self) {
        if let Some(epoch_close_time) = *self.epoch_close_time.read() {
            self.metrics
                .epoch_validator_halt_duration_ms
                .set(epoch_close_time.elapsed().as_millis() as i64);
        }
    }

    pub(crate) fn record_epoch_first_checkpoint_creation_time_metric(&self) {
        self.metrics
            .epoch_first_checkpoint_created_time_since_epoch_begin_ms
            .set(self.epoch_open_time.elapsed().as_millis() as i64);
    }

    pub fn record_is_safe_mode_metric(&self, safe_mode: bool) {
        self.metrics.is_safe_mode.set(safe_mode as i64);
    }

    pub fn record_checkpoint_builder_is_safe_mode_metric(&self, safe_mode: bool) {
        if safe_mode {
            // allow tests to inject a panic here.
            fail_point!("record_checkpoint_builder_is_safe_mode_metric");
        }
        self.metrics
            .checkpoint_builder_advance_epoch_is_safe_mode
            .set(safe_mode as i64)
    }

    fn record_epoch_total_duration_metric(&self) {
        self.metrics.current_epoch.set(self.epoch() as i64);
        self.metrics
            .epoch_total_duration
            .set(self.epoch_open_time.elapsed().as_millis() as i64);
    }

    pub(crate) fn update_authenticator_state(&self, update: &AuthenticatorStateUpdate) {
        info!("Updating authenticator state: {:?}", update);
        for active_jwk in &update.new_active_jwks {
            let ActiveJwk { jwk_id, jwk, .. } = active_jwk;
            self.signature_verifier.insert_jwk(jwk_id, jwk);
        }
    }

    pub fn clear_signature_cache(&self) {
        self.signature_verifier.clear_signature_cache();
    }

    pub(crate) fn check_all_executed_transactions_in_checkpoint(&self) {
        if !self.executed_in_epoch_table_enabled() {
            error!("Cannot check executed transactions in checkpoint because executed_in_epoch table is not enabled");
            return;
        }
        let tables = self.tables().unwrap();

        info!("Verifying that all executed transactions are in a checkpoint");

        let mut executed_iter = tables.executed_in_epoch.unbounded_iter();
        let mut checkpointed_iter = tables.executed_transactions_to_checkpoint.unbounded_iter();

        // verify that the two iterators (which are both sorted) are identical
        loop {
            let executed = executed_iter.next();
            let checkpointed = checkpointed_iter.next();
            match (executed, checkpointed) {
                (Some((left, ())), Some((right, _))) => {
                    if left != right {
                        panic!("Executed transactions and checkpointed transactions do not match: {:?} {:?}", left, right);
                    }
                }
                (None, None) => break,
                (left, right) => panic!(
                    "Executed transactions and checkpointed transactions do not match: {:?} {:?}",
                    left, right
                ),
            }
        }
    }
}

#[derive(Default)]
pub(crate) struct ConsensusCommitOutput {
    // Consensus and reconfig state
    consensus_messages_processed: BTreeSet<SequencedConsensusTransactionKey>,
    end_of_publish: BTreeSet<AuthorityName>,
    reconfig_state: Option<ReconfigState>,
    consensus_commit_stats: Option<ExecutionIndicesWithStats>,
    pending_execution: Vec<VerifiedExecutableTransaction>,

    // transaction scheduling state
    shared_object_versions: Option<(AssignedTxAndVersions, HashMap<ObjectID, SequenceNumber>)>,

    deferred_txns: Vec<(DeferralKey, Vec<VerifiedSequencedConsensusTransaction>)>,
    // deferred txns that have been loaded and can be removed
    deleted_deferred_txns: BTreeSet<DeferralKey>,

    // checkpoint state
    user_signatures_for_checkpoints: Vec<(TransactionDigest, Vec<GenericSignature>)>,
    pending_checkpoints: Vec<PendingCheckpointV2>,

    // random beacon state
    next_randomness_round: Option<(RandomnessRound, TimestampMs)>,

    dkg_confirmations: BTreeMap<PartyId, VersionedDkgConfirmation>,
    dkg_processed_messages: BTreeMap<PartyId, VersionedProcessedMessage>,
    dkg_used_message: Option<VersionedUsedProcessedMessages>,
    dkg_output: Option<dkg::Output<PkG, EncG>>,

    // jwk state
    pending_jwks: BTreeSet<(AuthorityName, JwkId, JWK)>,
    active_jwks: BTreeSet<(u64, (JwkId, JWK))>,
}

impl ConsensusCommitOutput {
    pub fn new() -> Self {
        Default::default()
    }

    fn insert_end_of_publish(&mut self, authority: AuthorityName) {
        self.end_of_publish.insert(authority);
    }

    fn insert_pending_execution(&mut self, transactions: &[VerifiedExecutableTransaction]) {
        self.pending_execution.reserve(transactions.len());
        self.pending_execution.extend_from_slice(transactions);
    }

    fn insert_user_signatures_for_checkpoints(
        &mut self,
        transactions: &[VerifiedExecutableTransaction],
    ) {
        self.user_signatures_for_checkpoints.extend(
            transactions
                .iter()
                .map(|tx| (*tx.digest(), tx.tx_signatures().to_vec())),
        );
    }

    fn record_consensus_commit_stats(&mut self, stats: ExecutionIndicesWithStats) {
        self.consensus_commit_stats = Some(stats);
    }

    fn store_reconfig_state(&mut self, state: ReconfigState) {
        self.reconfig_state = Some(state);
    }

    fn record_consensus_message_processed(&mut self, key: SequencedConsensusTransactionKey) {
        self.consensus_messages_processed.insert(key);
    }

    fn set_assigned_shared_object_versions(
        &mut self,
        versions: AssignedTxAndVersions,
        next_versions: HashMap<ObjectID, SequenceNumber>,
    ) {
        assert!(self.shared_object_versions.is_none());
        self.shared_object_versions = Some((versions, next_versions));
    }

    fn defer_transactions(
        &mut self,
        key: DeferralKey,
        transactions: Vec<VerifiedSequencedConsensusTransaction>,
    ) {
        self.deferred_txns.push((key, transactions));
    }

    fn delete_loaded_deferred_transactions(&mut self, deferral_keys: &[DeferralKey]) {
        self.deleted_deferred_txns
            .extend(deferral_keys.iter().cloned());
    }

    fn insert_pending_checkpoint(&mut self, checkpoint: PendingCheckpointV2) {
        self.pending_checkpoints.push(checkpoint);
    }

    pub fn reserve_next_randomness_round(
        &mut self,
        next_randomness_round: RandomnessRound,
        commit_timestamp: TimestampMs,
    ) {
        assert!(self.next_randomness_round.is_none());
        self.next_randomness_round = Some((next_randomness_round, commit_timestamp));
    }

    pub fn insert_dkg_confirmation(&mut self, conf: VersionedDkgConfirmation) {
        self.dkg_confirmations.insert(conf.sender(), conf);
    }

    pub fn insert_dkg_processed_message(&mut self, message: VersionedProcessedMessage) {
        self.dkg_processed_messages
            .insert(message.sender(), message);
    }

    pub fn insert_dkg_used_messages(&mut self, used_messages: VersionedUsedProcessedMessages) {
        self.dkg_used_message = Some(used_messages);
    }

    pub fn set_dkg_output(&mut self, output: dkg::Output<PkG, EncG>) {
        self.dkg_output = Some(output);
    }

    fn insert_pending_jwk(&mut self, authority: AuthorityName, id: JwkId, jwk: JWK) {
        self.pending_jwks.insert((authority, id, jwk));
    }

    fn insert_active_jwk(&mut self, round: u64, key: (JwkId, JWK)) {
        self.active_jwks.insert((round, key));
    }

    pub fn write_to_batch(
        self,
        epoch_store: &AuthorityPerEpochStore,
        batch: &mut DBBatch,
    ) -> PeraResult {
        let tables = epoch_store.tables()?;
        batch.insert_batch(
            &tables.consensus_message_processed,
            self.consensus_messages_processed
                .iter()
                .map(|key| (key, true)),
        )?;

        batch.insert_batch(
            &tables.end_of_publish,
            self.end_of_publish.iter().map(|authority| (authority, ())),
        )?;

        if let Some(reconfig_state) = &self.reconfig_state {
            batch.insert_batch(
                &tables.reconfig_state,
                [(RECONFIG_STATE_INDEX, reconfig_state)],
            )?;
        }

        if let Some(consensus_commit_stats) = &self.consensus_commit_stats {
            batch.insert_batch(
                &tables.last_consensus_index,
                [(
                    LAST_CONSENSUS_STATS_ADDR,
                    ExecutionIndicesWithHash {
                        index: consensus_commit_stats.index,
                        hash: consensus_commit_stats.hash,
                    },
                )],
            )?;
            batch.insert_batch(
                &tables.last_consensus_stats,
                [(LAST_CONSENSUS_STATS_ADDR, consensus_commit_stats)],
            )?;
        }

        batch.insert_batch(
            &tables.pending_execution,
            self.pending_execution
                .into_iter()
                .map(|tx| (*tx.inner().digest(), tx.serializable())),
        )?;

        if let Some((assigned_versions, next_versions)) = self.shared_object_versions {
            if epoch_store.randomness_state_enabled() {
                batch.insert_batch(
                    &tables.assigned_shared_object_versions_v2,
                    assigned_versions,
                )?;
            } else {
                batch.insert_batch(
                    &tables.assigned_shared_object_versions,
                    assigned_versions
                        .into_iter()
                        .map(|(key, versions)| (*key.unwrap_digest(), versions)),
                )?;
            }

            batch.insert_batch(&tables.next_shared_object_versions, next_versions)?;
        }

        batch.delete_batch(&tables.deferred_transactions, self.deleted_deferred_txns)?;
        batch.insert_batch(&tables.deferred_transactions, self.deferred_txns)?;

        batch.insert_batch(
            &tables.user_signatures_for_checkpoints,
            self.user_signatures_for_checkpoints,
        )?;

        if epoch_store.randomness_state_enabled() {
            batch.insert_batch(
                &tables.pending_checkpoints_v2,
                self.pending_checkpoints
                    .into_iter()
                    .map(|cp| (cp.height(), cp)),
            )?;
        } else {
            batch.insert_batch(
                &tables.pending_checkpoints,
                self.pending_checkpoints
                    .into_iter()
                    .map(|cp| (cp.height(), cp.expect_v1())),
            )?;
        }

        if let Some((round, commit_timestamp)) = self.next_randomness_round {
            batch.insert_batch(&tables.randomness_next_round, [(SINGLETON_KEY, round)])?;
            batch.insert_batch(
                &tables.randomness_last_round_timestamp,
                [(SINGLETON_KEY, commit_timestamp)],
            )?;
        }

        batch.insert_batch(&tables.dkg_confirmations_v2, self.dkg_confirmations)?;
        batch.insert_batch(
            &tables.dkg_processed_messages_v2,
            self.dkg_processed_messages,
        )?;
        batch.insert_batch(
            &tables.dkg_used_messages_v2,
            // using Option as iter
            self.dkg_used_message
                .into_iter()
                .map(|used_msgs| (SINGLETON_KEY, used_msgs)),
        )?;
        if let Some(output) = self.dkg_output {
            batch.insert_batch(&tables.dkg_output, [(SINGLETON_KEY, output)])?;
        }

        batch.insert_batch(
            &tables.pending_jwks,
            self.pending_jwks.into_iter().map(|j| (j, ())),
        )?;
        batch.insert_batch(
            &tables.active_jwks,
            self.active_jwks.into_iter().map(|j| (j, ())),
        )?;

        Ok(())
    }
}

impl GetSharedLocks for AuthorityPerEpochStore {
    fn get_shared_locks(
        &self,
        key: &TransactionKey,
    ) -> Result<Vec<(ObjectID, SequenceNumber)>, PeraError> {
        if self.randomness_state_enabled() {
            Ok(self
                .tables()?
                .assigned_shared_object_versions_v2
                .get(key)?
                .unwrap_or_default())
        } else {
            Ok(self
                .tables()?
                .assigned_shared_object_versions
                .get(key.unwrap_digest())?
                .unwrap_or_default())
        }
    }
}

impl ExecutionComponents {
    fn new(
        protocol_config: &ProtocolConfig,
        store: Arc<dyn BackingPackageStore + Send + Sync>,
        metrics: Arc<ResolverMetrics>,
        // Keep this as a parameter for possible future use
        _expensive_safety_check_config: &ExpensiveSafetyCheckConfig,
    ) -> Self {
        let silent = true;
        let executor = pera_execution::executor(protocol_config, silent, None)
            .expect("Creating an executor should not fail here");

        let module_cache = Arc::new(SyncModuleCache::new(ResolverWrapper::new(
            store,
            metrics.clone(),
        )));
        Self {
            executor,
            module_cache,
            metrics,
        }
    }

    pub(crate) fn metrics(&self) -> Arc<ResolverMetrics> {
        self.metrics.clone()
    }
}

#[derive(Clone, Debug, PartialEq, Eq, Serialize, Deserialize)]
pub enum LockDetailsWrapper {
    V1(TransactionDigest),
}

impl LockDetailsWrapper {
    pub fn migrate(self) -> Self {
        // TODO: when there are multiple versions, we must iteratively migrate from version N to
        // N+1 until we arrive at the latest version
        self
    }

    // Always returns the most recent version. Older versions are migrated to the latest version at
    // read time, so there is never a need to access older versions.
    pub fn inner(&self) -> &LockDetails {
        match self {
            Self::V1(v1) => v1,

            // can remove #[allow] when there are multiple versions
            #[allow(unreachable_patterns)]
            _ => panic!("lock details should have been migrated to latest version at read time"),
        }
    }
    pub fn into_inner(self) -> LockDetails {
        match self {
            Self::V1(v1) => v1,

            // can remove #[allow] when there are multiple versions
            #[allow(unreachable_patterns)]
            _ => panic!("lock details should have been migrated to latest version at read time"),
        }
    }
}

pub type LockDetails = TransactionDigest;

impl From<LockDetails> for LockDetailsWrapper {
    fn from(details: LockDetails) -> Self {
        // always use latest version.
        LockDetailsWrapper::V1(details)
    }
}<|MERGE_RESOLUTION|>--- conflicted
+++ resolved
@@ -83,13 +83,8 @@
 use crate::post_consensus_tx_reorder::PostConsensusTxReorder;
 use crate::signature_verifier::*;
 use crate::stake_aggregator::{GenericMultiStakeAggregator, StakeAggregator};
-<<<<<<< HEAD
-use dwallet_mpc_types::class_groups_key::ClassGroupsEncryptionKeyAndProof;
-use group::PartyID;
-=======
-use dwallet_classgroups_types::ClassGroupsPublicKeyAndProof;
+use dwallet_classgroups_types::class_groups_key::ClassGroupsEncryptionKeyAndProof;
 use dwallet_mpc_types::dwallet_mpc::{DWalletMPCNetworkKey, NetworkDecryptionKeyShares};
->>>>>>> cbb40d6b
 use move_bytecode_utils::module_cache::SyncModuleCache;
 use mysten_common::sync::notify_once::NotifyOnce;
 use mysten_common::sync::notify_read::NotifyRead;
@@ -1045,23 +1040,6 @@
         self.epoch_start_configuration.epoch_start_state()
     }
 
-<<<<<<< HEAD
-=======
-    /// Returns the current active validators' class groups public keys and proofs.
-    /// The data is being used as part of the network's DKG protocol.
-    pub fn active_validators_class_groups_public_keys_and_proofs(
-        &self,
-    ) -> PeraResult<HashMap<AuthorityName, ClassGroupsPublicKeyAndProof>> {
-        match self.epoch_start_state() {
-            EpochStartSystemState::V1(data) => data
-                .get_active_validators_class_groups_public_key_and_proof()
-                .iter()
-                .map(|(k, v)| Ok((*k, bcs::from_bytes::<ClassGroupsPublicKeyAndProof>(v)?)))
-                .collect::<PeraResult<HashMap<AuthorityName, ClassGroupsPublicKeyAndProof>>>(),
-        }
-    }
-
->>>>>>> cbb40d6b
     /// Retrieves the decryption key shares for the current epoch if they exist in the system state.
     ///
     /// The data is sourced from the epoch's initial system state.
