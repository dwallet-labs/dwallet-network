--- conflicted
+++ resolved
@@ -144,11 +144,7 @@
 use crate::checkpoints::CheckpointStore;
 use crate::consensus_adapter::ConsensusAdapter;
 use crate::dwallet_mpc::bytes_party::MPCParty;
-<<<<<<< HEAD
 use crate::dwallet_mpc::mpc_events::{CompletedDKGFirstRoundEvent, CompletedDKGSecondRoundEvent};
-=======
-use crate::dwallet_mpc::mpc_events::{CreatedDKGFirstRoundEvent, StartDKGSecondRoundEvent};
->>>>>>> b48fc200
 use crate::dwallet_mpc::mpc_instance::authority_name_to_party_id;
 use crate::epoch::committee_store::CommitteeStore;
 use crate::execution_cache::{
@@ -1556,19 +1552,7 @@
             };
             let mut bytes_mpc_manager = bytes_mpc_manager.lock().await;
             for event in &inner_temporary_store.events.data {
-<<<<<<< HEAD
-                if event.type_ == CompletedDKGFirstRoundEvent::type_() {
-                    let deserialized_event: CompletedDKGFirstRoundEvent =
-                        bcs::from_bytes(&event.contents)?;
-                    bytes_mpc_manager.finalize_mpc_instance(deserialized_event.session_id.bytes)?
-                } else if event.type_ == CompletedDKGSecondRoundEvent::type_() {
-                    let deserialized_event: CompletedDKGSecondRoundEvent =
-                        bcs::from_bytes(&event.contents)?;
-                    bytes_mpc_manager.finalize_mpc_instance(deserialized_event.session_id.bytes)?;
-                } else if let Some((party, auxiliary_input, session_info)) = MPCParty::from_event(
-=======
                 if let Some((party, auxiliary_input, session_info)) = MPCParty::from_event(
->>>>>>> b48fc200
                     event,
                     bytes_mpc_manager.number_of_parties as u16,
                     authority_name_to_party_id(epoch_store.name, &epoch_store)?,
