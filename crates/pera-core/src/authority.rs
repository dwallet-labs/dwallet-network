--- conflicted
+++ resolved
@@ -143,16 +143,12 @@
 };
 use crate::checkpoints::CheckpointStore;
 use crate::consensus_adapter::ConsensusAdapter;
-<<<<<<< HEAD
 use crate::dwallet_mpc::mpc_events::{
     LockedNextEpochCommitteeEvent, StartBatchedSignEvent, StartDKGFirstRoundEvent,
 };
 use crate::dwallet_mpc::mpc_instance::authority_name_to_party_id;
 use crate::dwallet_mpc::mpc_manager::DWalletMPCChannelMessage;
 use crate::dwallet_mpc::mpc_outputs_manager::DWalletMPCOutputsManager;
-=======
-use crate::dwallet_mpc::authority_name_to_party_id;
->>>>>>> 30db40a6
 use crate::dwallet_mpc::mpc_party::MPCParty;
 use crate::epoch::committee_store::CommitteeStore;
 use crate::execution_cache::{
@@ -1501,12 +1497,7 @@
         // and if so, send them to the MPC service.
         // Handle the MPC events here because there is access to the
         // event, as the transaction has been just executed.
-<<<<<<< HEAD
         if let Err(err) = self
-=======
-        // todo(zeev): add error printing.
-        let _ = self
->>>>>>> 30db40a6
             .handle_dwallet_mpc_events(&inner_temporary_store, effects, epoch_store)
             .await
         {
@@ -1575,17 +1566,8 @@
                 dwallet_mpc_outputs_manager.completed_locking_next_committee = true;
                 continue;
             }
-<<<<<<< HEAD
             let Ok(Some(session_info)) = MPCParty::session_info_from_event(event, party_id) else {
                 continue;
-=======
-            if let Ok((party, auxiliary_input, session_info)) = MPCParty::from_event(
-                event,
-                &dwallet_mpc_manager,
-                authority_name_to_party_id(&epoch_store.name, epoch_store)?,
-            ) {
-                dwallet_mpc_manager.push_new_mpc_instance(auxiliary_input, party, session_info)?;
->>>>>>> 30db40a6
             };
             dwallet_mpc_outputs_manager.handle_new_event(&session_info);
             let dwallet_mpc_sender = epoch_store.dwallet_mpc_sender.get().ok_or(
