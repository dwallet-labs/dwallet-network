--- conflicted
+++ resolved
@@ -137,11 +137,7 @@
             .collect::<DwalletMPCResult<HashSet<_>>>()?)
     }
 
-<<<<<<< HEAD
     /// Reports malicious actors that are disrupting the MPC process.
-=======
-    /// Reports a malicious actor disrupting the MPC process.
->>>>>>> 382e5dbb
     /// Reported by the validator itself.
     pub(crate) fn report_malicious_actors(&mut self, authorities: &[AuthorityName]) {
         self.malicious_actors.extend(authorities);
