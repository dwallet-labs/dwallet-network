--- conflicted
+++ resolved
@@ -443,11 +443,7 @@
                 protocol_public_parameters,
             )
         }
-<<<<<<< HEAD
+        t if t == &StartEncryptedShareVerificationEvent::type_() => Ok(vec![]),
         _ => Err(DwalletMPCError::NonMPCEvent(event.type_.name.to_string()).into()),
-=======
-        t if t == &StartEncryptedShareVerificationEvent::type_() => Ok(vec![]),
-        _ => Err(DwalletMPCError::NonMPCEvent.into()),
->>>>>>> 3938525d
     }
 }