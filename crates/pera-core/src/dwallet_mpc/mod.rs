use crate::authority::authority_per_epoch_store::AuthorityPerEpochStore;
use crate::dwallet_mpc::dkg::{
    DKGFirstParty, DKGFirstPartyPublicInputGenerator, DKGSecondParty,
    DKGSecondPartyPublicInputGenerator,
};
use crate::dwallet_mpc::mpc_events::{
    StartBatchedPresignEvent, StartBatchedSignEvent, StartDKGFirstRoundEvent,
    StartDKGSecondRoundEvent, StartNetworkDKGEvent, StartPresignFirstRoundEvent,
    StartPresignSecondRoundEvent, StartSignRoundEvent,
};
use crate::dwallet_mpc::mpc_manager::DWalletMPCManager;
<<<<<<< HEAD
use crate::dwallet_mpc::mpc_party::{AsyncProtocol, MPCParty};
=======
>>>>>>> 31acde9f
use crate::dwallet_mpc::presign::{
    PresignFirstParty, PresignFirstPartyPublicInputGenerator, PresignSecondParty,
    PresignSecondPartyPublicInputGenerator,
};
use crate::dwallet_mpc::sign::{SignFirstParty, SignPartyPublicInputGenerator};
use commitment::CommitmentSizedNumber;
<<<<<<< HEAD
use dwallet_mpc_types::dwallet_mpc::{DWalletMPCNetworkKeyScheme, MPCMessage, MPCPublicInput};
=======
use dwallet_mpc_types::dwallet_mpc::{MPCMessage, MPCPublicInput};
>>>>>>> 31acde9f
use group::PartyID;
use mpc::{AsynchronouslyAdvanceable, WeightedThresholdAccessStructure};
use pera_types::base_types::AuthorityName;
use pera_types::base_types::{EpochId, ObjectID};
use pera_types::dwallet_mpc_error::{DwalletMPCError, DwalletMPCResult};
use pera_types::event::Event;
use pera_types::messages_dwallet_mpc::{MPCRound, SessionInfo, SignMessageData};
use serde::de::DeserializeOwned;
use std::collections::HashMap;
use twopc_mpc::sign::Protocol;

pub mod batches_manager;
mod dkg;
pub(crate) mod mpc_events;
pub mod mpc_manager;
pub mod mpc_outputs_verifier;
pub mod mpc_session;
pub mod network_dkg;
mod presign;
pub(crate) mod sign;

pub const FIRST_EPOCH_ID: EpochId = 0;

/// Convert a given authority name (address) to it's corresponding [`PartyID`].
/// The [`PartyID`] is the index of the authority in the committee.
pub(crate) fn authority_name_to_party_id(
    authority_name: &AuthorityName,
    epoch_store: &AuthorityPerEpochStore,
) -> DwalletMPCResult<PartyID> {
    epoch_store
        .committee()
        .authority_index(authority_name)
        // Need to add 1 because the authority index is 0-based,
        // and the twopc_mpc library uses 1-based party IDs.
        .map(|index| (index + 1) as PartyID)
        .ok_or_else(|| DwalletMPCError::AuthorityNameNotFound(*authority_name))
}

/// Parses the session info from the event and returns it.
/// Return `None` if the event is not a DWallet MPC event.
pub(crate) fn session_info_from_event(
    event: &Event,
    party_id: PartyID,
    dwallet_network_key_version: Option<u8>,
) -> anyhow::Result<Option<SessionInfo>> {
    match &event.type_ {
        t if t == &StartDKGFirstRoundEvent::type_() => {
            let deserialized_event: StartDKGFirstRoundEvent = bcs::from_bytes(&event.contents)?;
            Ok(Some(dkg_first_party_session_info(deserialized_event)))
        }
        t if t == &StartDKGSecondRoundEvent::type_() => {
            let deserialized_event: StartDKGSecondRoundEvent = bcs::from_bytes(&event.contents)?;
            Ok(Some(dkg_second_party_session_info(
                &deserialized_event,
                if cfg!(feature = "with-network-dkg") {
                    dwallet_network_key_version.ok_or(DwalletMPCError::MissingKeyVersion)?
                } else {
                    0
                },
            )))
        }
        t if t == &StartPresignFirstRoundEvent::type_() => {
            let deserialized_event: StartPresignFirstRoundEvent = bcs::from_bytes(&event.contents)?;
            Ok(Some(presign_first_party_session_info(deserialized_event)))
        }
        t if t == &StartPresignSecondRoundEvent::type_() => {
            let deserialized_event: StartPresignSecondRoundEvent =
                bcs::from_bytes(&event.contents)?;
            Ok(Some(presign_second_party_session_info(&deserialized_event)))
        }
        t if t == &StartSignRoundEvent::type_() => {
            let deserialized_event: StartSignRoundEvent = bcs::from_bytes(&event.contents)?;
            Ok(Some(sign_party_session_info(&deserialized_event, party_id)))
        }
        t if t == &StartBatchedSignEvent::type_() => {
            let deserialized_event: StartBatchedSignEvent = bcs::from_bytes(&event.contents)?;
            Ok(Some(batched_sign_session_info(&deserialized_event)))
        }
        t if t == &StartBatchedPresignEvent::type_() => {
            let deserialized_event: StartBatchedPresignEvent = bcs::from_bytes(&event.contents)?;
            Ok(Some(batched_presign_session_info(&deserialized_event)))
        }
        t if t == &StartNetworkDKGEvent::type_() => {
            let deserialized_event: StartNetworkDKGEvent = bcs::from_bytes(&event.contents)?;
            Ok(Some(network_dkg::network_dkg_session_info(
                deserialized_event,
            )?))
        }
        _ => Ok(None),
    }
}

fn dkg_second_public_input(
    deserialized_event: StartDKGSecondRoundEvent,
<<<<<<< HEAD
    dwallet_network_key_version: u8,
    protocol_public_parameters: Vec<u8>,
) -> DwalletMPCResult<(MPCParty, Vec<u8>, SessionInfo)> {
    Ok((
        MPCParty::SecondDKGBytesParty,
        DKGSecondParty::generate_public_input(
            protocol_public_parameters,
            deserialized_event.first_round_output.clone(),
            deserialized_event.public_key_share_and_proof.clone(),
        )?,
        dkg_second_party_session_info(&deserialized_event, dwallet_network_key_version),
    ))
=======
) -> DwalletMPCResult<Vec<u8>> {
    Ok(DKGSecondParty::generate_public_input(
        deserialized_event.first_round_output.clone(),
        deserialized_event.public_key_share_and_proof.clone(),
    )?)
>>>>>>> 31acde9f
}

fn dkg_second_party_session_info(
    deserialized_event: &StartDKGSecondRoundEvent,
    dwallet_network_key_version: u8,
) -> SessionInfo {
    SessionInfo {
        flow_session_id: deserialized_event.first_round_session_id.bytes,
        session_id: ObjectID::from(deserialized_event.session_id),
        initiating_user_address: deserialized_event.initiator,
        mpc_round: MPCRound::DKGSecond(
            deserialized_event.dwallet_cap_id.bytes,
            dwallet_network_key_version,
        ),
    }
}

<<<<<<< HEAD
fn dkg_first_party(
    deserialized_event: StartDKGFirstRoundEvent,
    protocol_public_parameters: Vec<u8>,
) -> DwalletMPCResult<(MPCParty, Vec<u8>, SessionInfo)> {
    Ok((
        MPCParty::FirstDKGBytesParty,
        <DKGFirstParty as DKGFirstPartyPublicInputGenerator>::generate_public_input(
            protocol_public_parameters,
        )?,
        dkg_first_party_session_info(deserialized_event),
    ))
=======
fn dkg_first_public_input() -> DwalletMPCResult<Vec<u8>> {
    <DKGFirstParty as DKGFirstPartyPublicInputGenerator>::generate_public_input()
>>>>>>> 31acde9f
}

fn dkg_first_party_session_info(deserialized_event: StartDKGFirstRoundEvent) -> SessionInfo {
    SessionInfo {
        flow_session_id: deserialized_event.session_id.bytes,
        session_id: deserialized_event.session_id.bytes,
        initiating_user_address: deserialized_event.initiator,
        mpc_round: MPCRound::DKGFirst,
    }
}

fn presign_first_public_input(
    deserialized_event: StartPresignFirstRoundEvent,
<<<<<<< HEAD
    protocol_public_parameters: Vec<u8>,
) -> DwalletMPCResult<(MPCParty, Vec<u8>, SessionInfo)> {
    Ok((
        MPCParty::FirstPresignBytesParty,
=======
) -> DwalletMPCResult<Vec<u8>> {
    Ok(
>>>>>>> 31acde9f
        <PresignFirstParty as PresignFirstPartyPublicInputGenerator>::generate_public_input(
            protocol_public_parameters,
            deserialized_event.dkg_output.clone(),
        )?,
    )
}

fn presign_first_party_session_info(
    deserialized_event: StartPresignFirstRoundEvent,
) -> SessionInfo {
    SessionInfo {
        flow_session_id: deserialized_event.session_id.bytes,
        session_id: deserialized_event.session_id.bytes,
        initiating_user_address: deserialized_event.initiator,
        mpc_round: MPCRound::PresignFirst(
            deserialized_event.dwallet_id.bytes,
            deserialized_event.dkg_output,
            deserialized_event.batch_session_id.bytes,
        ),
    }
}

fn presign_second_public_input(
    deserialized_event: StartPresignSecondRoundEvent,
<<<<<<< HEAD
    protocol_public_parameters: Vec<u8>,
) -> DwalletMPCResult<(MPCParty, Vec<u8>, SessionInfo)> {
    Ok((
        MPCParty::SecondPresignBytesParty,
=======
) -> DwalletMPCResult<Vec<u8>> {
    Ok(
>>>>>>> 31acde9f
        <PresignSecondParty as PresignSecondPartyPublicInputGenerator>::generate_public_input(
            protocol_public_parameters,
            deserialized_event.dkg_output.clone(),
            deserialized_event.first_round_output.clone(),
        )?,
    )
}

fn presign_second_party_session_info(
    deserialized_event: &StartPresignSecondRoundEvent,
) -> SessionInfo {
    SessionInfo {
        flow_session_id: deserialized_event.first_round_session_id.bytes,
        session_id: deserialized_event.session_id.bytes,
        initiating_user_address: deserialized_event.initiator,
        mpc_round: MPCRound::PresignSecond(
            deserialized_event.dwallet_id.bytes,
            deserialized_event.first_round_output.clone(),
            deserialized_event.batch_session_id.bytes,
        ),
    }
}

fn sign_public_input(
    deserialized_event: StartSignRoundEvent,
    dwallet_mpc_manager: &DWalletMPCManager,
<<<<<<< HEAD
    protocol_public_parameters: Vec<u8>,
) -> DwalletMPCResult<(MPCParty, Vec<u8>, SessionInfo)> {
    let (decryption_key_share, decryption_pp) = dwallet_mpc_manager.get_decryption_share()?;
    Ok((
        MPCParty::SignBytesParty(decryption_key_share),
=======
) -> DwalletMPCResult<Vec<u8>> {
    Ok(
>>>>>>> 31acde9f
        <SignFirstParty as SignPartyPublicInputGenerator>::generate_public_input(
            protocol_public_parameters,
            deserialized_event.dkg_output.clone(),
            deserialized_event.hashed_message.clone(),
            deserialized_event.presign.clone(),
            deserialized_event.centralized_signed_message.clone(),
            bcs::from_bytes(&decryption_pp)?,
        )?,
    )
}

fn sign_party_session_info(
    deserialized_event: &StartSignRoundEvent,
    _party_id: PartyID,
) -> SessionInfo {
    SessionInfo {
        flow_session_id: deserialized_event.presign_session_id.bytes,
        session_id: deserialized_event.session_id.bytes,
        initiating_user_address: deserialized_event.initiator,
        mpc_round: MPCRound::Sign(SignMessageData {
            batch_session_id: deserialized_event.batched_session_id.bytes,
            message: deserialized_event.hashed_message.clone(),
            dwallet_id: deserialized_event.dwallet_id.bytes,
        }),
    }
}

fn batched_sign_session_info(deserialized_event: &StartBatchedSignEvent) -> SessionInfo {
    SessionInfo {
        flow_session_id: deserialized_event.session_id.bytes,
        session_id: deserialized_event.session_id.bytes,
        initiating_user_address: deserialized_event.initiator,
        mpc_round: MPCRound::BatchedSign(deserialized_event.hashed_messages.clone()),
    }
}

fn batched_presign_session_info(deserialized_event: &StartBatchedPresignEvent) -> SessionInfo {
    SessionInfo {
        flow_session_id: deserialized_event.session_id.bytes,
        session_id: deserialized_event.session_id.bytes,
        initiating_user_address: deserialized_event.initiator,
        mpc_round: MPCRound::BatchedPresign(deserialized_event.batch_size),
    }
}

pub(crate) fn advance<P: AsynchronouslyAdvanceable>(
    session_id: CommitmentSizedNumber,
    party_id: PartyID,
    access_threshold: &WeightedThresholdAccessStructure,
    messages: Vec<HashMap<PartyID, MPCMessage>>,
    public_input: P::PublicInput,
    private_input: P::PrivateInput,
) -> DwalletMPCResult<mpc::AsynchronousRoundResult<Vec<u8>, P::PrivateOutput, Vec<u8>>> {
    let messages = deserialize_mpc_messages(messages)?;

    let res = P::advance(
        session_id,
        party_id,
        access_threshold,
        messages,
        Some(private_input),
        &public_input,
        &mut rand_core::OsRng,
    )
    .map_err(|e| DwalletMPCError::TwoPCMPCError(format!("{:?}", e)))?;

    Ok(match res {
        mpc::AsynchronousRoundResult::Advance {
            malicious_parties,
            message,
        } => mpc::AsynchronousRoundResult::Advance {
            malicious_parties,
            message: bcs::to_bytes(&message)?,
        },
        mpc::AsynchronousRoundResult::Finalize {
            malicious_parties,
            private_output,
            public_output,
        } => {
            let public_output: P::PublicOutputValue = public_output.into();
            let public_output = bcs::to_bytes(&public_output)?;
            mpc::AsynchronousRoundResult::Finalize {
                malicious_parties,
                private_output,
                public_output,
            }
        }
    })
}

/// Deserializes the messages received from other parties for the next advancement.
/// Any value that fails to deserialize is considered to be sent by a malicious party.
/// Returns the deserialized messages or an error including the IDs of the malicious parties.
fn deserialize_mpc_messages<M: DeserializeOwned + Clone>(
    messages: Vec<HashMap<PartyID, MPCMessage>>,
) -> DwalletMPCResult<Vec<HashMap<PartyID, M>>> {
    let mut deserialized_results = Vec::new();
    let mut malicious_parties = Vec::new();

    for message_batch in &messages {
        let mut valid_messages = HashMap::new();

        for (party_id, message) in message_batch {
            match bcs::from_bytes::<M>(&message) {
                Ok(value) => {
                    valid_messages.insert(*party_id, value);
                }
                Err(_) => {
                    malicious_parties.push(*party_id);
                }
            }
        }

        if !valid_messages.is_empty() {
            deserialized_results.push(valid_messages);
        }
    }

    if !malicious_parties.is_empty() {
        Err(DwalletMPCError::MaliciousParties(malicious_parties))
    } else {
        Ok(deserialized_results)
    }
}

/// Parses an [`Event`] to extract the corresponding [`MPCParty`],
/// public input, and session information.
///
/// Returns an error if the event type does not correspond to any known MPC rounds
/// or if deserialization fails.
pub(crate) fn public_input_from_event(
    event: &Event,
    dwallet_mpc_manager: &DWalletMPCManager,
<<<<<<< HEAD
    party_id: PartyID,
) -> DwalletMPCResult<(MPCParty, MPCPublicInput, SessionInfo)> {
    if &event.type_ == &StartNetworkDKGEvent::type_() {
        let deserialized_event: StartNetworkDKGEvent = bcs::from_bytes(&event.contents)?;
        return network_dkg::network_dkg_party(deserialized_event);
    }
    let protocol_public_parameters = dwallet_mpc_manager.get_protocol_public_parameters(
        dwallet_mpc_manager.network_key_version(DWalletMPCNetworkKeyScheme::Secp256k1)?,
    )?;
    match &event.type_ {
        t if t == &StartDKGFirstRoundEvent::type_() => {
            let deserialized_event: StartDKGFirstRoundEvent = bcs::from_bytes(&event.contents)?;
            dkg_first_party(deserialized_event, protocol_public_parameters)
        }
        t if t == &StartDKGSecondRoundEvent::type_() => {
            let deserialized_event: StartDKGSecondRoundEvent = bcs::from_bytes(&event.contents)?;
            dkg_second_party(
                deserialized_event,
                // Todo (#394): Remove the hardcoded network key type
                if cfg!(feature = "with-network-dkg") {
                    dwallet_mpc_manager
                        .network_key_version(DWalletMPCNetworkKeyScheme::Secp256k1)?
                } else {
                    0
                },
                protocol_public_parameters,
            )
        }
        t if t == &StartPresignFirstRoundEvent::type_() => {
            let deserialized_event: StartPresignFirstRoundEvent = bcs::from_bytes(&event.contents)?;
            presign_first_party(deserialized_event, protocol_public_parameters)
=======
) -> DwalletMPCResult<MPCPublicInput> {
    match &event.type_ {
        t if t == &StartDKGFirstRoundEvent::type_() => dkg_first_public_input(),
        t if t == &StartDKGSecondRoundEvent::type_() => {
            let deserialized_event: StartDKGSecondRoundEvent = bcs::from_bytes(&event.contents)?;
            dkg_second_public_input(deserialized_event)
        }
        t if t == &StartPresignFirstRoundEvent::type_() => {
            let deserialized_event: StartPresignFirstRoundEvent = bcs::from_bytes(&event.contents)?;
            presign_first_public_input(deserialized_event)
>>>>>>> 31acde9f
        }
        t if t == &StartPresignSecondRoundEvent::type_() => {
            let deserialized_event: StartPresignSecondRoundEvent =
                bcs::from_bytes(&event.contents)?;
<<<<<<< HEAD
            presign_second_party(deserialized_event, protocol_public_parameters)
        }
        t if t == &StartSignRoundEvent::type_() => {
            let deserialized_event: StartSignRoundEvent = bcs::from_bytes(&event.contents)?;
            sign_party(
                party_id,
                deserialized_event,
                dwallet_mpc_manager,
                protocol_public_parameters,
            )
=======
            presign_second_public_input(deserialized_event)
        }
        t if t == &StartSignRoundEvent::type_() => {
            let deserialized_event: StartSignRoundEvent = bcs::from_bytes(&event.contents)?;
            sign_public_input(deserialized_event, dwallet_mpc_manager)
        }
        t if t == &StartNetworkDKGEvent::type_() => {
            let deserialized_event: StartNetworkDKGEvent = bcs::from_bytes(&event.contents)?;
            network_dkg::network_dkg_public_input(deserialized_event)
>>>>>>> 31acde9f
        }
        _ => Err(DwalletMPCError::NonMPCEvent(event.type_.name.to_string()).into()),
    }
}<|MERGE_RESOLUTION|>--- conflicted
+++ resolved
@@ -9,21 +9,13 @@
     StartPresignSecondRoundEvent, StartSignRoundEvent,
 };
 use crate::dwallet_mpc::mpc_manager::DWalletMPCManager;
-<<<<<<< HEAD
-use crate::dwallet_mpc::mpc_party::{AsyncProtocol, MPCParty};
-=======
->>>>>>> 31acde9f
 use crate::dwallet_mpc::presign::{
     PresignFirstParty, PresignFirstPartyPublicInputGenerator, PresignSecondParty,
     PresignSecondPartyPublicInputGenerator,
 };
 use crate::dwallet_mpc::sign::{SignFirstParty, SignPartyPublicInputGenerator};
 use commitment::CommitmentSizedNumber;
-<<<<<<< HEAD
 use dwallet_mpc_types::dwallet_mpc::{DWalletMPCNetworkKeyScheme, MPCMessage, MPCPublicInput};
-=======
-use dwallet_mpc_types::dwallet_mpc::{MPCMessage, MPCPublicInput};
->>>>>>> 31acde9f
 use group::PartyID;
 use mpc::{AsynchronouslyAdvanceable, WeightedThresholdAccessStructure};
 use pera_types::base_types::AuthorityName;
@@ -118,26 +110,13 @@
 
 fn dkg_second_public_input(
     deserialized_event: StartDKGSecondRoundEvent,
-<<<<<<< HEAD
-    dwallet_network_key_version: u8,
-    protocol_public_parameters: Vec<u8>,
-) -> DwalletMPCResult<(MPCParty, Vec<u8>, SessionInfo)> {
-    Ok((
-        MPCParty::SecondDKGBytesParty,
-        DKGSecondParty::generate_public_input(
-            protocol_public_parameters,
-            deserialized_event.first_round_output.clone(),
-            deserialized_event.public_key_share_and_proof.clone(),
-        )?,
-        dkg_second_party_session_info(&deserialized_event, dwallet_network_key_version),
-    ))
-=======
+    protocol_public_parameters: Vec<u8>,
 ) -> DwalletMPCResult<Vec<u8>> {
     Ok(DKGSecondParty::generate_public_input(
+        protocol_public_parameters,
         deserialized_event.first_round_output.clone(),
         deserialized_event.public_key_share_and_proof.clone(),
     )?)
->>>>>>> 31acde9f
 }
 
 fn dkg_second_party_session_info(
@@ -155,22 +134,10 @@
     }
 }
 
-<<<<<<< HEAD
-fn dkg_first_party(
-    deserialized_event: StartDKGFirstRoundEvent,
-    protocol_public_parameters: Vec<u8>,
-) -> DwalletMPCResult<(MPCParty, Vec<u8>, SessionInfo)> {
-    Ok((
-        MPCParty::FirstDKGBytesParty,
-        <DKGFirstParty as DKGFirstPartyPublicInputGenerator>::generate_public_input(
-            protocol_public_parameters,
-        )?,
-        dkg_first_party_session_info(deserialized_event),
-    ))
-=======
-fn dkg_first_public_input() -> DwalletMPCResult<Vec<u8>> {
-    <DKGFirstParty as DKGFirstPartyPublicInputGenerator>::generate_public_input()
->>>>>>> 31acde9f
+fn dkg_first_public_input(
+    protocol_public_parameters: Vec<u8>,
+) -> DwalletMPCResult<Vec<u8>> {
+    <DKGFirstParty as DKGFirstPartyPublicInputGenerator>::generate_public_input(protocol_public_parameters)
 }
 
 fn dkg_first_party_session_info(deserialized_event: StartDKGFirstRoundEvent) -> SessionInfo {
@@ -184,15 +151,9 @@
 
 fn presign_first_public_input(
     deserialized_event: StartPresignFirstRoundEvent,
-<<<<<<< HEAD
-    protocol_public_parameters: Vec<u8>,
-) -> DwalletMPCResult<(MPCParty, Vec<u8>, SessionInfo)> {
-    Ok((
-        MPCParty::FirstPresignBytesParty,
-=======
+    protocol_public_parameters: Vec<u8>,
 ) -> DwalletMPCResult<Vec<u8>> {
     Ok(
->>>>>>> 31acde9f
         <PresignFirstParty as PresignFirstPartyPublicInputGenerator>::generate_public_input(
             protocol_public_parameters,
             deserialized_event.dkg_output.clone(),
@@ -217,15 +178,9 @@
 
 fn presign_second_public_input(
     deserialized_event: StartPresignSecondRoundEvent,
-<<<<<<< HEAD
-    protocol_public_parameters: Vec<u8>,
-) -> DwalletMPCResult<(MPCParty, Vec<u8>, SessionInfo)> {
-    Ok((
-        MPCParty::SecondPresignBytesParty,
-=======
+    protocol_public_parameters: Vec<u8>,
 ) -> DwalletMPCResult<Vec<u8>> {
     Ok(
->>>>>>> 31acde9f
         <PresignSecondParty as PresignSecondPartyPublicInputGenerator>::generate_public_input(
             protocol_public_parameters,
             deserialized_event.dkg_output.clone(),
@@ -252,16 +207,11 @@
 fn sign_public_input(
     deserialized_event: StartSignRoundEvent,
     dwallet_mpc_manager: &DWalletMPCManager,
-<<<<<<< HEAD
-    protocol_public_parameters: Vec<u8>,
-) -> DwalletMPCResult<(MPCParty, Vec<u8>, SessionInfo)> {
+    protocol_public_parameters: Vec<u8>,
+) -> DwalletMPCResult<Vec<u8>> {
+    // Todo (Yael): Save the shares so it'll be reachable where needed
     let (decryption_key_share, decryption_pp) = dwallet_mpc_manager.get_decryption_share()?;
-    Ok((
-        MPCParty::SignBytesParty(decryption_key_share),
-=======
-) -> DwalletMPCResult<Vec<u8>> {
     Ok(
->>>>>>> 31acde9f
         <SignFirstParty as SignPartyPublicInputGenerator>::generate_public_input(
             protocol_public_parameters,
             deserialized_event.dkg_output.clone(),
@@ -395,9 +345,7 @@
 pub(crate) fn public_input_from_event(
     event: &Event,
     dwallet_mpc_manager: &DWalletMPCManager,
-<<<<<<< HEAD
-    party_id: PartyID,
-) -> DwalletMPCResult<(MPCParty, MPCPublicInput, SessionInfo)> {
+) -> DwalletMPCResult<MPCPublicInput> {
     if &event.type_ == &StartNetworkDKGEvent::type_() {
         let deserialized_event: StartNetworkDKGEvent = bcs::from_bytes(&event.contents)?;
         return network_dkg::network_dkg_party(deserialized_event);
@@ -406,65 +354,23 @@
         dwallet_mpc_manager.network_key_version(DWalletMPCNetworkKeyScheme::Secp256k1)?,
     )?;
     match &event.type_ {
-        t if t == &StartDKGFirstRoundEvent::type_() => {
-            let deserialized_event: StartDKGFirstRoundEvent = bcs::from_bytes(&event.contents)?;
-            dkg_first_party(deserialized_event, protocol_public_parameters)
-        }
+        t if t == &StartDKGFirstRoundEvent::type_() => dkg_first_public_input(protocol_public_parameters),
         t if t == &StartDKGSecondRoundEvent::type_() => {
             let deserialized_event: StartDKGSecondRoundEvent = bcs::from_bytes(&event.contents)?;
-            dkg_second_party(
-                deserialized_event,
-                // Todo (#394): Remove the hardcoded network key type
-                if cfg!(feature = "with-network-dkg") {
-                    dwallet_mpc_manager
-                        .network_key_version(DWalletMPCNetworkKeyScheme::Secp256k1)?
-                } else {
-                    0
-                },
-                protocol_public_parameters,
-            )
+            dkg_second_public_input(deserialized_event, protocol_public_parameters)
         }
         t if t == &StartPresignFirstRoundEvent::type_() => {
             let deserialized_event: StartPresignFirstRoundEvent = bcs::from_bytes(&event.contents)?;
-            presign_first_party(deserialized_event, protocol_public_parameters)
-=======
-) -> DwalletMPCResult<MPCPublicInput> {
-    match &event.type_ {
-        t if t == &StartDKGFirstRoundEvent::type_() => dkg_first_public_input(),
-        t if t == &StartDKGSecondRoundEvent::type_() => {
-            let deserialized_event: StartDKGSecondRoundEvent = bcs::from_bytes(&event.contents)?;
-            dkg_second_public_input(deserialized_event)
-        }
-        t if t == &StartPresignFirstRoundEvent::type_() => {
-            let deserialized_event: StartPresignFirstRoundEvent = bcs::from_bytes(&event.contents)?;
-            presign_first_public_input(deserialized_event)
->>>>>>> 31acde9f
+            presign_first_public_input(deserialized_event, protocol_public_parameters)
         }
         t if t == &StartPresignSecondRoundEvent::type_() => {
             let deserialized_event: StartPresignSecondRoundEvent =
                 bcs::from_bytes(&event.contents)?;
-<<<<<<< HEAD
-            presign_second_party(deserialized_event, protocol_public_parameters)
+            presign_second_public_input(deserialized_event, protocol_public_parameters)
         }
         t if t == &StartSignRoundEvent::type_() => {
             let deserialized_event: StartSignRoundEvent = bcs::from_bytes(&event.contents)?;
-            sign_party(
-                party_id,
-                deserialized_event,
-                dwallet_mpc_manager,
-                protocol_public_parameters,
-            )
-=======
-            presign_second_public_input(deserialized_event)
-        }
-        t if t == &StartSignRoundEvent::type_() => {
-            let deserialized_event: StartSignRoundEvent = bcs::from_bytes(&event.contents)?;
-            sign_public_input(deserialized_event, dwallet_mpc_manager)
-        }
-        t if t == &StartNetworkDKGEvent::type_() => {
-            let deserialized_event: StartNetworkDKGEvent = bcs::from_bytes(&event.contents)?;
-            network_dkg::network_dkg_public_input(deserialized_event)
->>>>>>> 31acde9f
+            sign_public_input(deserialized_event, dwallet_mpc_manager, protocol_public_parameters)
         }
         _ => Err(DwalletMPCError::NonMPCEvent(event.type_.name.to_string()).into()),
     }
