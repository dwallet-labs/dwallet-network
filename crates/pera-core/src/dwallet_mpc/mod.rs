--- conflicted
+++ resolved
@@ -364,10 +364,7 @@
         Err(e) => {
             let general_error = DwalletMPCError::TwoPCMPCError(format!("{:?}", e));
             return match e.into() {
-<<<<<<< HEAD
-=======
                 // No threshold was reached, so we can't proceed.
->>>>>>> 6cb4f86b
                 mpc::Error::ThresholdNotReached { honest_subset } => {
                     let malicious_actors = messages
                         .last()
@@ -453,29 +450,6 @@
         .filter(|valid_round_messages| !valid_round_messages.is_empty())
         .collect();
 
-<<<<<<< HEAD
-    (
-        deserialized_honest_session_messages,
-        malicious_parties,
-        honest_parties,
-    )
-=======
-        for (party_id, message) in message_batch {
-            match bcs::from_bytes::<M>(&message) {
-                Ok(value) => {
-                    valid_messages.insert(*party_id, value);
-                }
-                Err(_) => {
-                    malicious_parties.push(*party_id);
-                }
-            }
-        }
-
-        if !valid_messages.is_empty() {
-            deserialized_results.push(valid_messages);
-        }
-    }
-
     if !malicious_parties.is_empty() {
         Err(DwalletMPCError::SessionFailedWithMaliciousParties(
             malicious_parties,
@@ -483,7 +457,6 @@
     } else {
         Ok(deserialized_results)
     }
->>>>>>> 6cb4f86b
 }
 
 // TODO (#542): move this logic to run before writing the event to the DB, maybe include within the session info
