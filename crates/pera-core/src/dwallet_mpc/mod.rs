--- conflicted
+++ resolved
@@ -4,14 +4,9 @@
     DKGSecondPartyPublicInputGenerator,
 };
 use crate::dwallet_mpc::mpc_events::{
-<<<<<<< HEAD
-    StartBatchedSignEvent, StartDKGFirstRoundEvent, StartDKGSecondRoundEvent, StartNetworkDKGEvent,
-    StartPresignFirstRoundEvent, StartPresignSecondRoundEvent, StartSignRoundEvent,
-=======
     StartBatchedPresignEvent, StartBatchedSignEvent, StartDKGFirstRoundEvent,
     StartDKGSecondRoundEvent, StartNetworkDKGEvent, StartPresignFirstRoundEvent,
     StartPresignSecondRoundEvent, StartSignRoundEvent,
->>>>>>> 785f91d4
 };
 use crate::dwallet_mpc::mpc_manager::DWalletMPCManager;
 use crate::dwallet_mpc::mpc_party::MPCParty;
@@ -111,13 +106,10 @@
             let deserialized_event: StartBatchedSignEvent = bcs::from_bytes(&event.contents)?;
             Ok(Some(batched_sign_session_info(&deserialized_event)))
         }
-<<<<<<< HEAD
-=======
         t if t == &StartBatchedPresignEvent::type_() => {
             let deserialized_event: StartBatchedPresignEvent = bcs::from_bytes(&event.contents)?;
             Ok(Some(batched_presign_session_info(&deserialized_event)))
         }
->>>>>>> 785f91d4
         t if t == &StartNetworkDKGEvent::type_() => {
             let deserialized_event: StartNetworkDKGEvent = bcs::from_bytes(&event.contents)?;
             Ok(Some(network_dkg::network_dkg_session_info(
