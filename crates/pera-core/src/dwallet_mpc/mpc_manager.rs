use crate::authority::authority_per_epoch_store::AuthorityPerEpochStore;
use crate::consensus_adapter::SubmitToConsensus;
use pera_types::base_types::{AuthorityName, ObjectID, PeraAddress};
use pera_types::error::{PeraError, PeraResult};

use crate::dwallet_mpc::mpc_events::StartBatchedSignEvent;
use crate::dwallet_mpc::mpc_instance::{
    authority_name_to_party_id, DWalletMPCInstance, DWalletMPCMessage, MPCSessionStatus,
};
use crate::dwallet_mpc::mpc_outputs_manager::{DWalletMPCOutputsManager, OutputVerificationResult};
use crate::dwallet_mpc::mpc_party::MPCParty;
use crate::dwallet_mpc::sign::BatchedSignSession;
use anyhow::anyhow;
use group::PartyID;
use homomorphic_encryption::AdditivelyHomomorphicDecryptionKeyShare;
use mpc::{Error, WeightedThresholdAccessStructure};
use pera_config::NodeConfig;
use pera_types::committee::{EpochId, StakeUnit};
use pera_types::event::Event;
use pera_types::messages_consensus::ConsensusTransaction;
use pera_types::messages_dwallet_mpc::{MPCRound, SessionInfo};
use rayon::prelude::*;
use std::collections::{HashMap, HashSet, VecDeque};
use std::sync::{Arc, Weak};
<<<<<<< HEAD
use rand_core::OsRng;
=======
use tokio::sync::mpsc::{UnboundedReceiver, UnboundedSender};
use tokio::sync::MutexGuard;
>>>>>>> d07304ad
use tracing::log::warn;
use tracing::{error, info};
use twopc_mpc::secp256k1::class_groups::DecryptionKeyShare;

/// The `MPCService` is responsible for managing MPC instances:
/// - keeping track of all MPC instances,
/// - executing all active instances, and
/// - (de)activating instances.
pub struct DWalletMPCManager {
    party_id: PartyID,
    pub batched_sign_sessions: HashMap<ObjectID, BatchedSignSession>,
    mpc_instances: HashMap<ObjectID, DWalletMPCInstance>,
    /// Used to keep track of the order in which pending instances are received so they are activated in order of arrival.
    pending_instances_queue: VecDeque<DWalletMPCInstance>,
    // TODO (#257): Make sure the counter is always in sync with the number of active instances.
    active_instances_counter: usize,
    consensus_adapter: Arc<dyn SubmitToConsensus>,
    pub node_config: NodeConfig,
    pub epoch_store: Weak<AuthorityPerEpochStore>,
    pub max_active_mpc_instances: usize,
    pub epoch_id: EpochId,
    /// A set of all the authorities that behaved maliciously at least once during the epoch. Any message/output from these authorities will be ignored.
    pub malicious_actors: HashSet<AuthorityName>,
    pub weighted_threshold_access_structure: WeightedThresholdAccessStructure,
    pub weighted_parties: HashMap<PartyID, PartyID>,
    pub outputs_manager: DWalletMPCOutputsManager,
}

/// A channel that may be sent to the asynchronous [`DWalletMPCManager`].
pub enum DWalletMPCChannelMessage {
    /// An MPC message from another validator
    Message(Vec<u8>, AuthorityName, ObjectID),
    /// An output for a completed MPC message
    Output(Vec<u8>, AuthorityName, SessionInfo),
    /// A new session event
    Event(Event, SessionInfo),
    /// A signal that the delivery of messages has ended, now the instances that received a quorum of messages can advance
    EndOfDelivery,
}

impl DWalletMPCManager {
    pub fn try_new(
        consensus_adapter: Arc<dyn SubmitToConsensus>,
        epoch_store: Arc<AuthorityPerEpochStore>,
        epoch_id: EpochId,
        node_config: NodeConfig,
<<<<<<< HEAD
    ) -> PeraResult<Self> {

        // let res = class_groups::dkg::proof_helpers::generate_secret_share_sized_keypair_and_proof(&mut OsRng);

=======
    ) -> PeraResult<DWalletMPCSender> {
>>>>>>> d07304ad
        let weighted_parties: HashMap<PartyID, PartyID> = epoch_store
            .committee()
            .voting_rights
            .iter()
            .map(|(name, weight)| {
                Ok((
                    authority_name_to_party_id(&name, &epoch_store)?,
                    *weight as PartyID,
                ))
            })
            .collect::<PeraResult<HashMap<PartyID, PartyID>>>()?;
        let weighted_threshold_access_structure = WeightedThresholdAccessStructure::new(
            epoch_store.committee().quorum_threshold() as PartyID,
            weighted_parties.clone(),
        )
        .map_err(|_| PeraError::InternalDWalletMPCError)?;
        let (sender, mut receiver) =
            tokio::sync::mpsc::unbounded_channel::<DWalletMPCChannelMessage>();
        let mut manager = Self {
            mpc_instances: HashMap::new(),
            pending_instances_queue: VecDeque::new(),
            active_instances_counter: 0,
            consensus_adapter,
            party_id: authority_name_to_party_id(&epoch_store.name.clone(), &epoch_store.clone())?,
            epoch_store: Arc::downgrade(&epoch_store),
            epoch_id,
            max_active_mpc_instances: node_config.max_active_dwallet_mpc_instances,
            node_config,
            malicious_actors: HashSet::new(),
            weighted_threshold_access_structure,
            weighted_parties,
            batched_sign_sessions: HashMap::new(),
            outputs_manager: DWalletMPCOutputsManager::new(&epoch_store),
        };
        tokio::spawn(async move {
            while let Some(message) = receiver.recv().await {
                manager.handle_incoming_channel_message(message).await;
            }
        });
        Ok(sender)
    }

    async fn handle_incoming_channel_message(&mut self, message: DWalletMPCChannelMessage) {
        match message {
            DWalletMPCChannelMessage::Message(msg, authority, session_id) => {
                if let Err(err) = self.handle_message(&msg, authority, session_id) {
                    error!("Failed to handle message with error: {:?}", err);
                }
            }
            DWalletMPCChannelMessage::Output(output, authority, session_info) => {
                let verification_result = self.outputs_manager.try_verify_output(
                    &output,
                    &session_info,
                    authority.clone(),
                );
                match verification_result {
                    Ok(verification_result) => match verification_result {
                        OutputVerificationResult::ValidWithNewOutput(_, malicious_parties) => {
                            self.malicious_actors.extend(malicious_parties);
                        }
                        OutputVerificationResult::ValidWithoutOutput(malicious_parties) => {
                            self.malicious_actors.extend(malicious_parties);
                        }
                        OutputVerificationResult::Valid(malicious_parties) => {
                            self.malicious_actors.extend(malicious_parties);
                        }
                        OutputVerificationResult::Malicious => {
                            self.malicious_actors.insert(authority);
                        }
                        OutputVerificationResult::Duplicate => {}
                    },
                    Err(err) => {
                        error!("Failed to verify output with error: {:?}", err);
                    }
                }
                {
                    self.malicious_actors.insert(authority);
                }
            }
            DWalletMPCChannelMessage::Event(event, session_info) => {
                if let Err(err) = self.handle_event(event, session_info) {
                    error!("Failed to handle event with error: {:?}", err);
                }
            }
            DWalletMPCChannelMessage::EndOfDelivery => {
                if let Err(err) = self.handle_end_of_delivery().await {
                    error!("Failed to handle end of delivery with error: {:?}", err);
                }
            }
        }
    }

    fn handle_event(&mut self, event: Event, session_info: SessionInfo) -> PeraResult {
        self.outputs_manager.handle_new_event(&session_info);
        if let Ok((party, auxiliary_input, session_info)) = MPCParty::from_event(
            &event,
            &self,
            authority_name_to_party_id(&self.epoch_store()?.name, &*self.epoch_store()?)?,
        ) {
            self.push_new_mpc_instance(auxiliary_input, party, session_info)?;
        };
        Ok(())
    }

    pub fn get_decryption_share(&self) -> PeraResult<DecryptionKeyShare> {
        let party_id =
            authority_name_to_party_id(&self.epoch_store()?.name, &self.epoch_store()?.clone())?;
        let _ = self
            .node_config
            .dwallet_mpc_class_groups_decryption_shares
            .clone()
            .ok_or(PeraError::InternalDWalletMPCError)?
            .get(&party_id);
        let share = DecryptionKeyShare::new(
            party_id,
            self.node_config
                .dwallet_mpc_class_groups_decryption_shares
                .clone()
                .ok_or(PeraError::InternalDWalletMPCError)?
                .get(&party_id)
                .ok_or(PeraError::InternalDWalletMPCError)?
                .clone(),
            &self
                .node_config
                .dwallet_mpc_decryption_shares_public_parameters
                .clone()
                .unwrap(),
        )
        .map_err(|e| twopc_error_to_pera_error(e.into()))?;
        Ok(share)
    }

    /// Advance all the MPC instances that either received enough messages to, or perform the first step of the flow.
    /// We parallelize the advances with Rayon to speed up the process.
    pub async fn handle_end_of_delivery(&mut self) -> PeraResult {
        let threshold = self.epoch_store()?.committee().quorum_threshold();
        let mut ready_to_advance = self
            .mpc_instances
            .iter_mut()
            .filter_map(|(_, instance)| {
                let received_weight: PartyID =
                    if let MPCSessionStatus::Active(round) = instance.status {
                        instance.pending_messages[round]
                            .keys()
                            .map(|authority_index| {
                                // should never be "or" as we receive messages only from known authorities
                                self.weighted_parties.get(authority_index).unwrap_or(&0)
                            })
                            .sum()
                    } else {
                        0
                    };
                if (matches!(instance.status, MPCSessionStatus::Active(_))
                    && received_weight as StakeUnit >= threshold)
                    || (instance.status == MPCSessionStatus::FirstExecution)
                {
                    Some(instance)
                } else {
                    None
                }
            })
            .collect::<Vec<&mut DWalletMPCInstance>>();

        let results: Vec<PeraResult<(ConsensusTransaction, Vec<PartyID>)>> = ready_to_advance
            .par_iter_mut()
            .map(|ref mut instance| {
                instance.advance(&self.weighted_threshold_access_structure, self.party_id)
            })
            .collect();
        let messages = results
            .into_iter()
            .filter_map(|result| {
                if let Err(PeraError::DWalletMPCMaliciousParties(malicious_parties)) = result {
                    self.flag_parties_as_malicious(malicious_parties).ok()?;
                    return None;
                } else if let Ok((message, malicious_parties)) = result {
                    self.flag_parties_as_malicious(malicious_parties).ok()?;
                    return Some(message);
                }
                None
            })
            .collect::<Vec<ConsensusTransaction>>();
        // Need to send the messages one by one so the consensus adapter won't think they are a [soft bundle](https://github.com/sui-foundation/sips/pull/19)
        for message in messages {
            self.consensus_adapter
                .submit_to_consensus(&vec![message], &self.epoch_store()?)
                .await?;
        }
        Ok(())
    }

    fn epoch_store(&self) -> PeraResult<Arc<AuthorityPerEpochStore>> {
        self.epoch_store
            .upgrade()
            .ok_or(PeraError::EpochEnded(self.epoch_id))
    }

    /// Handles a message by forwarding it to the relevant MPC instance
    /// If the instance does not exist, punish the sender
    pub fn handle_message(
        &mut self,
        message: &[u8],
        authority_name: AuthorityName,
        session_id: ObjectID,
    ) -> PeraResult {
        if self.malicious_actors.contains(&authority_name) {
            return Ok(());
        }
        let Some(instance) = self.mpc_instances.get_mut(&session_id) else {
            warn!(
                "received a message for instance {:?} which does not exist",
                session_id
            );
            self.malicious_actors.insert(authority_name);
            return Ok(());
        };
        let handle_message_response = instance.handle_message(DWalletMPCMessage {
            message: message.to_vec(),
            authority: authority_name,
        });
        if let Err(PeraError::DWalletMPCMaliciousParties(malicious_parties)) =
            handle_message_response
        {
            self.flag_parties_as_malicious(malicious_parties)?;
            return Ok(());
        };
        handle_message_response
    }

    /// Convert the indices of the malicious parties to their addresses and store them
    /// in the malicious actors set
    /// New messages from these parties will be ignored
    pub fn flag_parties_as_malicious(&mut self, malicious_parties: Vec<PartyID>) -> PeraResult {
        let malicious_parties_names = malicious_parties
            .into_iter()
            .map(|party_id| {
                Ok(*self
                    .epoch_store()?
                    .committee()
                    .authority_by_index(party_id as u32)
                    .ok_or(PeraError::InvalidCommittee("".to_string()))?)
            })
            .collect::<PeraResult<Vec<AuthorityName>>>()?;
        warn!(
            "flagged the following parties as malicious: {:?}",
            malicious_parties_names
        );
        self.malicious_actors.extend(malicious_parties_names);
        Ok(())
    }

    /// Spawns a new MPC instance if the number of active instances is below the limit
    /// and the pending instances queue is empty. Otherwise, adds the instance to the pending queue
    pub fn push_new_mpc_instance(
        &mut self,
        auxiliary_input: Vec<u8>,
        party: MPCParty,
        session_info: SessionInfo,
    ) -> PeraResult {
        let session_id = session_info.session_id.clone();
        if self.mpc_instances.contains_key(&session_id) {
            // This should never happen, as the session ID is a move UniqueID
            error!(
                "Received start flow event for session ID {:?} that already exists",
                session_id
            );
            return Ok(());
        }

        info!("Received start flow event for session ID {:?}", session_id);
        let mut new_instance = DWalletMPCInstance::new(
            self.epoch_store.clone(),
            self.epoch_id,
            party,
            MPCSessionStatus::Pending,
            auxiliary_input,
            session_info,
            self.get_decryption_share()?,
        );
        // TODO (#311): Make validator don't mark other validators as malicious or take any active action while syncing
        if self.active_instances_counter > self.max_active_mpc_instances
            || !self.pending_instances_queue.is_empty()
        {
            self.pending_instances_queue.push_back(new_instance);
            info!(
                "Added MPCInstance to pending queue for session_id {:?}",
                session_id
            );
            return Ok(());
        }
        new_instance.status = MPCSessionStatus::FirstExecution;
        self.mpc_instances.insert(session_id.clone(), new_instance);
        self.active_instances_counter += 1;
        info!(
            "Added MPCInstance to MPC manager for session_id {:?}",
            session_id
        );
        Ok(())
    }
}

/// Convert a `twopc_mpc::Error` to a `PeraError`.
/// Needed this function and not a `From` implementation because when including the `twopc_mpc` crate
/// as a dependency in the `pera-types` crate there are many conflicting implementations.
pub fn twopc_error_to_pera_error(error: mpc::Error) -> PeraError {
    match error {
        Error::UnresponsiveParties(parties)
        | Error::InvalidMessage(parties)
        | Error::MaliciousMessage(parties) => PeraError::DWalletMPCMaliciousParties(parties),
        _ => PeraError::InternalDWalletMPCError,
    }
}

pub type DWalletMPCSender = UnboundedSender<DWalletMPCChannelMessage>;<|MERGE_RESOLUTION|>--- conflicted
+++ resolved
@@ -22,12 +22,9 @@
 use rayon::prelude::*;
 use std::collections::{HashMap, HashSet, VecDeque};
 use std::sync::{Arc, Weak};
-<<<<<<< HEAD
-use rand_core::OsRng;
-=======
 use tokio::sync::mpsc::{UnboundedReceiver, UnboundedSender};
 use tokio::sync::MutexGuard;
->>>>>>> d07304ad
+use rand_core::OsRng;
 use tracing::log::warn;
 use tracing::{error, info};
 use twopc_mpc::secp256k1::class_groups::DecryptionKeyShare;
@@ -74,14 +71,9 @@
         epoch_store: Arc<AuthorityPerEpochStore>,
         epoch_id: EpochId,
         node_config: NodeConfig,
-<<<<<<< HEAD
-    ) -> PeraResult<Self> {
+    ) -> PeraResult<DWalletMPCSender> {
 
         // let res = class_groups::dkg::proof_helpers::generate_secret_share_sized_keypair_and_proof(&mut OsRng);
-
-=======
-    ) -> PeraResult<DWalletMPCSender> {
->>>>>>> d07304ad
         let weighted_parties: HashMap<PartyID, PartyID> = epoch_store
             .committee()
             .voting_rights
