use crate::authority::authority_per_epoch_store::AuthorityPerEpochStore;
use crate::consensus_adapter::SubmitToConsensus;
use pera_types::base_types::{AuthorityName, ObjectID};
use pera_types::error::PeraResult;

<<<<<<< HEAD
use crate::dwallet_mpc::batches_manager::BatchedSignSession;
use crate::dwallet_mpc::mpc_events::{StartBatchedSignEvent, ValidatorDataForDWalletSecretShare};
use crate::dwallet_mpc::mpc_outputs_verifier::{DWalletMPCOutputsVerifier, OutputResult};
use crate::dwallet_mpc::mpc_party::{AsyncProtocol, MPCParty};
use crate::dwallet_mpc::mpc_session::DWalletMPCSession;
use crate::dwallet_mpc::network_dkg::{DwalletMPCNetworkKeyVersions, DwalletMPCNetworkKeysStatus};
use crate::dwallet_mpc::sign::SignFirstParty;
use crate::dwallet_mpc::{authority_name_to_party_id, DWalletMPCMessage};
use crate::dwallet_mpc::{from_event, FIRST_EPOCH_ID};
use anyhow::anyhow;
use class_groups::dkg::Secp256k1Party;
use class_groups::DecryptionKeyShare;
use dwallet_mpc_types::dwallet_mpc::{
    DWalletMPCNetworkKeyScheme, MPCMessage, MPCPrivateOutput, MPCPublicOutput, MPCSessionStatus,
=======
use crate::dwallet_mpc::authority_name_to_party_id;
use crate::dwallet_mpc::from_event;
use crate::dwallet_mpc::mpc_outputs_verifier::DWalletMPCOutputsVerifier;
use crate::dwallet_mpc::mpc_party::MPCParty;
use crate::dwallet_mpc::mpc_session::DWalletMPCSession;
use crate::dwallet_mpc::network_dkg::DwalletMPCNetworkKeysStatus;
use dwallet_mpc_types::dwallet_mpc::{
    DWalletMPCNetworkKey, MPCPrivateOutput, MPCPublicOutput, MPCSessionStatus,
>>>>>>> 28b00812
};
use group::PartyID;
use homomorphic_encryption::AdditivelyHomomorphicDecryptionKeyShare;
use mpc::{Weight, WeightedThresholdAccessStructure};
use pera_config::NodeConfig;
use pera_types::committee::{EpochId, StakeUnit};
use pera_types::dwallet_mpc_error::{DwalletMPCError, DwalletMPCResult};
use pera_types::event::Event;
use pera_types::messages_consensus::{ConsensusTransaction, DWalletMPCMessage};
use pera_types::messages_dwallet_mpc::{MPCRound, SessionInfo};
use rayon::prelude::*;
use std::collections::{HashMap, HashSet, VecDeque};
use std::sync::{Arc, Weak};
use tokio::sync::mpsc::UnboundedSender;
use tracing::log::warn;
use tracing::{error, info};
use twopc_mpc::secp256k1::class_groups::DecryptionKey;
use twopc_mpc::sign::Protocol;

pub type DWalletMPCSender = UnboundedSender<DWalletMPCChannelMessage>;

/// The [`DWalletMPCManager`] manages MPC sessions:
/// — Keeping track of all MPC sessions,
/// — Executing all active sessions, and
/// — (De)activating sessions.
pub struct DWalletMPCManager {
    party_id: PartyID,
    /// Holds the active MPC sessions, cleaned every epoch switch.
    mpc_sessions: HashMap<ObjectID, DWalletMPCSession>,
    /// Used to keep track of the order in which pending sessions are received,
    /// so they are activated in order of arrival.
    pending_sessions_queue: VecDeque<DWalletMPCSession>,
    // TODO (#257): Make sure the counter is always in sync with the number of active sessions.
    /// Keep track of the active sessions to avoid exceeding the limit.
    /// We can't use the length of `mpc_sessions` since it is never cleaned.
    active_sessions_counter: usize,
    consensus_adapter: Arc<dyn SubmitToConsensus>,
    pub(super) node_config: NodeConfig,
    epoch_store: Weak<AuthorityPerEpochStore>,
    max_active_mpc_sessions: usize,
    epoch_id: EpochId,
    /// A set of all the authorities that behaved maliciously at least once during the epoch.
    /// Any message/output from these authorities will be ignored.
    malicious_actors: HashSet<AuthorityName>,
    weighted_threshold_access_structure: WeightedThresholdAccessStructure,
    /// An internal instance of the outputs verifier,
    /// used only to determinate if an actor is malicious.
    /// This verifier is out of sync from the consensus.
    /// Each Validator holds the Malicious state for itself,
    /// this is not in sync with the blockchain.
    outputs_verifier: DWalletMPCOutputsVerifier,
    validators_data_for_network_dkg: Vec<ValidatorDataForDWalletSecretShare>,
}

/// The messages that the [`DWalletMPCManager`] can receive and process asynchronously.
pub enum DWalletMPCChannelMessage {
    /// An MPC message from another validator.
    Message(DWalletMPCMessage),
    /// An output for a completed MPC message.
    Output(MPCPublicOutput, AuthorityName, SessionInfo),
    /// A new session event.
    Event(Event, SessionInfo),
    /// Signal delivery of messages has ended,
    /// now the sessions that received a quorum of messages can advance.
    EndOfDelivery,
    /// Start locking the next epoch committee by sending a [`ConsensusTransactionKind::LockNextCommittee`] message
    /// to the other validators.
    /// This starts when the current epoch time has ended, and it's time to start the
    /// reconfiguration process for the next epoch.
    StartLockNextEpochCommittee,
    /// A validator's public key and proof for the network DKG protocol
    /// Each validator's data is being emitted separately because the proof size is
    /// almost 250KB, which is the maximum event size in Sui.
    /// The manager accumulates the data until it received such an event for all validators, and then it starts the network DKG protocol.
    ValidatorDataForDKG(ValidatorDataForDWalletSecretShare),
}

impl DWalletMPCManager {
    pub async fn try_new(
        consensus_adapter: Arc<dyn SubmitToConsensus>,
        epoch_store: Arc<AuthorityPerEpochStore>,
        epoch_id: EpochId,
        node_config: NodeConfig,
    ) -> DwalletMPCResult<DWalletMPCSender> {
        let weighted_parties: HashMap<PartyID, Weight> = epoch_store
            .committee()
            .voting_rights
            .iter()
            .map(|(name, weight)| {
                Ok((
                    authority_name_to_party_id(&name, &epoch_store)?,
                    *weight as Weight,
                ))
            })
            .collect::<DwalletMPCResult<HashMap<PartyID, Weight>>>()?;

        let quorum_threshold = epoch_store.committee().quorum_threshold();
        let weighted_threshold_access_structure =
            WeightedThresholdAccessStructure::new(quorum_threshold as PartyID, weighted_parties)
                .map_err(|e| DwalletMPCError::MPCManagerError(format!("{}", e)))?;

        // epoch_store
        //     .dwallet_mpc_network_keys
        //     .get()
        //     .ok_or(DwalletMPCError::MissingDwalletMPCDecryptionKeyShares)?
        //     .mock_network_dkg(
        //         epoch_store.clone(),
        //         authority_name_to_party_id(&epoch_store.name, &epoch_store)?,
        //         &weighted_threshold_access_structure,
        //     );

        let (sender, mut receiver) =
            tokio::sync::mpsc::unbounded_channel::<DWalletMPCChannelMessage>();
        let mut manager = Self {
            mpc_sessions: HashMap::new(),
            pending_sessions_queue: VecDeque::new(),
            active_sessions_counter: 0,
            consensus_adapter,
            party_id: authority_name_to_party_id(&epoch_store.name.clone(), &epoch_store.clone())?,
            epoch_store: Arc::downgrade(&epoch_store),
            epoch_id,
            max_active_mpc_sessions: node_config.max_active_dwallet_mpc_sessions,
            node_config,
            malicious_actors: HashSet::new(),
            weighted_threshold_access_structure,
            outputs_verifier: DWalletMPCOutputsVerifier::new(&epoch_store),
            validators_data_for_network_dkg: Vec::new(),
        };

        tokio::spawn(async move {
            while let Some(message) = receiver.recv().await {
                manager.handle_incoming_channel_message(message).await;
            }
        });

        Ok(sender)
    }

    async fn handle_incoming_channel_message(&mut self, message: DWalletMPCChannelMessage) {
        match message {
            DWalletMPCChannelMessage::Message(message) => {
                if let Err(err) = self.handle_message(message) {
                    error!("failed to handle an MPC message with error: {:?}", err);
                }
            }
            DWalletMPCChannelMessage::Output(output, authority, session_info) => {
                let verification_result = self.outputs_verifier.try_verify_output(
                    &output,
                    &session_info,
                    authority.clone(),
                );
                match verification_result {
                    Ok(verification_result) => {
                        self.malicious_actors
                            .extend(verification_result.malicious_actors);
                    }
                    Err(err) => {
                        error!("Failed to verify output with error: {:?}", err);
                    }
                }
            }
            DWalletMPCChannelMessage::Event(event, session_info) => {
                if let Err(err) = self.handle_event(event, session_info) {
                    error!("Failed to handle event with error: {:?}", err);
                }
            }
            DWalletMPCChannelMessage::EndOfDelivery => {
                if let Err(err) = self.handle_end_of_delivery().await {
                    error!("failed to handle the end of delivery with error: {:?}", err);
                }
            }
            DWalletMPCChannelMessage::StartLockNextEpochCommittee => {
                if let Err(err) = self.start_lock_next_epoch().await {
                    error!(
                        "Failed to start lock next epoch committee with error: {:?}",
                        err
                    );
                }
            }
            DWalletMPCChannelMessage::ValidatorDataForDKG(data) => {
                self.validators_data_for_network_dkg.push(data);
            }
        }
    }

    async fn start_lock_next_epoch(&mut self) -> PeraResult {
        self.consensus_adapter
            .submit_to_consensus(
                &vec![self.new_lock_next_committee_message()?],
                &self.epoch_store()?,
            )
            .await?;
        Ok(())
    }

    fn new_lock_next_committee_message(&self) -> DwalletMPCResult<ConsensusTransaction> {
        Ok(ConsensusTransaction::new_lock_next_committee_message(
            self.epoch_store()?.name,
            self.epoch_store()?.epoch(),
        ))
    }

    fn handle_event(&mut self, event: Event, session_info: SessionInfo) -> DwalletMPCResult<()> {
        self.outputs_verifier.handle_new_event(&session_info);
        if let Ok((party, auxiliary_input, session_info)) = from_event(
            &event,
            &self,
            authority_name_to_party_id(&self.epoch_store()?.name, &*self.epoch_store()?)?,
        ) {
            self.push_new_mpc_session(auxiliary_input, party, session_info)?;
        };
        Ok(())
    }

<<<<<<< HEAD
    pub fn get_protocol_public_parameters(&self, key_version: u8) -> DwalletMPCResult<Vec<u8>> {
        // todo (yael): add mock with constant parameters
        if let Some(self_decryption_share) = self.epoch_store()?.dwallet_mpc_network_keys.get() {
            return self_decryption_share.get_protocol_public_parameters(
                DWalletMPCNetworkKeyScheme::Secp256k1,
                key_version,
            );
        }
        Err(DwalletMPCError::TwoPCMPCError(
            "Decryption share not found".to_string(),
        ))
    }

    /// Get the decryption share for the current party.
    // This will be changed in #382
    pub fn get_decryption_share(
        &self,
    ) -> DwalletMPCResult<HashMap<PartyID, <AsyncProtocol as Protocol>::DecryptionKeyShare>> {
        if let Some(self_decryption_share) = self.epoch_store()?.dwallet_mpc_network_keys.get() {
            match self_decryption_share
                .get_decryption_key_share(DWalletMPCNetworkKeyScheme::Secp256k1)
            {
                Ok(self_decryption_share) => {
                    return Ok(self_decryption_share
                        .get(self_decryption_share.len() - 1)
                        .ok_or(DwalletMPCError::TwoPCMPCError(
                            "Decryption share not found".to_string(),
                        ))?
                        .clone())
                }
                Err(e) => {}
            }
        }
=======
    /// Retrieves the decryption share for the current authority.
    ///
    /// This function accesses the current epoch's store and determines the party ID for the
    /// authority using its name.
    /// It then retrieves the corresponding decryption share from
    /// the node configuration.
    /// The decryption share is combined with the public parameters
    /// to build a [`DecryptionKeyShare`].
    /// If any required data is missing or invalid, an
    /// appropriate error is returned.
    pub fn get_decryption_share(&self) -> DwalletMPCResult<DecryptionKeyShare> {
>>>>>>> 28b00812
        let epoch_store = self.epoch_store()?;
        let party_id = authority_name_to_party_id(&epoch_store.name, &epoch_store)?;
        let shares = self
            .node_config
            .dwallet_mpc_class_groups_decryption_shares
            .as_ref()
            .ok_or(DwalletMPCError::MissingDwalletMPCClassGroupsDecryptionShares)?;

        let share_value = shares
            .get(&party_id)
            .ok_or(DwalletMPCError::DwalletMPCClassGroupsDecryptionShareMissing(party_id))?
            .clone();

        let public_parameters = self
            .node_config
            .dwallet_mpc_decryption_shares_public_parameters
            .as_ref()
            .ok_or(DwalletMPCError::MissingDwalletMPCDecryptionSharesPublicParameters)?;

        Ok(HashMap::from([(
            party_id,
            DecryptionKeyShare::new(party_id, share_value, public_parameters)
                .map_err(|e| DwalletMPCError::TwoPCMPCError(e.to_string()))?,
        )]))
    }

    /// Advance all the MPC sessions that either received enough messages
    /// or perform the first step of the flow.
    /// We parallelize the advances with `Rayon` to speed up the process.
    pub async fn handle_end_of_delivery(&mut self) -> PeraResult {
        let threshold = self.epoch_store()?.committee().quorum_threshold();
        let mpc_network_key_status = self
            .epoch_store()?
            .dwallet_mpc_network_keys
            .get()
            .ok_or(DwalletMPCError::MissingDwalletMPCDecryptionKeyShares)?
            .status()?;
        let epoch_store = self.epoch_store()?;

        let mut ready_to_advance = self
            .mpc_sessions
            .iter_mut()
            .filter_map(|(_, session)| {
<<<<<<< HEAD
                let received_weight: PartyID =
                    if let MPCSessionStatus::Active(round) = session.status {
                        session.pending_messages[round]
                            .keys()
                            .map(|authority_index| {
                                // Should never be "or"
                                // as we receive messages only from known authorities.
                                self.weighted_threshold_access_structure
                                    .party_to_weight
                                    .get(authority_index)
                                    .unwrap_or(&0)
                            })
                            .sum()
                    } else {
                        0
                    };

                let is_ready = (matches!(session.status, MPCSessionStatus::Active(_))
                    && received_weight as StakeUnit >= threshold)
                    || (session.status == MPCSessionStatus::FirstExecution);

                let is_manager_ready = if cfg!(feature = "with-network-dkg") {
                    (mpc_network_key_status == DwalletMPCNetworkKeysStatus::NotInitialized
                        && matches!(session.party(), MPCParty::NetworkDkg(_)))
                        && self.validators_data_for_network_dkg.len()
                            == self
                                .weighted_threshold_access_structure
                                .party_to_weight
                                .len()
                        || matches!(
                            mpc_network_key_status,
                            DwalletMPCNetworkKeysStatus::Ready(_)
                        )
                } else {
                    true
                };

                if is_ready && is_manager_ready {
                    Some(session)
                } else {
                    None
                }
=======
                let received_weight: PartyID = match session.status {
                    MPCSessionStatus::Active => session
                        .pending_messages
                        .get(session.round_number)
                        .unwrap_or(&HashMap::new())
                        .keys()
                        .filter_map(|authority_index| {
                            self.weighted_threshold_access_structure
                                .party_to_weight
                                .get(authority_index)
                        })
                        .sum(),
                    _ => 0,
                };

                let is_ready = match session.status {
                    MPCSessionStatus::Active => received_weight as StakeUnit >= threshold,
                    MPCSessionStatus::FirstExecution => true,
                    _ => false,
                };

                let is_manager_ready = !cfg!(feature = "with-network-dkg")
                    || matches!(
                        mpc_network_key_status,
                        DwalletMPCNetworkKeysStatus::Ready(_)
                    )
                    || (mpc_network_key_status == DwalletMPCNetworkKeysStatus::NotInitialized
                        && matches!(session.party(), MPCParty::NetworkDkg(_)));

                is_ready
                    .then(|| is_manager_ready.then_some(session))
                    .flatten()
>>>>>>> 28b00812
            })
            .collect::<Vec<&mut DWalletMPCSession>>();

        if ready_to_advance.len() > 0 && cfg!(feature = "with-network-dkg") {
            // Itay: I verified that at this point you have all the validators data you need to start the network DKG
            todo!("Implement network DKG")
        }
        let mut malicious_parties = vec![];
        let mut messages = vec![];
        ready_to_advance
            .par_iter_mut()
            .map(|session| {
                (
                    session.advance(&self.weighted_threshold_access_structure, self.party_id),
                    session.session_info.session_id,
                )
            })
            .collect::<Vec<_>>()
            // Convert back to an iterator for processing.
            .into_iter()
            .try_for_each(|(result, session_id)| match result {
                Ok((message, malicious)) => {
                    messages.push((message, session_id));
                    malicious_parties.extend(malicious);
                    Ok(())
                }
                Err(DwalletMPCError::MaliciousParties(malicious)) => {
                    malicious_parties.extend(malicious);
                    Ok(())
                }
                Err(e) => Err(e),
            })?;

        self.flag_parties_as_malicious(&malicious_parties)?;

        // Need to send the messages' one by one, so the consensus adapter won't think they
        // are a [soft bundle](https://github.com/sui-foundation/sips/pull/19).
        for (message, session_id) in messages {
            // Update the manager with the new network decryption key share (if relevant).
            let session = self
                .mpc_sessions
                .get(&session_id)
                .ok_or(DwalletMPCError::MPCSessionNotFound { session_id })?;
            if let MPCSessionStatus::Finished(public_output, private_output) =
                session.status.clone()
            {
                if let MPCPrivateOutput::DecryptionKeyShare(private_output) = private_output {
                    if let MPCRound::NetworkDkg(key_type, _) = session.session_info.mpc_round {
                        let a = base64::encode(&public_output);
                        println!("public_output: {:?}", a);
                        let network_keys = epoch_store
                            .dwallet_mpc_network_keys
                            .get()
                            .ok_or(DwalletMPCError::MissingDwalletMPCDecryptionKeyShares)?;
                        //
                        // instance.session_info.mpc_round = MPCRound::NetworkDkg(
                        //     key_type,
                        //     Some(network_keys.add_key_version(
                        //         epoch_store.clone(),
                        //         key_type,
                        //         private_output,
                        //         public_output,
                        //         &self.weighted_threshold_access_structure,
                        //     )?),
                        // );
                    }
                    // self.update_dwallet_mpc_network_key(
                    //     &mut instance,
                    //     &session.session_info,
                    //     public_output,
                    //     private_output,
                    // )?;
                }
            }

            self.consensus_adapter
                .submit_to_consensus(&vec![message], &self.epoch_store()?)
                .await?;
        }
        Ok(())
    }

    /// Update the encryption of decryption key share with the new shares.
    /// This function is called when the network DKG protocol is done.
    // fn update_dwallet_mpc_network_key(
    //     &self,
    //     instance: &mut DWalletMPCInstance,
    //     session_info: &SessionInfo,
    //     public_output: MPCPublicOutput,
    //     private_output: HashMap<PartyID, class_groups::SecretKeyShareSizedNumber>,
    // ) -> DwalletMPCResult<()> {
    //     if let MPCRound::NetworkDkg(key_type, _) = session_info.mpc_round {
    //         let epoch_store = self.epoch_store()?;
    //         let network_keys = epoch_store
    //             .dwallet_mpc_network_keys
    //             .get()
    //             .ok_or(DwalletMPCError::MissingDwalletMPCDecryptionKeyShares)?;
    //
    //         instance.session_info.mpc_round = MPCRound::NetworkDkg(key_type, network_keys.add_key_version(
    //             epoch_store.clone(),
    //             key_type,
    //             private_output,
    //             public_output,
    //             &self.weighted_threshold_access_structure,
    //         )?);
    //     }
    //     Ok(())
    // }

    fn epoch_store(&self) -> DwalletMPCResult<Arc<AuthorityPerEpochStore>> {
        self.epoch_store
            .upgrade()
            .ok_or(DwalletMPCError::EpochEnded(self.epoch_id))
    }

    /// Handles a message by forwarding it to the relevant MPC session.
    /// If the session does not exist, punish the sender.
    pub(crate) fn handle_message(&mut self, message: DWalletMPCMessage) -> DwalletMPCResult<()> {
        if self.malicious_actors.contains(&message.authority) {
            return Ok(());
        }
        let session = match self.mpc_sessions.get_mut(&message.session_id) {
            Some(session) => session,
            None => {
                warn!(
                    "received a message for an MPC session ID: `{:?}` which does not exist",
                    message.session_id
                );
                self.malicious_actors.insert(message.authority);
                return Ok(());
            }
        };
        match session.handle_message(&message) {
            Err(DwalletMPCError::MaliciousParties(malicious_parties)) => {
                self.flag_parties_as_malicious(&malicious_parties)?;
                Ok(())
            }
            other => other,
        }
    }

    /// Convert the indices of the malicious parties to their addresses and store them
    /// in the malicious actors set.
    /// New messages from these parties will be ignored.
    /// Restarted for each epoch.
    fn flag_parties_as_malicious(&mut self, malicious_parties: &[PartyID]) -> DwalletMPCResult<()> {
        let malicious_parties_names = malicious_parties
            .iter()
            .map(|party_id| {
                self.epoch_store()?
                    .committee()
                    .authority_by_index(*party_id as u32)
                    .cloned()
                    .ok_or(DwalletMPCError::AuthorityIndexNotFound(*party_id))
            })
            .collect::<DwalletMPCResult<Vec<AuthorityName>>>()?;
        warn!(
            "[dWallet MPC] Flagged the following parties as malicious: {:?}",
            malicious_parties_names
        );
        self.malicious_actors.extend(malicious_parties_names);
        Ok(())
    }

    /// Spawns a new MPC session if the number of active sessions is below the limit.
    /// Otherwise, add the session to the pending queue.
    pub(crate) fn push_new_mpc_session(
        &mut self,
        auxiliary_input: Vec<u8>,
        party: MPCParty,
        session_info: SessionInfo,
    ) -> DwalletMPCResult<()> {
        if self.mpc_sessions.contains_key(&session_info.session_id) {
            // This should never happen, as the session ID is a Move UniqueID.
            error!(
                "received start flow event for session ID {:?} that already exists",
                &session_info.session_id
            );
            return Ok(());
        }
        info!(
            "Received start MPC flow event for session ID {:?}",
            session_info.session_id
        );
        let mut new_session = DWalletMPCSession::new(
            self.epoch_store.clone(),
            self.epoch_id,
            party,
            MPCSessionStatus::Pending,
            auxiliary_input,
            session_info.clone(),
        );
        // TODO (#311): Make sure validator don't mark other validators
        // TODO (#311): as malicious or take any active action while syncing
        if self.active_sessions_counter > self.max_active_mpc_sessions {
            self.pending_sessions_queue.push_back(new_session);
            info!(
                "Added MPCSession to pending queue for session_id {:?}",
                &session_info.session_id
            );
            return Ok(());
        }
        new_session.status = MPCSessionStatus::FirstExecution;
        self.mpc_sessions
            .insert(session_info.session_id, new_session);
        self.active_sessions_counter += 1;
        info!(
            "Added MPCSession to MPC manager for session_id {:?}",
            session_info.session_id
        );
        Ok(())
    }

    pub(super) fn network_key_version(
        &self,
        key_type: DWalletMPCNetworkKeyScheme,
    ) -> DwalletMPCResult<u8> {
        self.epoch_store()?
            .dwallet_mpc_network_keys
            .get()
            .ok_or(DwalletMPCError::MissingDwalletMPCDecryptionKeyShares)?
            .key_version(key_type)
    }
}<|MERGE_RESOLUTION|>--- conflicted
+++ resolved
@@ -3,7 +3,6 @@
 use pera_types::base_types::{AuthorityName, ObjectID};
 use pera_types::error::PeraResult;
 
-<<<<<<< HEAD
 use crate::dwallet_mpc::batches_manager::BatchedSignSession;
 use crate::dwallet_mpc::mpc_events::{StartBatchedSignEvent, ValidatorDataForDWalletSecretShare};
 use crate::dwallet_mpc::mpc_outputs_verifier::{DWalletMPCOutputsVerifier, OutputResult};
@@ -17,17 +16,7 @@
 use class_groups::dkg::Secp256k1Party;
 use class_groups::DecryptionKeyShare;
 use dwallet_mpc_types::dwallet_mpc::{
-    DWalletMPCNetworkKeyScheme, MPCMessage, MPCPrivateOutput, MPCPublicOutput, MPCSessionStatus,
-=======
-use crate::dwallet_mpc::authority_name_to_party_id;
-use crate::dwallet_mpc::from_event;
-use crate::dwallet_mpc::mpc_outputs_verifier::DWalletMPCOutputsVerifier;
-use crate::dwallet_mpc::mpc_party::MPCParty;
-use crate::dwallet_mpc::mpc_session::DWalletMPCSession;
-use crate::dwallet_mpc::network_dkg::DwalletMPCNetworkKeysStatus;
-use dwallet_mpc_types::dwallet_mpc::{
-    DWalletMPCNetworkKey, MPCPrivateOutput, MPCPublicOutput, MPCSessionStatus,
->>>>>>> 28b00812
+    DWalletMPCNetworkKeyScheme, MPCPrivateOutput, MPCPublicOutput, MPCSessionStatus,
 };
 use group::PartyID;
 use homomorphic_encryption::AdditivelyHomomorphicDecryptionKeyShare;
@@ -36,7 +25,7 @@
 use pera_types::committee::{EpochId, StakeUnit};
 use pera_types::dwallet_mpc_error::{DwalletMPCError, DwalletMPCResult};
 use pera_types::event::Event;
-use pera_types::messages_consensus::{ConsensusTransaction, DWalletMPCMessage};
+use pera_types::messages_consensus::ConsensusTransaction;
 use pera_types::messages_dwallet_mpc::{MPCRound, SessionInfo};
 use rayon::prelude::*;
 use std::collections::{HashMap, HashSet, VecDeque};
@@ -242,7 +231,6 @@
         Ok(())
     }
 
-<<<<<<< HEAD
     pub fn get_protocol_public_parameters(&self, key_version: u8) -> DwalletMPCResult<Vec<u8>> {
         // todo (yael): add mock with constant parameters
         if let Some(self_decryption_share) = self.epoch_store()?.dwallet_mpc_network_keys.get() {
@@ -256,8 +244,17 @@
         ))
     }
 
-    /// Get the decryption share for the current party.
     // This will be changed in #382
+    /// Retrieves the decryption share for the current authority.
+    ///
+    /// This function accesses the current epoch's store and determines the party ID for the
+    /// authority using its name.
+    /// It then retrieves the corresponding decryption share from
+    /// the node configuration.
+    /// The decryption share is combined with the public parameters
+    /// to build a [`DecryptionKeyShare`].
+    /// If any required data is missing or invalid, an
+    /// appropriate error is returned.
     pub fn get_decryption_share(
         &self,
     ) -> DwalletMPCResult<HashMap<PartyID, <AsyncProtocol as Protocol>::DecryptionKeyShare>> {
@@ -276,19 +273,6 @@
                 Err(e) => {}
             }
         }
-=======
-    /// Retrieves the decryption share for the current authority.
-    ///
-    /// This function accesses the current epoch's store and determines the party ID for the
-    /// authority using its name.
-    /// It then retrieves the corresponding decryption share from
-    /// the node configuration.
-    /// The decryption share is combined with the public parameters
-    /// to build a [`DecryptionKeyShare`].
-    /// If any required data is missing or invalid, an
-    /// appropriate error is returned.
-    pub fn get_decryption_share(&self) -> DwalletMPCResult<DecryptionKeyShare> {
->>>>>>> 28b00812
         let epoch_store = self.epoch_store()?;
         let party_id = authority_name_to_party_id(&epoch_store.name, &epoch_store)?;
         let shares = self
@@ -332,50 +316,6 @@
             .mpc_sessions
             .iter_mut()
             .filter_map(|(_, session)| {
-<<<<<<< HEAD
-                let received_weight: PartyID =
-                    if let MPCSessionStatus::Active(round) = session.status {
-                        session.pending_messages[round]
-                            .keys()
-                            .map(|authority_index| {
-                                // Should never be "or"
-                                // as we receive messages only from known authorities.
-                                self.weighted_threshold_access_structure
-                                    .party_to_weight
-                                    .get(authority_index)
-                                    .unwrap_or(&0)
-                            })
-                            .sum()
-                    } else {
-                        0
-                    };
-
-                let is_ready = (matches!(session.status, MPCSessionStatus::Active(_))
-                    && received_weight as StakeUnit >= threshold)
-                    || (session.status == MPCSessionStatus::FirstExecution);
-
-                let is_manager_ready = if cfg!(feature = "with-network-dkg") {
-                    (mpc_network_key_status == DwalletMPCNetworkKeysStatus::NotInitialized
-                        && matches!(session.party(), MPCParty::NetworkDkg(_)))
-                        && self.validators_data_for_network_dkg.len()
-                            == self
-                                .weighted_threshold_access_structure
-                                .party_to_weight
-                                .len()
-                        || matches!(
-                            mpc_network_key_status,
-                            DwalletMPCNetworkKeysStatus::Ready(_)
-                        )
-                } else {
-                    true
-                };
-
-                if is_ready && is_manager_ready {
-                    Some(session)
-                } else {
-                    None
-                }
-=======
                 let received_weight: PartyID = match session.status {
                     MPCSessionStatus::Active => session
                         .pending_messages
@@ -403,12 +343,21 @@
                         DwalletMPCNetworkKeysStatus::Ready(_)
                     )
                     || (mpc_network_key_status == DwalletMPCNetworkKeysStatus::NotInitialized
-                        && matches!(session.party(), MPCParty::NetworkDkg(_)));
+                        && matches!(session.party(), MPCParty::NetworkDkg(_))
+                    && self.validators_data_for_network_dkg.len()
+                    == self
+                    .weighted_threshold_access_structure
+                    .party_to_weight
+                    .len()
+                    || matches!(
+                            mpc_network_key_status,
+                            DwalletMPCNetworkKeysStatus::Ready(_)
+                        )
+                );
 
                 is_ready
                     .then(|| is_manager_ready.then_some(session))
                     .flatten()
->>>>>>> 28b00812
             })
             .collect::<Vec<&mut DWalletMPCSession>>();
 
