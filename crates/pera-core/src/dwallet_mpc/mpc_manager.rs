--- conflicted
+++ resolved
@@ -3,13 +3,9 @@
 use pera_types::base_types::{AuthorityName, ObjectID};
 use pera_types::error::PeraResult;
 
-<<<<<<< HEAD
 use crate::dwallet_mpc::cryptographic_computations_orchestrator::{
     ComputationUpdate, CryptographicComputationsOrchestrator,
 };
-=======
-use crate::dwallet_mpc::cryptographic_computations_orchestrator::CryptographicComputationsOrchestrator;
->>>>>>> 5dbcaa1d
 use crate::dwallet_mpc::malicious_handler::{MaliciousHandler, ReportStatus};
 use crate::dwallet_mpc::mpc_events::ValidatorDataForNetworkDKG;
 use crate::dwallet_mpc::mpc_outputs_verifier::DWalletMPCOutputsVerifier;
@@ -42,13 +38,8 @@
 use pera_types::event::Event;
 use pera_types::messages_consensus::{ConsensusTransaction, DWalletMPCMessage};
 use pera_types::messages_dwallet_mpc::{
-<<<<<<< HEAD
     DWalletMPCEvent, DWalletMPCLocalComputationMetadata, MPCProtocolInitData,
     MPCSessionSpecificState, MaliciousReport, SessionInfo, SignIASessionState,
-=======
-    DWalletMPCEvent, DWalletMPCLocalComputationMetadata, MPCProtocolInitData, MaliciousReport,
-    SessionInfo,
->>>>>>> 5dbcaa1d
 };
 use rayon::prelude::*;
 use serde::{Deserialize, Serialize};
@@ -95,11 +86,7 @@
     malicious_handler: MaliciousHandler,
 }
 
-<<<<<<< HEAD
 /// The messages that the [`DWalletMPCManager`] can receive & process asynchronously.
-=======
-/// The messages that the [`DWalletMPCManager`] can receive and process asynchronously.
->>>>>>> 5dbcaa1d
 #[derive(Serialize, Deserialize, Clone, Debug)]
 pub enum DWalletMPCDBMessage {
     /// An MPC message from another validator.
@@ -208,11 +195,7 @@
                     );
                 }
             }
-<<<<<<< HEAD
-            DWalletMPCDBMessage::MPCSessionFailed(session_id) => {
-=======
             DWalletMPCDBMessage::MPCSessionFailed(_session_id) => {
->>>>>>> 5dbcaa1d
                 // TODO (#524): Handle failed MPC sessions
             }
             DWalletMPCDBMessage::LockNextEpochCommitteeVote(_) => {}
@@ -224,7 +207,60 @@
                         "dWallet MPC session failed with malicious parties with error: {:?}",
                         err
                     );
-<<<<<<< HEAD
+                }
+            }
+        }
+    }
+
+    fn handle_session_failed_with_malicious_parties(
+        &mut self,
+        authority_name: AuthorityName,
+        report: MaliciousReport,
+    ) -> DwalletMPCResult<()> {
+        let epoch_store = self.epoch_store()?;
+        let status = self
+            .malicious_handler
+            .report_malicious_actor(report.clone(), authority_name)?;
+
+        match status {
+            // Quorum reached, remove the malicious parties from the session messages.
+            ReportStatus::QuorumReached => {
+                if let Some(session) = self.mpc_sessions.get_mut(&report.session_id) {
+                    // For every advance we increase the round number by 1,
+                    // so to re-run the same round we decrease it by 1.
+                    session.pending_quorum_for_highest_round_number -= 1;
+                    // Remove malicious parties from the session messages.
+                    let round_messages = session
+                        .pending_messages
+                        .get_mut(session.pending_quorum_for_highest_round_number)
+                        .ok_or(DwalletMPCError::MPCSessionNotFound {
+                            session_id: report.session_id,
+                        })?;
+
+                    self.malicious_handler
+                        .get_malicious_actors_ids(epoch_store)?
+                        .iter()
+                        .for_each(|malicious_actor| {
+                            round_messages.remove(malicious_actor);
+                        });
+                }
+            }
+            ReportStatus::OverQuorum | ReportStatus::WaitingForQuorum => {}
+        }
+
+        Ok(())
+            DWalletMPCDBMessage::MPCSessionFailed(session_id) => {
+                // TODO (#524): Handle failed MPC sessions
+            }
+            DWalletMPCDBMessage::LockNextEpochCommitteeVote(_) => {}
+            DWalletMPCDBMessage::SessionFailedWithMaliciousParties(authority_name, report) => {
+                if let Err(err) =
+                    self.handle_session_failed_with_malicious_parties(authority_name, report)
+                {
+                    error!(
+                        "dWallet MPC session failed with malicious parties with error: {:?}",
+                        err
+                    );
                 }
             }
         }
@@ -285,50 +321,9 @@
                                 initiating_ia_authority: authority_name,
                             }))
                     }
-=======
->>>>>>> 5dbcaa1d
                 }
             }
             ReportStatus::OverQuorum => {}
-        }
-
-        Ok(())
-    }
-
-    fn handle_session_failed_with_malicious_parties(
-        &mut self,
-        authority_name: AuthorityName,
-        report: MaliciousReport,
-    ) -> DwalletMPCResult<()> {
-        let epoch_store = self.epoch_store()?;
-        let status = self
-            .malicious_handler
-            .report_malicious_actor(report.clone(), authority_name)?;
-
-        match status {
-            // Quorum reached, remove the malicious parties from the session messages.
-            ReportStatus::QuorumReached => {
-                if let Some(session) = self.mpc_sessions.get_mut(&report.session_id) {
-                    // For every advance we increase the round number by 1,
-                    // so to re-run the same round we decrease it by 1.
-                    session.pending_quorum_for_highest_round_number -= 1;
-                    // Remove malicious parties from the session messages.
-                    let round_messages = session
-                        .pending_messages
-                        .get_mut(session.pending_quorum_for_highest_round_number)
-                        .ok_or(DwalletMPCError::MPCSessionNotFound {
-                            session_id: report.session_id,
-                        })?;
-
-                    self.malicious_handler
-                        .get_malicious_actors_ids(epoch_store)?
-                        .iter()
-                        .for_each(|malicious_actor| {
-                            round_messages.remove(malicious_actor);
-                        });
-                }
-            }
-            ReportStatus::OverQuorum | ReportStatus::WaitingForQuorum => {}
         }
 
         Ok(())
@@ -444,11 +439,7 @@
             .get()
             .ok_or(DwalletMPCError::MissingDwalletMPCDecryptionKeyShares)?
             .status()?;
-<<<<<<< HEAD
-        let mut ready_to_advance: Vec<DWalletMPCSession> = self
-=======
         let ready_to_advance: Vec<DWalletMPCSession> = self
->>>>>>> 5dbcaa1d
             .mpc_sessions
             .iter_mut()
             .filter_map(|(_, session)| {
@@ -506,7 +497,6 @@
             .insert_ready_sessions(ready_to_advance);
         Ok(())
     }
-<<<<<<< HEAD
 
     /// Spawns all ready MPC cryptographic computations using Rayon.
     /// If no local CPUs are available, computations will execute as CPUs are freed.
@@ -541,43 +531,6 @@
     }
 
     fn spawn_session(&mut self, session: &DWalletMPCSession) -> DwalletMPCResult<()> {
-=======
-
-    /// Spawns all ready MPC cryptographic computations using Rayon.
-    /// If no local CPUs are available, computations will execute as CPUs are freed.
-    pub(crate) fn perform_cryptographic_computation(&mut self) {
-        while self
-            .cryptographic_computations_orchestrator
-            .currently_running_sessions_count
-            < self
-                .cryptographic_computations_orchestrator
-                .available_cores_for_cryptographic_computations
-        {
-            let Some(oldest_computation_metadata) = self
-                .cryptographic_computations_orchestrator
-                .pending_for_computation_order
-                .pop_front()
-            else {
-                return;
-            };
-            let Some(session) = self
-                .cryptographic_computations_orchestrator
-                .pending_computation_map
-                .remove(&oldest_computation_metadata)
-            else {
-                return;
-            };
-            self.cryptographic_computations_orchestrator
-                .currently_running_sessions_count += 1;
-            if let Err(err) = self.spawn_session(&session) {
-                error!("failed to spawn session with err: {:?}", err);
-                return;
-            }
-        }
-    }
-
-    fn spawn_session(&self, session: &DWalletMPCSession) -> DwalletMPCResult<()> {
->>>>>>> 5dbcaa1d
         let session_id = session.session_info.session_id;
         if self
             .mpc_sessions
@@ -589,19 +542,11 @@
             return Ok(());
         }
         // Hook the tokio thread pool to the rayon thread pool.
-<<<<<<< HEAD
         let handle = tokio::runtime::Handle::current();
         let session = session.clone();
         let finished_computation_sender = self
             .cryptographic_computations_orchestrator
             .computation_channel_sender
-=======
-        let handle = Handle::current();
-        let session = session.clone();
-        let finished_computation_sender = self
-            .cryptographic_computations_orchestrator
-            .completed_computation_channel_sender
->>>>>>> 5dbcaa1d
             .clone();
         if matches!(
             session.session_info.mpc_round,
@@ -610,24 +555,17 @@
         {
             self.spawn_aggregated_sign(session_id, handle, session, finished_computation_sender)?;
         } else {
-<<<<<<< HEAD
             if let Err(err) = finished_computation_sender.send(ComputationUpdate::Started) {
                 error!(
                     "Failed to send a started computation message with error: {:?}",
                     err
                 );
             }
-=======
->>>>>>> 5dbcaa1d
             rayon::spawn_fifo(move || {
                 if let Err(err) = session.advance(&handle) {
                     error!("failed to advance session with error: {:?}", err);
                 }
-<<<<<<< HEAD
                 if let Err(err) = finished_computation_sender.send(ComputationUpdate::Completed) {
-=======
-                if let Err(err) = finished_computation_sender.send(()) {
->>>>>>> 5dbcaa1d
                     error!(
                         "Failed to send a finished computation message with error: {:?}",
                         err
@@ -639,7 +577,6 @@
     }
 
     fn spawn_aggregated_sign(
-<<<<<<< HEAD
         &mut self,
         session_id: ObjectID,
         handle: Handle,
@@ -667,22 +604,6 @@
                 ))
                 .await;
             }
-=======
-        &self,
-        session_id: ObjectID,
-        handle: Handle,
-        session: DWalletMPCSession,
-        finished_computation_sender: UnboundedSender<()>,
-    ) -> DwalletMPCResult<()> {
-        let sign_last_step_delay =
-            self.calculate_last_sign_step_validator_delay(&session.session_info)?;
-        let epoch_store = self.epoch_store()?;
-        tokio::spawn(async move {
-            tokio::time::sleep(tokio::time::Duration::from_secs(
-                sign_last_step_delay as u64,
-            ))
-            .await;
->>>>>>> 5dbcaa1d
             let manager = epoch_store.get_dwallet_mpc_manager().await;
             let Some(session) = manager.mpc_sessions.get(&session_id) else {
                 error!(
@@ -692,7 +613,6 @@
             };
             if session.status == MPCSessionStatus::Active {
                 info!(
-<<<<<<< HEAD
                     "running last sign cryptographic step for session_id: {:?}",
                     session_id
                 );
@@ -703,22 +623,12 @@
                         err
                     );
                 }
-=======
-                    "Running last sign cryptographic step for session_id: {:?}",
-                    session_id
-                );
-                let session = session.clone();
->>>>>>> 5dbcaa1d
                 rayon::spawn_fifo(move || {
                     if let Err(err) = session.advance(&handle) {
                         error!("failed to advance session with error: {:?}", err);
                     }
-<<<<<<< HEAD
                     if let Err(err) = finished_computation_sender.send(ComputationUpdate::Completed)
                     {
-=======
-                    if let Err(err) = finished_computation_sender.send(()) {
->>>>>>> 5dbcaa1d
                         error!(
                             "Failed to send a finished computation message with error: {:?}",
                             err
@@ -766,14 +676,7 @@
     /// running the last step of the sign protocol.
     /// If while waiting, the validator receives a valid signature for this session,
     /// it will not run the last step in the sign protocol, and save computation resources.
-<<<<<<< HEAD
     fn get_validator_position(&self, session_info: &SessionInfo) -> DwalletMPCResult<usize> {
-=======
-    fn calculate_last_sign_step_validator_delay(
-        &self,
-        session_info: &SessionInfo,
-    ) -> DwalletMPCResult<usize> {
->>>>>>> 5dbcaa1d
         let session_id_as_32_bytes: [u8; 32] = session_info.session_id.into_bytes();
         let positions = &self
             .epoch_store()?
@@ -784,11 +687,7 @@
             .iter()
             .position(|&x| x == *authority_name)
             .ok_or(DwalletMPCError::InvalidMPCPartyType)?;
-<<<<<<< HEAD
         Ok(position)
-=======
-        Ok(SIGN_LAST_ROUND_COMPUTATION_CONSTANT_SECONDS * position)
->>>>>>> 5dbcaa1d
     }
 
     /// Handles a message by forwarding it to the relevant MPC session.
