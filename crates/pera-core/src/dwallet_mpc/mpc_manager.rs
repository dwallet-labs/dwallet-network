--- conflicted
+++ resolved
@@ -29,13 +29,9 @@
 use pera_types::dwallet_mpc_error::{DwalletMPCError, DwalletMPCResult};
 use pera_types::event::Event;
 use pera_types::messages_consensus::{ConsensusTransaction, DWalletMPCMessage};
-<<<<<<< HEAD
 use pera_types::messages_dwallet_mpc::{
-    DWalletMPCEvent, DWalletMPCLocalComputationMetadata, MPCRound, SessionInfo,
+    DWalletMPCEvent, DWalletMPCLocalComputationMetadata, MPCRound, MaliciousReport, SessionInfo,
 };
-=======
-use pera_types::messages_dwallet_mpc::{DWalletMPCEvent, MPCRound, MaliciousReport, SessionInfo};
->>>>>>> aab9dc96
 use rayon::prelude::*;
 use serde::{Deserialize, Serialize};
 use shared_crypto::intent::HashingIntentScope;
@@ -73,7 +69,6 @@
     epoch_id: EpochId,
     weighted_threshold_access_structure: WeightedThresholdAccessStructure,
     pub(crate) validators_data_for_network_dkg: HashMap<PartyID, ValidatorDataForNetworkDKG>,
-<<<<<<< HEAD
     /// A map of the pending cryptographic computation sessions.
     /// This map is needed in order to remove a session that we received a quorum of messages for
     /// its next round, so running the current, completed round is redundant.
@@ -89,17 +84,9 @@
     /// A channel sender to notify the manager that a computation has been completed.
     /// This is needed to decrease the [`currently_running_sessions_count`] when a computation is done.
     completed_computation_channel_sender: UnboundedSender<()>,
-=======
-    /// Sessions that are ready to advance when the next [`DWalletMPCDBMessage::PerformCryptographicComputations`]
-    /// message will be received.
-    /// We need this field to skip already completed rounds, & to use the same messages,
-    /// i.e. those that have been received until the first consensus round in which a quorum have reached.
-    /// We use this first consensus round to know that all validators advance with the exact same messages.
-    ready_to_advance: HashMap<ObjectID, DWalletMPCSession>,
     /// A set of all the authorities that behaved maliciously at least once during the epoch.
     /// Any message/output from these authorities will be ignored.
     malicious_handler: MaliciousHandler,
->>>>>>> aab9dc96
 }
 
 /// The messages that the [`DWalletMPCManager`] can receive & process asynchronously.
@@ -168,14 +155,11 @@
             node_config,
             weighted_threshold_access_structure,
             validators_data_for_network_dkg: HashMap::new(),
-<<<<<<< HEAD
             pending_computation_map: HashMap::new(),
             pending_for_computation_order: VecDeque::new(),
             currently_running_sessions_count: 0,
             available_cores_for_cryptographic_computations,
             completed_computation_channel_sender,
-=======
-            ready_to_advance: HashMap::new(),
             malicious_handler: MaliciousHandler::new(
                 epoch_store.committee().quorum_threshold(),
                 epoch_store
@@ -185,7 +169,6 @@
                     .cloned()
                     .collect(),
             ),
->>>>>>> aab9dc96
         })
     }
 
