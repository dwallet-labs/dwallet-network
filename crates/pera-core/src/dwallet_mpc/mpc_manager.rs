use crate::authority::authority_per_epoch_store::{AuthorityPerEpochStore, ConsensusCommitOutput};
use crate::consensus_adapter::SubmitToConsensus;
use pera_types::base_types::{AuthorityName, ObjectID};
use pera_types::error::PeraResult;

use crate::dwallet_mpc::mpc_events::ValidatorDataForDWalletSecretShare;
use crate::dwallet_mpc::mpc_outputs_verifier::DWalletMPCOutputsVerifier;
use crate::dwallet_mpc::mpc_session::{AsyncProtocol, DWalletMPCSession};
use crate::dwallet_mpc::network_dkg::DwalletMPCNetworkKeysStatus;
use crate::dwallet_mpc::session_input_from_event;
use crate::dwallet_mpc::{authority_name_to_party_id, party_id_to_authority_name};
use crate::epoch::randomness::SINGLETON_KEY;
use class_groups::DecryptionKeyShare;
use dwallet_mpc_types::dwallet_mpc::{
    DWalletMPCNetworkKeyScheme, MPCPrivateInput, MPCPrivateOutput, MPCPublicInput, MPCPublicOutput,
    MPCSessionStatus,
};
use fastcrypto::hash::HashFunction;
use fastcrypto::traits::ToFromBytes;
use group::PartyID;
use homomorphic_encryption::AdditivelyHomomorphicDecryptionKeyShare;
use mpc::{Weight, WeightedThresholdAccessStructure};
use pera_config::NodeConfig;
use pera_types::committee::{EpochId, StakeUnit};
use pera_types::crypto::AuthorityPublicKeyBytes;
use pera_types::crypto::DefaultHash;
use pera_types::digests::Digest;
use pera_types::dwallet_mpc_error::{DwalletMPCError, DwalletMPCResult};
use pera_types::event::Event;
use pera_types::messages_consensus::{ConsensusTransaction, DWalletMPCMessage};
use pera_types::messages_dwallet_mpc::{MPCRound, SessionInfo};
use rayon::prelude::*;
use serde::{Deserialize, Serialize};
use shared_crypto::intent::HashingIntentScope;
use std::collections::{HashMap, HashSet, VecDeque};
use std::sync::{Arc, Weak};
use tokio::sync::mpsc::UnboundedSender;
use tracing::log::{debug, warn};
use tracing::{error, info};
use twopc_mpc::sign::Protocol;
use typed_store::Map;

pub type DWalletMPCSender = UnboundedSender<DWalletMPCChannelMessage>;

/// The [`DWalletMPCManager`] manages MPC sessions:
/// — Keeping track of all MPC sessions,
/// — Executing all active sessions, and
/// — (De)activating sessions.
pub struct DWalletMPCManager {
    party_id: PartyID,
    /// Holds the active MPC sessions, cleaned every epoch switch.
    mpc_sessions: HashMap<ObjectID, DWalletMPCSession>,
    /// Used to keep track of the order in which pending sessions are received,
    /// so they are activated in order of arrival.
    pending_sessions_queue: VecDeque<DWalletMPCSession>,
    // TODO (#257): Make sure the counter is always in sync with the number of active sessions.
    /// Keep track of the active sessions to avoid exceeding the limit.
    /// We can't use the length of `mpc_sessions` since it is never cleaned.
    active_sessions_counter: usize,
    consensus_adapter: Arc<dyn SubmitToConsensus>,
    pub(super) node_config: NodeConfig,
    epoch_store: Weak<AuthorityPerEpochStore>,
    max_active_mpc_sessions: usize,
    epoch_id: EpochId,
    /// A set of all the authorities that behaved maliciously at least once during the epoch.
    /// Any message/output from these authorities will be ignored.
    malicious_actors: HashSet<AuthorityName>,
    weighted_threshold_access_structure: WeightedThresholdAccessStructure,
    /// An internal instance of the outputs verifier,
    /// used only to determinate if an actor is malicious.
    /// This verifier is out of sync from the consensus.
    /// Each Validator holds the Malicious state for itself,
    /// this is not in sync with the blockchain.
    outputs_verifier: DWalletMPCOutputsVerifier,
    pub(crate) validators_data_for_network_dkg:
        HashMap<PartyID, ValidatorDataForDWalletSecretShare>,
}

/// The messages that the [`DWalletMPCManager`] can receive & process asynchronously.
#[derive(Serialize, Deserialize, Clone, Debug)]
pub enum DWalletMPCChannelMessage {
    /// An MPC message from another validator.
    Message(DWalletMPCMessage),
    /// An output for a completed MPC message.
    Output(MPCPublicOutput, AuthorityName, SessionInfo),
    /// A new session event.
    Event(Event, SessionInfo),
    /// Signal delivery of messages has ended,
    /// now the sessions that received a quorum of messages can advance.
    EndOfDelivery,
    /// Start locking the next epoch committee by sending a [`ConsensusTransactionKind::LockNextCommittee`] message
    /// to the other validators.
    /// This starts when the current epoch time has ended, and it's time to start the
    /// reconfiguration process for the next epoch.
    StartLockNextEpochCommittee,
    /// A vote received from another validator to lock the next committee.
    /// After receiving a quorum of those messages, a system TX to lock the next epoch's committee will get created.
    LockNextEpochCommitteeVote(AuthorityName),
    /// A validator's public key and proof for the network DKG protocol.
    /// Each validator's data is being emitted separately because the proof size is
    /// almost 250 KB, which is the maximum event size in Sui.
    /// The manager accumulates the data until it receives such an event for all validators,
    /// and then it starts the network DKG protocol.
    ValidatorDataForDKG(ValidatorDataForDWalletSecretShare),
    /// A message indicating that an MPC session has failed.
    /// The advance failed, and the session needs to be restarted or marked as failed.
    MPCSessionFailed(ObjectID, DwalletMPCError),
}

impl DWalletMPCManager {
    pub async fn try_new(
        consensus_adapter: Arc<dyn SubmitToConsensus>,
        epoch_store: Arc<AuthorityPerEpochStore>,
        epoch_id: EpochId,
        node_config: NodeConfig,
    ) -> DwalletMPCResult<DWalletMPCSender> {
        let weighted_threshold_access_structure =
            epoch_store.get_weighted_threshold_access_structure()?;

        let (sender, mut receiver) =
            tokio::sync::mpsc::unbounded_channel::<DWalletMPCChannelMessage>();
        let mut manager = Self {
            mpc_sessions: HashMap::new(),
            pending_sessions_queue: VecDeque::new(),
            active_sessions_counter: 0,
            consensus_adapter,
            party_id: authority_name_to_party_id(&epoch_store.name.clone(), &epoch_store.clone())?,
            epoch_store: Arc::downgrade(&epoch_store),
            epoch_id,
            max_active_mpc_sessions: node_config.max_active_dwallet_mpc_sessions,
            node_config,
            malicious_actors: HashSet::new(),
            weighted_threshold_access_structure,
            outputs_verifier: DWalletMPCOutputsVerifier::new(&epoch_store),
            validators_data_for_network_dkg: HashMap::new(),
        };

        tokio::spawn(async move {
            while let Some(message) = receiver.recv().await {
                manager.handle_incoming_channel_message(message).await;
            }
        });

        Ok(sender)
    }

    async fn handle_incoming_channel_message(&mut self, message: DWalletMPCChannelMessage) {
        match message {
            DWalletMPCChannelMessage::Message(message) => {
                if let Err(err) = self.handle_message(message) {
                    error!("failed to handle an MPC message with error: {:?}", err);
                }
            }
            DWalletMPCChannelMessage::Output(output, authority, session_info) => {
                let verification_result = self.outputs_verifier.try_verify_output(
                    &output,
                    &session_info,
                    authority.clone(),
                );
                match verification_result {
                    Ok(verification_result) => {
                        self.malicious_actors
                            .extend(verification_result.malicious_actors);
                    }
                    Err(err) => {
                        error!("Failed to verify output with error: {:?}", err);
                    }
                };
                if self
                    .outputs_verifier
                    .is_output_verified(&session_info.session_id)
                {
                    let session = self.mpc_sessions.get_mut(&session_info.session_id);
                    if let Some(session) = session {
                        session.status = MPCSessionStatus::Finished(output.clone());
                    }
                }
            }
            DWalletMPCChannelMessage::Event(event, session_info) => {
                if let Err(err) = self.handle_event(event, session_info) {
                    error!("Failed to handle event with error: {:?}", err);
                }
            }
            DWalletMPCChannelMessage::EndOfDelivery => {
                if let Err(err) = self.handle_end_of_delivery().await {
                    error!("failed to handle the end of delivery with error: {:?}", err);
                }
            }
            DWalletMPCChannelMessage::StartLockNextEpochCommittee => {
                if let Err(err) = self.start_lock_next_epoch().await {
                    error!(
                        "Failed to start lock next epoch committee with error: {:?}",
                        err
                    );
                }
            }
            DWalletMPCChannelMessage::ValidatorDataForDKG(data) => {
                if let Err(err) = self.handle_validator_data_for_dkg(data) {
                    error!(
                        "failed to handle validator data for DKG session with error: {:?}",
                        err
                    );
                }
            }
<<<<<<< HEAD
            _ => {}
=======
            DWalletMPCChannelMessage::MPCSessionFailed(session_id, err) => {
                if let Some(session) = self.mpc_sessions.get_mut(&session_id) {
                    match err {
                        DwalletMPCError::MaliciousParties(malicious_parties) => {
                            session.restart();
                            error!(
                                "MPC session failed with malicious parties: {:?}",
                                malicious_parties
                            );
                        }
                        e => {
                            session.status = MPCSessionStatus::Failed;
                            error!("MPC session failed with error: {:?}", e);
                        }
                    }
                }
            }
>>>>>>> 642f4eb3
        }
    }

    fn handle_validator_data_for_dkg(
        &mut self,
        data: ValidatorDataForDWalletSecretShare,
    ) -> DwalletMPCResult<()> {
        let epoch_store = self.epoch_store()?;
        let party_id = authority_name_to_party_id(
            &AuthorityPublicKeyBytes::from_bytes(&data.protocol_pubkey_bytes)
                .map_err(|e| DwalletMPCError::InvalidPartyPublicKey(e))?,
            &epoch_store,
        )?;
        if self.validators_data_for_network_dkg.contains_key(&party_id) {
            debug!("Received duplicate data for party_id: {:?}", party_id);
        } else {
            self.validators_data_for_network_dkg.insert(party_id, data);
        }
        Ok(())
    }

    async fn start_lock_next_epoch(&mut self) -> PeraResult {
        self.consensus_adapter
            .submit_to_consensus(
                &vec![self.new_lock_next_committee_message()?],
                &self.epoch_store()?,
            )
            .await?;
        Ok(())
    }

    fn new_lock_next_committee_message(&self) -> DwalletMPCResult<ConsensusTransaction> {
        Ok(ConsensusTransaction::new_lock_next_committee_message(
            self.epoch_store()?.name,
            self.epoch_store()?.epoch(),
        ))
    }

    fn handle_event(&mut self, event: Event, session_info: SessionInfo) -> DwalletMPCResult<()> {
        self.outputs_verifier.handle_new_event(&session_info);
        let (public_input, private_input) = session_input_from_event(&event, &self)?;
        self.push_new_mpc_session(public_input, private_input, session_info)?;
        Ok(())
    }

    pub(super) fn get_protocol_public_parameters(
        &self,
        key_scheme: DWalletMPCNetworkKeyScheme,
        key_version: u8,
    ) -> DwalletMPCResult<Vec<u8>> {
        if let Some(self_decryption_share) = self.epoch_store()?.dwallet_mpc_network_keys.get() {
            return self_decryption_share.get_protocol_public_parameters(key_scheme, key_version);
        }
        Err(DwalletMPCError::TwoPCMPCError(
            "Decryption share not found".to_string(),
        ))
    }

    pub(super) fn get_decryption_public_parameters(
        &self,
        key_scheme: DWalletMPCNetworkKeyScheme,
        key_version: u8,
    ) -> DwalletMPCResult<Vec<u8>> {
        if let Some(self_decryption_share) = self.epoch_store()?.dwallet_mpc_network_keys.get() {
            return self_decryption_share.get_decryption_public_parameters(key_scheme, key_version);
        }
        Err(DwalletMPCError::TwoPCMPCError(
            "Decryption share not found".to_string(),
        ))
    }

    /// Retrieves the decryption share for the current authority.
    ///
    /// This function accesses the current epoch's store and determines the party ID for the
    /// authority using its name.
    /// It then retrieves the corresponding decryption share from
    /// the node configuration.
    /// The decryption share is combined with the public parameters
    /// to build a [`DecryptionKeyShare`].
    /// If any required data is missing or invalid, an
    /// appropriate error is returned.
    fn get_decryption_share(
        &self,
        key_scheme: DWalletMPCNetworkKeyScheme,
        key_version: Option<usize>,
    ) -> DwalletMPCResult<HashMap<PartyID, <AsyncProtocol as Protocol>::DecryptionKeyShare>> {
        let epoch_store = self.epoch_store()?;

        let decryption_shares = epoch_store
            .dwallet_mpc_network_keys
            .get()
            .ok_or(DwalletMPCError::MissingDwalletMPCDecryptionKeyShares)?
            .get_decryption_key_share(key_scheme)?;
        let key_version = match key_version {
            Some(key_version) => key_version,
            None => self.network_key_version(key_scheme)? as usize,
        };
        Ok(decryption_shares
            .get(key_version)
            .ok_or(DwalletMPCError::MissingDwalletMPCDecryptionKeyShares)?
            .clone())
    }

    /// Advance all the MPC sessions that either received enough messages
    /// or perform the first step of the flow.
    /// We parallelize the advances with `Rayon` to speed up the process.
    pub async fn handle_end_of_delivery(&mut self) -> PeraResult {
        let threshold = self.epoch_store()?.committee().quorum_threshold();
        let mpc_network_key_status = self
            .epoch_store()?
            .dwallet_mpc_network_keys
            .get()
            .ok_or(DwalletMPCError::MissingDwalletMPCDecryptionKeyShares)?
            .status()?;
        let mut ready_to_advance = self
            .mpc_sessions
            .iter_mut()
            .filter_map(|(_, session)| {
                let received_weight: PartyID = match session.status {
                    MPCSessionStatus::Active => session
                        .pending_messages
                        .get(session.round_number)
                        .unwrap_or(&HashMap::new())
                        .keys()
                        .filter_map(|authority_index| {
                            self.weighted_threshold_access_structure
                                .party_to_weight
                                .get(authority_index)
                        })
                        .sum(),
                    _ => 0,
                };

                let is_ready = match session.status {
                    MPCSessionStatus::Active => {
                        received_weight as StakeUnit >= threshold || session.round_number == 0
                    }
                    _ => false,
                };

                let is_valid_network_dkg_transaction =
                    matches!(session.session_info.mpc_round, MPCRound::NetworkDkg(..))
                        && self.validators_data_for_network_dkg.len()
                            == self
                                .weighted_threshold_access_structure
                                .party_to_weight
                                .len();

                let is_manager_ready = !cfg!(feature = "with-network-dkg")
                    || (is_valid_network_dkg_transaction
                        || matches!(
                            mpc_network_key_status,
                            DwalletMPCNetworkKeysStatus::Ready(_)
                        ));

                is_ready
                    .then(|| is_manager_ready.then_some(session))
                    .flatten()
            })
            .collect::<Vec<&mut DWalletMPCSession>>();

        let mut malicious_parties = vec![];
        let mut messages = vec![];
        ready_to_advance
            .par_iter_mut()
            .map(|session| {
                session.round_number += 1;
                (session.advance(), session.session_info.session_id)
            })
            .collect::<Vec<_>>()
            // Convert back to an iterator for processing.
            .into_iter()
            .try_for_each(|(result, session_id)| match result {
                Ok((message, malicious)) => {
                    messages.push((message, session_id));
                    malicious_parties.extend(malicious);
                    Ok(())
                }
                Err(DwalletMPCError::MaliciousParties(malicious)) => {
                    malicious_parties.extend(malicious);
                    Ok(())
                }
                Err(e) => Err(e),
            })?;

        self.flag_parties_as_malicious(&malicious_parties)?;

        // Need to send the messages' one by one, so the consensus adapter won't think they
        // are a [soft bundle](https://github.com/sui-foundation/sips/pull/19).
        for (message, session_id) in messages {
            self.consensus_adapter
                .submit_to_consensus(&vec![message], &self.epoch_store()?)
                .await?;
        }
        Ok(())
    }

    /// Update the encryption of decryption key share with the new shares.
    /// This function is called when the network DKG protocol is done.
    fn update_dwallet_mpc_network_key(
        &self,
        session_info: &SessionInfo,
        public_output: MPCPublicOutput,
        private_output: MPCPrivateOutput,
    ) -> DwalletMPCResult<()> {
        if let MPCRound::NetworkDkg(key_type, _) = session_info.mpc_round {
            let epoch_store = self.epoch_store()?;
            let network_keys = epoch_store
                .dwallet_mpc_network_keys
                .get()
                .ok_or(DwalletMPCError::MissingDwalletMPCDecryptionKeyShares)?;

            network_keys.add_key_version(
                epoch_store.clone(),
                key_type,
                bcs::from_bytes(&private_output)?,
                public_output,
                &self.weighted_threshold_access_structure,
            )?;
        }
        Ok(())
    }

    fn epoch_store(&self) -> DwalletMPCResult<Arc<AuthorityPerEpochStore>> {
        self.epoch_store
            .upgrade()
            .ok_or(DwalletMPCError::EpochEnded(self.epoch_id))
    }

    /// Handles a message by forwarding it to the relevant MPC session.
    /// If the session does not exist, punish the sender.
    pub(crate) fn handle_message(&mut self, message: DWalletMPCMessage) -> DwalletMPCResult<()> {
        if self.malicious_actors.contains(&message.authority) {
            return Ok(());
        }
        let session = match self.mpc_sessions.get_mut(&message.session_id) {
            Some(session) => session,
            None => {
                warn!(
                    "received a message for an MPC session ID: `{:?}` which does not exist",
                    message.session_id
                );
                self.malicious_actors.insert(message.authority);
                return Ok(());
            }
        };
        match session.handle_message(&message) {
            Err(DwalletMPCError::MaliciousParties(malicious_parties)) => {
                self.flag_parties_as_malicious(&malicious_parties)?;
                Ok(())
            }
            other => other,
        }
    }

    /// Convert the indices of the malicious parties to their addresses and store them
    /// in the malicious actors set.
    /// New messages from these parties will be ignored.
    /// Restarted for each epoch.
    fn flag_parties_as_malicious(&mut self, malicious_parties: &[PartyID]) -> DwalletMPCResult<()> {
        let malicious_parties_names = malicious_parties
            .iter()
            .map(|party_id| party_id_to_authority_name(*party_id, &*self.epoch_store()?))
            .collect::<DwalletMPCResult<Vec<AuthorityName>>>()?;
        warn!(
            "[dWallet MPC] Flagged the following parties as malicious: {:?}",
            malicious_parties_names
        );
        self.malicious_actors.extend(malicious_parties_names);
        Ok(())
    }

    /// Spawns a new MPC session if the number of active sessions is below the limit.
    /// Otherwise, add the session to the pending queue.
    pub(crate) fn push_new_mpc_session(
        &mut self,
        public_input: MPCPublicInput,
        private_input: MPCPrivateInput,
        session_info: SessionInfo,
    ) -> DwalletMPCResult<()> {
        if self.mpc_sessions.contains_key(&session_info.session_id) {
            // This should never happen, as the session ID is a Move UniqueID.
            error!(
                "received start flow event for session ID {:?} that already exists",
                &session_info.session_id
            );
            return Ok(());
        }
        info!(
            "Received start MPC flow event for session ID {:?}",
            session_info.session_id
        );
        let mut new_session = DWalletMPCSession::new(
            self.epoch_store.clone(),
            self.epoch_id,
            MPCSessionStatus::Pending,
            public_input,
            session_info.clone(),
            self.party_id,
            self.weighted_threshold_access_structure.clone(),
            match session_info.mpc_round {
                MPCRound::NetworkDkg(..) => HashMap::new(),
                _ => self.get_decryption_share(
                    DWalletMPCNetworkKeyScheme::Secp256k1,
                    Some(self.network_key_version(DWalletMPCNetworkKeyScheme::Secp256k1)? as usize),
                )?,
            },
            private_input,
        );
        // TODO (#311): Make sure validator don't mark other validators
        // TODO (#311): as malicious or take any active action while syncing
        if self.active_sessions_counter > self.max_active_mpc_sessions {
            self.pending_sessions_queue.push_back(new_session);
            info!(
                "Added MPCSession to pending queue for session_id {:?}",
                &session_info.session_id
            );
            return Ok(());
        }
        new_session.status = MPCSessionStatus::Active;
        self.mpc_sessions
            .insert(session_info.session_id, new_session);
        self.active_sessions_counter += 1;
        info!(
            "Added MPCSession to MPC manager for session_id {:?}",
            session_info.session_id
        );
        Ok(())
    }

    pub(super) fn network_key_version(
        &self,
        key_type: DWalletMPCNetworkKeyScheme,
    ) -> DwalletMPCResult<u8> {
        self.epoch_store()?
            .dwallet_mpc_network_keys
            .get()
            .ok_or(DwalletMPCError::MissingDwalletMPCDecryptionKeyShares)?
            .key_version(key_type)
    }
}<|MERGE_RESOLUTION|>--- conflicted
+++ resolved
@@ -202,9 +202,6 @@
                     );
                 }
             }
-<<<<<<< HEAD
-            _ => {}
-=======
             DWalletMPCChannelMessage::MPCSessionFailed(session_id, err) => {
                 if let Some(session) = self.mpc_sessions.get_mut(&session_id) {
                     match err {
@@ -222,7 +219,7 @@
                     }
                 }
             }
->>>>>>> 642f4eb3
+            _ => {}
         }
     }
 
