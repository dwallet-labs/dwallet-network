--- conflicted
+++ resolved
@@ -88,11 +88,7 @@
 ```
 
 ## Testing the State Sync Mechanism Manually
-<<<<<<< HEAD
-To test the state sync feature, uncomment the code in the `start` function located in `crates/pera/src/pera_commands.rs`.
-=======
 
 To test the state sync feature, uncomment the code in the `start` function located in
 `crates/pera/src/pera_commands.rs`.
->>>>>>> 5dbcaa1d
 This code restarts a validator node 10 seconds after the chain starts.