--- conflicted
+++ resolved
@@ -5,7 +5,7 @@
 use std::collections::{HashMap, HashSet};
 
 /// Structs to hold the batches sign session data.
-/// 
+///
 /// Stores the batch data and every verified output when it's ready.
 /// When the entire batch is completed, it returns the batch output,
 /// which is being written to the chain at once through
@@ -22,7 +22,7 @@
     ordered_messages: Vec<Vec<u8>>,
 }
 
-/// A struct to hold the batches presign sessions data, 
+/// A struct to hold the batches presign sessions data,
 /// equivalent to the [`BatchedSignSession`] struct, but for presigns.
 pub struct BatchedPresignSession {
     /// The amount of presigns that will get created in this batch.
@@ -86,25 +86,12 @@
         session_info: SessionInfo,
         output: Vec<u8>,
     ) -> DwalletMPCResult<()> {
-<<<<<<< HEAD
-        if let MPCRound::Sign(batch_session_id, hashed_message) = session_info.mpc_round.clone() {
-            self.store_verified_sign_output(batch_session_id, hashed_message, output.clone())?;
-        } else if let MPCRound::PresignSecond(_, first_round_output, batch_session_id) =
-            session_info.mpc_round.clone()
-        {
-            let presign = parse_presign_from_first_and_second_outputs(&first_round_output, &output)?;
-            self.store_verified_presign_output(
-                batch_session_id,
-                session_info.flow_session_id,
-                bcs::to_bytes(&presign).unwrap(),
-            )?;
-=======
         match session_info.mpc_round {
             MPCRound::Sign(batch_session_id, ref hashed_message) => {
                 self.store_verified_sign_output(batch_session_id, hashed_message.clone(), output)?;
             }
             MPCRound::PresignSecond(_, ref first_round_output, batch_session_id) => {
-                let presign = parse_presign_from_first_and_second_outputs(first_round_output, &output);
+                let presign = parse_presign_from_first_and_second_outputs(first_round_output, &output)?;
                 self.store_verified_presign_output(
                     batch_session_id,
                     session_info.flow_session_id,
@@ -112,7 +99,6 @@
                 )?;
             }
             _ => {}
->>>>>>> 3a3210e2
         }
         Ok(())
     }
