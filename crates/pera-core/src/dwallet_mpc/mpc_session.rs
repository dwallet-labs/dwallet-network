--- conflicted
+++ resolved
@@ -46,11 +46,7 @@
     pub(super) round_number: usize,
     party_id: PartyID,
     weighted_threshold_access_structure: WeightedThresholdAccessStructure,
-<<<<<<< HEAD
     decryption_share: Option<HashMap<PartyID, <AsyncProtocol as Protocol>::DecryptionKeyShare>>,
-=======
-    decryption_share: HashMap<PartyID, <AsyncProtocol as Protocol>::DecryptionKeyShare>,
->>>>>>> 271a158b
 }
 
 /// Needed to be able to iterate over a vector of generic DWalletMPCSession with Rayon.
@@ -65,11 +61,7 @@
         session_info: SessionInfo,
         party_id: PartyID,
         weighted_threshold_access_structure: WeightedThresholdAccessStructure,
-<<<<<<< HEAD
         decryption_share: Option<HashMap<PartyID, <AsyncProtocol as Protocol>::DecryptionKeyShare>>,
-=======
-        decryption_share: HashMap<PartyID, <AsyncProtocol as Protocol>::DecryptionKeyShare>,
->>>>>>> 271a158b
     ) -> Self {
         Self {
             status,
@@ -193,11 +185,7 @@
                     &self.weighted_threshold_access_structure,
                     self.pending_messages.clone(),
                     public_input,
-<<<<<<< HEAD
                     self.decryption_share.clone().ok_or(DwalletMPCError::MissingDwalletMPCDecryptionKeyShares)?,
-=======
-                    self.decryption_share.clone(),
->>>>>>> 271a158b
                 )
             }
             MPCRound::NetworkDkg(key_type, _) => advance_network_dkg(
