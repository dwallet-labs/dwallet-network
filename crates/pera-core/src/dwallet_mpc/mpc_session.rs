use commitment::CommitmentSizedNumber;
use dwallet_mpc_types::dwallet_mpc::{
    MPCMessage, MPCPrivateInput, MPCPublicInput, MPCSessionStatus, MPCUpdateOutputReceiver,
    MPCUpdateOutputSender,
};
use group::PartyID;
use mpc::{AsynchronousRoundResult, WeightedThresholdAccessStructure};
use std::collections::HashMap;
use std::sync::{Arc, Weak};
use std::time::Duration;
use tokio::sync::oneshot;
use tokio::time;
use twopc_mpc::sign::Protocol;

use pera_types::base_types::{EpochId, ObjectID};
use pera_types::dwallet_mpc_error::{DwalletMPCError, DwalletMPCResult};
use pera_types::id::ID;
use pera_types::messages_consensus::{ConsensusTransaction, DWalletMPCMessage};
use pera_types::messages_dwallet_mpc::{
    MPCRound, SessionInfo, StartEncryptedShareVerificationEvent,
};

use crate::authority::authority_per_epoch_store::AuthorityPerEpochStore;
use crate::dwallet_mpc::authority_name_to_party_id;
use crate::dwallet_mpc::dkg::{DKGFirstParty, DKGSecondParty};
use crate::dwallet_mpc::encrypt_user_share::{verify_encrypted_share, verify_encryption_key};
use crate::dwallet_mpc::mpc_manager::DWalletMPCChannelMessage;
use crate::dwallet_mpc::network_dkg::advance_network_dkg;
use crate::dwallet_mpc::presign::{PresignFirstParty, PresignSecondParty};
use crate::dwallet_mpc::sign::SignFirstParty;

pub(crate) type AsyncProtocol = twopc_mpc::secp256k1::class_groups::AsyncProtocol;

/// A dWallet MPC session.
/// It keeps track of the session, the channel to send messages to the session,
/// and the messages that are pending to be sent to the session.
pub(super) struct DWalletMPCSession {
    /// The status of the MPC session.
    pub(super) status: MPCSessionStatus,
    /// The messages that are pending to be executed while advancing the session
    /// We need to accumulate a threshold of those before advancing the session.
    /// Vec[Round1: Map{Validator1->Message, Validator2->Message}, Round2: Map{Validator1->Message} ...]
    pub(super) pending_messages: Vec<HashMap<PartyID, MPCMessage>>,
    epoch_store: Weak<AuthorityPerEpochStore>,
    epoch_id: EpochId,
    /// The total number of parties in the chain
    /// We can calculate the threshold and parties IDs (indexes) from it.
    /// To calculate the party's ID, all we need to know is the number of parties,
    /// as the IDs are just the indexes of those parties.
    /// If there are three parties, the IDs are [0, 1, 2].
    pub(super) session_info: SessionInfo,
    pub(super) public_input: MPCPublicInput,
    /// The current MPC round number of the session.
    /// Starts at 0 and increments by one each time we advance the session.
    pub(super) round_number: usize,
    party_id: PartyID,
    weighted_threshold_access_structure: WeightedThresholdAccessStructure,
    decryption_share: HashMap<PartyID, <AsyncProtocol as Protocol>::DecryptionKeyShare>,
    private_input: MPCPrivateInput,
    update_output_receiver: MPCUpdateOutputReceiver,
    pub update_output_sender: MPCUpdateOutputSender,
    pub timeout_to_start_advance: usize,
}

/// Needed to be able to iterate over a vector of generic DWalletMPCSession with Rayon.
unsafe impl Send for DWalletMPCSession {}

impl DWalletMPCSession {
    pub(crate) fn new(
        epoch_store: Weak<AuthorityPerEpochStore>,
        epoch: EpochId,
        status: MPCSessionStatus,
        public_input: MPCPublicInput,
        session_info: SessionInfo,
        party_id: PartyID,
        weighted_threshold_access_structure: WeightedThresholdAccessStructure,
        decryption_share: HashMap<PartyID, <AsyncProtocol as Protocol>::DecryptionKeyShare>,
        private_input: MPCPrivateInput,
        timeout_to_start_advance: Option<usize>,
    ) -> Self {
        let (sender, receiver) = Self::set_output_channel(&session_info);
        Self {
            status,
            pending_messages: vec![HashMap::new()],
            epoch_store: epoch_store.clone(),
            epoch_id: epoch,
            public_input,
            session_info,
            round_number: 0,
            party_id,
            weighted_threshold_access_structure,
            decryption_share,
            private_input,
            update_output_receiver: receiver,
            update_output_sender: sender,
            timeout_to_start_advance: if timeout_to_start_advance.is_none() {
                0
            } else {
                timeout_to_start_advance.unwrap()
            },
        }
    }

    fn set_output_channel(
        session_info: &SessionInfo,
    ) -> (MPCUpdateOutputSender, MPCUpdateOutputReceiver) {
        if matches!(session_info.mpc_round, MPCRound::Sign(..)) {
            let (sender, receiver) = oneshot::channel();
            return (Some(sender), Some(receiver));
        }
        (None, None)
    }

    fn epoch_store(&self) -> DwalletMPCResult<Arc<AuthorityPerEpochStore>> {
        self.epoch_store
            .upgrade()
            .ok_or(DwalletMPCError::EpochEnded(self.epoch_id))
    }

    /// Advances the MPC session and optionally return a message the validator wants
    /// to send to the other MPC parties.
    /// Uses the existing party if it exists,
    /// otherwise creates a new one, as this is the first advance.
<<<<<<< HEAD
    pub(super) fn advance(&mut self) -> DwalletMPCResult<(ConsensusTransaction, Vec<PartyID>)> {
        self.status = MPCSessionStatus::Active;
        self.round_number = self.round_number + 1;
        match self.advance_specific_party(&mut self.update_output_receiver) {
=======
    pub(super) fn advance(&self) -> DwalletMPCResult<(ConsensusTransaction, Vec<PartyID>)> {
        match self.advance_specific_party() {
>>>>>>> 69b46cd5
            Ok(AsynchronousRoundResult::Advance {
                malicious_parties,
                message,
            }) => Ok((
                self.new_dwallet_mpc_message(message).map_err(|e| {
                    DwalletMPCError::MPCSessionError {
                        session_id: self.session_info.session_id,
                        error: format!("failed to create a new MPC message on advance(): {:?}", e),
                    }
                })?,
                malicious_parties,
            )),
            Ok(AsynchronousRoundResult::Finalize {
                malicious_parties,
                private_output: _,
                public_output,
            }) => Ok((
                self.new_dwallet_mpc_output_message(public_output)?,
                malicious_parties,
            )),
            Err(e) => {
                let epoch_store = self.epoch_store()?;
                let dwallet_mpc_sender = epoch_store
                    .dwallet_mpc_sender
                    .get()
                    .ok_or_else(|| DwalletMPCError::MissingDWalletMPCSender)?;
                dwallet_mpc_sender
                    .send(DWalletMPCChannelMessage::MPCSessionFailed(
                        self.session_info.session_id,
                        e.clone(),
                    ))
                    .map_err(|err| DwalletMPCError::DWalletMPCSenderSendFailed(err.to_string()))?;
                Err(e)
            }
        }
    }

    fn advance_specific_party(
        &self,
        aggrgator_receiver: &mut MPCUpdateOutputReceiver,
    ) -> DwalletMPCResult<AsynchronousRoundResult<Vec<u8>, Vec<u8>, Vec<u8>>> {
        let session_id = CommitmentSizedNumber::from_le_slice(
            self.session_info.flow_session_id.to_vec().as_slice(),
        );
        match &self.session_info.mpc_round {
            MPCRound::DKGFirst => {
                let public_input = bcs::from_bytes(&self.public_input)?;
                crate::dwallet_mpc::advance::<DKGFirstParty>(
                    session_id,
                    self.party_id,
                    &self.weighted_threshold_access_structure,
                    self.pending_messages.clone(),
                    public_input,
                    (),
                )
            }
            MPCRound::DKGSecond(event_data, _) => {
                let public_input = bcs::from_bytes(&self.public_input)?;
                let result = crate::dwallet_mpc::advance::<DKGSecondParty>(
                    session_id,
                    self.party_id,
                    &self.weighted_threshold_access_structure,
                    self.pending_messages.clone(),
                    public_input,
                    (),
                )?;
                if let AsynchronousRoundResult::Finalize { .. } = &result {
                    verify_encrypted_share(&StartEncryptedShareVerificationEvent {
                        dwallet_centralized_public_output: event_data
                            .dkg_centralized_public_output
                            .clone(),
                        encrypted_secret_share_and_proof: event_data
                            .encrypted_secret_share_and_proof
                            .clone(),
                        encryption_key: event_data.encryption_key.clone(),
                        encryption_key_id: event_data.encryption_key_id.clone(),
                        initiator: event_data.initiator.clone(),
                        signed_public_share: event_data.signed_public_share.clone(),
                        encryptor_ed25519_pubkey: event_data.encryptor_ed25519_pubkey.clone(),

                        // Fields not relevant for verification; passing empty values.
                        dwallet_id: ID::new(ObjectID::new([0; 32])),
                        session_id: ID::new(ObjectID::new([0; 32])),
                    })?;
                }
                Ok(result)
            }
            MPCRound::PresignFirst(..) => {
                let public_input = bcs::from_bytes(&self.public_input)?;
                crate::dwallet_mpc::advance::<PresignFirstParty>(
                    session_id,
                    self.party_id,
                    &self.weighted_threshold_access_structure,
                    self.pending_messages.clone(),
                    public_input,
                    (),
                )
            }
            MPCRound::PresignSecond(..) => {
                let public_input = bcs::from_bytes(&self.public_input)?;
                crate::dwallet_mpc::advance::<PresignSecondParty>(
                    session_id,
                    self.party_id,
                    &self.weighted_threshold_access_structure,
                    self.pending_messages.clone(),
                    public_input,
                    (),
                )
            }
            MPCRound::Sign(..) => {
                // Todo: what about malicious parties from the aggregator

                // if self.round_number == 2 {
                //     let timeout_duration = Duration::from_secs(30);
                //     match time::timeout(timeout_duration, aggrgator_receiver.take().unwrap()).await {
                //         Ok(Ok(public_output)) => {
                //             return Ok(AsynchronousRoundResult::Finalize {
                //                 malicious_parties: vec![],
                //                 private_output: vec![], // Sign finial round does not have private output
                //                 public_output,
                //             });
                //         }
                //         Ok(Err(_)) => {
                //             // Sender was dropped
                //         }
                //         Err(_) => {
                //             println!("Timeout occurred, generating input");
                //         }
                //     };
                // }
                let public_input = bcs::from_bytes(&self.public_input)?;
                crate::dwallet_mpc::advance::<SignFirstParty>(
                    session_id,
                    self.party_id,
                    &self.weighted_threshold_access_structure,
                    self.pending_messages.clone(),
                    public_input,
                    self.decryption_share.clone(),
                )
            }
            MPCRound::NetworkDkg(key_scheme, _) => advance_network_dkg(
                session_id,
                &self.weighted_threshold_access_structure,
                self.party_id,
                &self.public_input,
                key_scheme,
                self.pending_messages.clone(),
                bcs::from_bytes(
                    &self
                        .private_input
                        .clone()
                        .ok_or(DwalletMPCError::MissingMPCPrivateInput)?,
                )?,
                self.epoch_store()?,
            ),
            MPCRound::EncryptedShareVerification(verification_data) => {
                match verify_encrypted_share(verification_data) {
                    Ok(_) => Ok(AsynchronousRoundResult::Finalize {
                        public_output: vec![],
                        private_output: vec![],
                        malicious_parties: vec![],
                    }),
                    Err(err) => Err(err),
                }
            }
            MPCRound::EncryptionKeyVerification(verification_data) => {
                verify_encryption_key(verification_data)
                    .map(|_| AsynchronousRoundResult::Finalize {
                        public_output: vec![],
                        private_output: vec![],
                        malicious_parties: vec![],
                    })
                    .map_err(|err| err)
            }
            MPCRound::BatchedPresign(..) | MPCRound::BatchedSign(..) => {
                unreachable!("advance should never be called on a batched session")
            }
        }
    }

    /// A function to restart an MPC session.
    /// Being called when session advancement has failed due to malicious parties.
    /// Those parties will be flagged as malicious and ignored,
    /// the session will be restarted.
    pub(crate) fn restart(&mut self) {
        self.status = MPCSessionStatus::Active;
        self.pending_messages = vec![HashMap::new()];
    }

    /// Create a new consensus transaction with the message to be sent to the other MPC parties.
    /// Returns None only if the epoch switched in the middle and was not available.
    fn new_dwallet_mpc_message(
        &self,
        message: MPCMessage,
    ) -> DwalletMPCResult<ConsensusTransaction> {
        Ok(ConsensusTransaction::new_dwallet_mpc_message(
            self.epoch_store()?.name,
            message,
            self.session_info.session_id.clone(),
            self.round_number,
        ))
    }

    /// Create a new consensus transaction with the flow result (output) to be
    /// sent to the other MPC parties.
    /// Errors if the epoch was switched in the middle and was not available.
    fn new_dwallet_mpc_output_message(
        &self,
        output: Vec<u8>,
    ) -> DwalletMPCResult<ConsensusTransaction> {
        Ok(ConsensusTransaction::new_dwallet_mpc_output(
            self.epoch_store()?.name,
            output,
            self.session_info.clone(),
        ))
    }

    /// Stores a message in the pending messages map.
    /// Every new message received for a session is stored.
    /// When a threshold of messages is reached, the session advances.
    fn store_message(&mut self, message: &DWalletMPCMessage) -> DwalletMPCResult<()> {
        let source_party_id =
            authority_name_to_party_id(&message.authority, &*self.epoch_store()?)?;

        let current_round = self.pending_messages.len();
        match self.pending_messages.get_mut(message.round_number) {
            Some(party_to_msg) => {
                if party_to_msg.contains_key(&source_party_id) {
                    // Duplicate.
                    return Err(DwalletMPCError::MaliciousParties(vec![source_party_id]));
                }
                party_to_msg.insert(source_party_id, message.message.clone());
            }
            // If next round.
            None if message.round_number == current_round => {
                let mut map = HashMap::new();
                map.insert(source_party_id, message.message.clone());
                self.pending_messages.push(map);
            }
            _ => {
                // Unexpected round number; rounds should grow sequentially.
                return Err(DwalletMPCError::MaliciousParties(vec![source_party_id]));
            }
        }
        Ok(())
    }

    /// Handles a message by either forwarding it to the session
    /// or ignoring it if the session is not active.
    pub(crate) fn handle_message(&mut self, message: &DWalletMPCMessage) -> DwalletMPCResult<()> {
        self.store_message(message)?;
        Ok(())
    }
}<|MERGE_RESOLUTION|>--- conflicted
+++ resolved
@@ -121,15 +121,8 @@
     /// to send to the other MPC parties.
     /// Uses the existing party if it exists,
     /// otherwise creates a new one, as this is the first advance.
-<<<<<<< HEAD
-    pub(super) fn advance(&mut self) -> DwalletMPCResult<(ConsensusTransaction, Vec<PartyID>)> {
-        self.status = MPCSessionStatus::Active;
-        self.round_number = self.round_number + 1;
-        match self.advance_specific_party(&mut self.update_output_receiver) {
-=======
     pub(super) fn advance(&self) -> DwalletMPCResult<(ConsensusTransaction, Vec<PartyID>)> {
         match self.advance_specific_party() {
->>>>>>> 69b46cd5
             Ok(AsynchronousRoundResult::Advance {
                 malicious_parties,
                 message,
