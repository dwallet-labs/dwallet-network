--- conflicted
+++ resolved
@@ -12,13 +12,8 @@
 use pera_types::messages_dwallet_mpc::SessionInfo;
 
 use crate::authority::authority_per_epoch_store::AuthorityPerEpochStore;
-<<<<<<< HEAD
 use crate::dwallet_mpc::mpc_party::{AsyncProtocol, MPCParty};
 use crate::dwallet_mpc::{authority_name_to_party_id, DWalletMPCMessage};
-=======
-use crate::dwallet_mpc::authority_name_to_party_id;
-use crate::dwallet_mpc::mpc_party::MPCParty;
->>>>>>> 28b00812
 
 /// A dWallet MPC session.
 /// It keeps track of the session, the channel to send messages to the session,
@@ -41,15 +36,12 @@
     /// The MPC party being used to run the MPC cryptographic steps.
     /// Party in here is not a Validator, but a cryptographic party.    pub party: MPCParty,
     pub(super) public_input: MPCPublicInput,
-<<<<<<< HEAD
     party: MPCParty,
     // The decryption share of the party for mpc sign sessions
     // decryption_share: Option<HashMap<PartyID, <AsyncProtocol as Protocol>::DecryptionKeyShare>>,
-=======
     /// The current MPC round number of the session.
     /// Starts at 0 and increments by one each time we advance the session.
     pub(super) round_number: usize,
->>>>>>> 28b00812
 }
 
 /// Needed to be able to iterate over a vector of generic DWalletMPCSession with Rayon.
@@ -91,32 +83,10 @@
         weighted_threshold_access: &WeightedThresholdAccessStructure,
         party_id: PartyID,
     ) -> DwalletMPCResult<(ConsensusTransaction, Vec<PartyID>)> {
-<<<<<<< HEAD
-        let pending_messages = self.pending_messages.clone();
-        let (status, round) = match self.status {
-            MPCSessionStatus::Pending | MPCSessionStatus::FirstExecution => {
-                (MPCSessionStatus::Active(0), 0)
-            }
-            MPCSessionStatus::Active(round) => (MPCSessionStatus::Active(round + 1), round + 1),
-            _ => {
-                return Err(DwalletMPCError::MPCSessionError {
-                    session_id: self.session_info.session_id,
-                    error: format!(
-                        "failed to advance the MPC session, unexpected status: {}",
-                        self.status
-                    ),
-                })
-            }
-        };
-        self.status = status;
-        let advance_result = self.party().advance(
-            pending_messages,
-=======
         self.status = MPCSessionStatus::Active;
         self.round_number = self.round_number + 1;
-        let advance_result = self.party.advance(
+        let advance_result = self.party().advance(
             self.pending_messages.clone(),
->>>>>>> 28b00812
             self.session_info.flow_session_id,
             party_id,
             weighted_threshold_access,
