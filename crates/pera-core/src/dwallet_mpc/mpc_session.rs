use commitment::CommitmentSizedNumber;
use dwallet_mpc_types::dwallet_mpc::{
    MPCMessage, MPCPrivateInput, MPCPublicInput, MPCSessionStatus,
};
use group::PartyID;
use mpc::{AsynchronousRoundResult, WeightedThresholdAccessStructure};
use std::collections::HashMap;
use std::sync::{Arc, Weak};
use tokio::runtime::Handle;
use tracing::error;
use twopc_mpc::sign::Protocol;

use pera_types::base_types::{EpochId, ObjectID};
use pera_types::committee::StakeUnit;
use pera_types::dwallet_mpc_error::{DwalletMPCError, DwalletMPCResult};
use pera_types::id::ID;
use pera_types::messages_consensus::{ConsensusTransaction, DWalletMPCMessage};
use pera_types::messages_dwallet_mpc::{
    MPCProtocolInitData, MaliciousReport, SessionInfo, StartEncryptedShareVerificationEvent,
};

use crate::authority::authority_per_epoch_store::AuthorityPerEpochStore;
use crate::consensus_adapter::SubmitToConsensus;
use crate::dwallet_mpc::dkg::{DKGFirstParty, DKGSecondParty};
use crate::dwallet_mpc::encrypt_user_share::{verify_encrypted_share, verify_encryption_key};
use crate::dwallet_mpc::network_dkg::advance_network_dkg;
use crate::dwallet_mpc::presign::{PresignFirstParty, PresignSecondParty};
use crate::dwallet_mpc::sign::SignFirstParty;
use crate::dwallet_mpc::{authority_name_to_party_id, party_id_to_authority_name};

pub(crate) type AsyncProtocol = twopc_mpc::secp256k1::class_groups::AsyncProtocol;

/// A dWallet MPC session.
/// It keeps track of the session, the channel to send messages to the session,
/// and the messages that are pending to be sent to the session.
// TODO (#539): Simplify struct to only contain session related data.
#[derive(Clone)]
pub(super) struct DWalletMPCSession {
    /// The status of the MPC session.
    pub(super) status: MPCSessionStatus,
    /// The messages that are pending to be executed while advancing the session
    /// We need to accumulate a threshold of those before advancing the session.
    /// Vec[Round1: Map{Validator1->Message, Validator2->Message}, Round2: Map{Validator1->Message} ...]
    pub(super) pending_messages: Vec<HashMap<PartyID, MPCMessage>>,
    epoch_store: Weak<AuthorityPerEpochStore>,
    consensus_adapter: Arc<dyn SubmitToConsensus>,
    epoch_id: EpochId,
    /// The total number of parties in the chain
    /// We can calculate the threshold and parties IDs (indexes) from it.
    /// To calculate the party's ID, all we need to know is the number of parties,
    /// as the IDs are just the indexes of those parties.
    /// If there are three parties, the IDs are [0, 1, 2].
    pub(super) session_info: SessionInfo,
    pub(super) public_input: MPCPublicInput,
    /// The current MPC round number of the session.
    /// Starts at 0 and increments by one each time we advance the session.
    pub(super) pending_quorum_for_highest_round_number: usize,
    party_id: PartyID,
    // TODO (#539): Simplify struct to only contain session related data - remove this field.
    weighted_threshold_access_structure: WeightedThresholdAccessStructure,
    // TODO (#539): Simplify struct to only contain session related data - remove this field.
    decryption_share: HashMap<PartyID, <AsyncProtocol as Protocol>::DecryptionKeyShare>,
    // TODO (#539): Simplify struct to only contain session related data - remove this field.
    private_input: MPCPrivateInput,
}

// todo remove
/// Needed to be able to iterate over a vector of generic DWalletMPCSession with Rayon.
unsafe impl Send for DWalletMPCSession {}

impl DWalletMPCSession {
    pub(crate) fn new(
        epoch_store: Weak<AuthorityPerEpochStore>,
        consensus_adapter: Arc<dyn SubmitToConsensus>,
        epoch: EpochId,
        status: MPCSessionStatus,
        public_input: MPCPublicInput,
        session_info: SessionInfo,
        party_id: PartyID,
        weighted_threshold_access_structure: WeightedThresholdAccessStructure,
        decryption_share: HashMap<PartyID, <AsyncProtocol as Protocol>::DecryptionKeyShare>,
        private_input: MPCPrivateInput,
        pending_messages: Vec<HashMap<PartyID, MPCMessage>>,
    ) -> Self {
        Self {
            status,
            pending_messages,
            consensus_adapter,
            epoch_store: epoch_store.clone(),
            epoch_id: epoch,
            public_input,
            session_info,
            pending_quorum_for_highest_round_number: 0,
            party_id,
            weighted_threshold_access_structure,
            decryption_share,
            private_input,
        }
    }

    fn epoch_store(&self) -> DwalletMPCResult<Arc<AuthorityPerEpochStore>> {
        self.epoch_store
            .upgrade()
            .ok_or(DwalletMPCError::EpochEnded(self.epoch_id))
    }

    /// Advances the MPC session and sends the advancement result to the other validators.
    /// The consensus submission logic is being spawned as a separate tokio task, as it's an IO
    /// heavy task. Rayon, which is good for CPU heavy tasks, is used to perform the cryptographic
    /// computation, and Tokio, which is good for IO heavy tasks, is used to submit the result to
    /// the consensus.
    pub(super) fn advance(&self, tokio_runtime_handle: &Handle) -> DwalletMPCResult<()> {
        match self.advance_specific_party() {
            Ok(AsynchronousRoundResult::Advance {
                malicious_parties: _malicious_parties,
                message,
            }) => {
                let message = self.new_dwallet_mpc_message(message).map_err(|e| {
                    DwalletMPCError::MPCSessionError {
                        session_id: self.session_info.session_id,
                        error: format!("failed to create a new MPC message on advance(): {:?}", e),
                    }
                })?;
                let consensus_adapter = self.consensus_adapter.clone();
                let epoch_store = self.epoch_store()?.clone();
                tokio_runtime_handle.spawn(async move {
                    if let Err(err) = consensus_adapter
                        .submit_to_consensus(&vec![message], &epoch_store)
                        .await
                    {
                        error!("failed to submit MPC message to consensus: {:?}", err);
                    }
                });
                Ok(())
            }
            Ok(AsynchronousRoundResult::Finalize {
                malicious_parties,
                private_output: _,
                public_output,
            }) => {
                let output = self.new_dwallet_mpc_output_message(public_output)?;
                let consensus_adapter = self.consensus_adapter.clone();
                let epoch_store = self.epoch_store()?.clone();
                tokio_runtime_handle.spawn(async move {
                    if let Err(err) = consensus_adapter
                        .submit_to_consensus(&vec![output], &epoch_store)
                        .await
                    {
                        error!("failed to submit MPC message to consensus: {:?}", err);
                    }
                });
                Ok(())
            }
            Err(DwalletMPCError::SessionFailedWithMaliciousParties(malicious_parties)) => {
                error!(
                    "Session failed with malicious parties: {:?}",
                    malicious_parties
                );
                let malicious_parties = malicious_parties
                    .into_iter()
                    .map(|party_id| {
                        Ok(party_id_to_authority_name(party_id, &*self.epoch_store()?)?)
                    })
                    .collect::<DwalletMPCResult<Vec<_>>>()?;
                let report = MaliciousReport::new(
                    malicious_parties,
                    self.session_info.session_id.clone(),
                    self.pending_messages[self.pending_quorum_for_highest_round_number]
                        .keys()
                        .map(|party_id| *party_id)
                        .collect(),
                );
                let output =
                    self.new_dwallet_report_failed_session_with_malicious_actors(report)?;
                let consensus_adapter = self.consensus_adapter.clone();
                let epoch_store = self.epoch_store()?.clone();
                tokio_runtime_handle.spawn(async move {
                    if let Err(err) = consensus_adapter
                        .submit_to_consensus(&vec![output], &epoch_store)
                        .await
                    {
                        error!("failed to submit MPC message to consensus: {:?}", err);
                    }
                });
                Ok(())
            }
            Err(e) => {
                error!("failed to advance the MPC session: {:?}", e);
                // TODO (#524): Handle failed MPC sessions
                Err(e)
            }
        }
    }

    fn advance_specific_party(
        &self,
    ) -> DwalletMPCResult<AsynchronousRoundResult<Vec<u8>, Vec<u8>, Vec<u8>>> {
        let session_id = CommitmentSizedNumber::from_le_slice(
            self.session_info.flow_session_id.to_vec().as_slice(),
        );
        match &self.session_info.mpc_round {
<<<<<<< HEAD
            MPCInitProtocolInfo::SignIdentifiableAbort(sign_ia_session_data) => {
                let public_input = bcs::from_bytes(&self.public_input)?;
                crate::dwallet_mpc::advance::<SignFirstParty>(
                    session_id,
                    self.party_id,
                    &self.weighted_threshold_access_structure,
                    self.pending_messages.clone(),
                    public_input,
                    self.decryption_share.clone(),
                )
            }
            MPCInitProtocolInfo::DKGFirst => {
=======
            MPCProtocolInitData::DKGFirst => {
>>>>>>> c0b12640
                let public_input = bcs::from_bytes(&self.public_input)?;
                crate::dwallet_mpc::advance::<DKGFirstParty>(
                    session_id,
                    self.party_id,
                    &self.weighted_threshold_access_structure,
                    self.pending_messages.clone(),
                    public_input,
                    (),
                )
            }
            MPCProtocolInitData::DKGSecond(event_data, _) => {
                let public_input = bcs::from_bytes(&self.public_input)?;
                let result = crate::dwallet_mpc::advance::<DKGSecondParty>(
                    session_id,
                    self.party_id,
                    &self.weighted_threshold_access_structure,
                    self.pending_messages.clone(),
                    public_input,
                    (),
                )?;
                if let AsynchronousRoundResult::Finalize { public_output, .. } = &result {
                    verify_encrypted_share(&StartEncryptedShareVerificationEvent {
                        dwallet_centralized_public_output: event_data
                            .dkg_centralized_public_output
                            .clone(),
                        encrypted_secret_share_and_proof: event_data
                            .encrypted_secret_share_and_proof
                            .clone(),
                        encryption_key: event_data.encryption_key.clone(),
                        encryption_key_id: event_data.encryption_key_id.clone(),
                        initiator: event_data.initiator.clone(),
                        signed_public_share: event_data.signed_public_share.clone(),
                        encryptor_ed25519_pubkey: event_data.encryptor_ed25519_pubkey.clone(),

                        // Fields not relevant for verification; passing empty values.
                        dwallet_id: ID::new(ObjectID::new([0; 32])),
                        session_id: ID::new(ObjectID::new([0; 32])),
                    })?;
                }
                Ok(result)
            }
            MPCProtocolInitData::PresignFirst(..) => {
                let public_input = bcs::from_bytes(&self.public_input)?;
                crate::dwallet_mpc::advance::<PresignFirstParty>(
                    session_id,
                    self.party_id,
                    &self.weighted_threshold_access_structure,
                    self.pending_messages.clone(),
                    public_input,
                    (),
                )
            }
            MPCProtocolInitData::PresignSecond(..) => {
                let public_input = bcs::from_bytes(&self.public_input)?;
                crate::dwallet_mpc::advance::<PresignSecondParty>(
                    session_id,
                    self.party_id,
                    &self.weighted_threshold_access_structure,
                    self.pending_messages.clone(),
                    public_input,
                    (),
                )
            }
            MPCProtocolInitData::Sign(..) => {
                let public_input = bcs::from_bytes(&self.public_input)?;
                crate::dwallet_mpc::advance::<SignFirstParty>(
                    session_id,
                    self.party_id,
                    &self.weighted_threshold_access_structure,
                    self.pending_messages.clone(),
                    public_input,
                    self.decryption_share.clone(),
                )
            }
            MPCProtocolInitData::NetworkDkg(key_scheme, _) => advance_network_dkg(
                session_id,
                &self.weighted_threshold_access_structure,
                self.party_id,
                &self.public_input,
                key_scheme,
                self.pending_messages.clone(),
                bcs::from_bytes(
                    &self
                        .private_input
                        .clone()
                        .ok_or(DwalletMPCError::MissingMPCPrivateInput)?,
                )?,
                self.epoch_store()?,
            ),
            MPCProtocolInitData::EncryptedShareVerification(verification_data) => {
                match verify_encrypted_share(verification_data) {
                    Ok(_) => Ok(AsynchronousRoundResult::Finalize {
                        public_output: vec![],
                        private_output: vec![],
                        malicious_parties: vec![],
                    }),
                    Err(err) => Err(err),
                }
            }
            MPCProtocolInitData::EncryptionKeyVerification(verification_data) => {
                verify_encryption_key(verification_data)
                    .map(|_| AsynchronousRoundResult::Finalize {
                        public_output: vec![],
                        private_output: vec![],
                        malicious_parties: vec![],
                    })
                    .map_err(|err| err)
            }
            MPCProtocolInitData::BatchedPresign(..) | MPCProtocolInitData::BatchedSign(..) => {
                unreachable!("advance should never be called on a batched session")
            }
        }
    }

    /// A function to restart an MPC session.
    /// Being called when session advancement has failed due to malicious parties.
    /// Those parties will be flagged as malicious and ignored,
    /// the session will be restarted.
    pub(crate) fn restart(&mut self) {
        self.status = MPCSessionStatus::Active;
        self.pending_messages = vec![HashMap::new()];
    }

    /// Create a new consensus transaction with the message to be sent to the other MPC parties.
    /// Returns None only if the epoch switched in the middle and was not available.
    fn new_dwallet_mpc_message(
        &self,
        message: MPCMessage,
    ) -> DwalletMPCResult<ConsensusTransaction> {
        Ok(ConsensusTransaction::new_dwallet_mpc_message(
            self.epoch_store()?.name,
            message,
            self.session_info.session_id.clone(),
            self.pending_quorum_for_highest_round_number + 1,
        ))
    }

    /// Create a new consensus transaction with the flow result (output) to be
    /// sent to the other MPC parties.
    /// Errors if the epoch was switched in the middle and was not available.
    fn new_dwallet_mpc_output_message(
        &self,
        output: Vec<u8>,
    ) -> DwalletMPCResult<ConsensusTransaction> {
        Ok(ConsensusTransaction::new_dwallet_mpc_output(
            self.epoch_store()?.name,
            output,
            self.session_info.clone(),
        ))
    }

    fn new_dwallet_report_failed_session_with_malicious_actors(
        &self,
        report: MaliciousReport,
    ) -> DwalletMPCResult<ConsensusTransaction> {
        Ok(
            ConsensusTransaction::new_dwallet_mpc_session_failed_with_malicious(
                self.epoch_store()?.name,
                report,
            ),
        )
    }

    /// Stores a message in the pending messages map.
    /// Every new message received for a session is stored.
    /// When a threshold of messages is reached, the session advances.
    fn store_message(&mut self, message: &DWalletMPCMessage) -> DwalletMPCResult<()> {
        let source_party_id =
            authority_name_to_party_id(&message.authority, &*self.epoch_store()?)?;

        let current_round = self.pending_messages.len();
        match self.pending_messages.get_mut(message.round_number) {
            Some(party_to_msg) => {
                if party_to_msg.contains_key(&source_party_id) {
                    // Duplicate.
                    return Err(DwalletMPCError::MaliciousParties(vec![source_party_id]));
                }
                party_to_msg.insert(source_party_id, message.message.clone());
            }
            // If next round.
            None if message.round_number == current_round => {
                let mut map = HashMap::new();
                map.insert(source_party_id, message.message.clone());
                self.pending_messages.push(map);
            }
            _ => {
                // Unexpected round number; rounds should grow sequentially.
                return Err(DwalletMPCError::MaliciousParties(vec![source_party_id]));
            }
        }
        Ok(())
    }

    /// Handles a message by either forwarding it to the session
    /// or ignoring it if the session is not active.
    pub(crate) fn handle_message(&mut self, message: &DWalletMPCMessage) -> DwalletMPCResult<()> {
        if matches!(
            self.session_info.mpc_round,
            MPCInitProtocolInfo::SignIdentifiableAbort(..)
        ) {
            return Ok(());
        }
        self.store_message(message)?;
        Ok(())
    }
}<|MERGE_RESOLUTION|>--- conflicted
+++ resolved
@@ -199,8 +199,7 @@
             self.session_info.flow_session_id.to_vec().as_slice(),
         );
         match &self.session_info.mpc_round {
-<<<<<<< HEAD
-            MPCInitProtocolInfo::SignIdentifiableAbort(sign_ia_session_data) => {
+            MPCProtocolInitData::SignIdentifiableAbort(sign_ia_session_data) => {
                 let public_input = bcs::from_bytes(&self.public_input)?;
                 crate::dwallet_mpc::advance::<SignFirstParty>(
                     session_id,
@@ -211,10 +210,7 @@
                     self.decryption_share.clone(),
                 )
             }
-            MPCInitProtocolInfo::DKGFirst => {
-=======
             MPCProtocolInitData::DKGFirst => {
->>>>>>> c0b12640
                 let public_input = bcs::from_bytes(&self.public_input)?;
                 crate::dwallet_mpc::advance::<DKGFirstParty>(
                     session_id,
