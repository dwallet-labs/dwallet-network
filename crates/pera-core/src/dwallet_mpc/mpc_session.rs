--- conflicted
+++ resolved
@@ -16,12 +16,8 @@
 use pera_types::id::ID;
 use pera_types::messages_consensus::{ConsensusTransaction, DWalletMPCMessage};
 use pera_types::messages_dwallet_mpc::{
-<<<<<<< HEAD
     MPCProtocolInitData, MPCSessionSpecificState, MaliciousReport, SessionInfo, SignIASessionState,
     StartEncryptedShareVerificationEvent,
-=======
-    MPCProtocolInitData, MaliciousReport, SessionInfo, StartEncryptedShareVerificationEvent,
->>>>>>> 5dbcaa1d
 };
 
 use crate::authority::authority_per_epoch_store::AuthorityPerEpochStore;
@@ -60,10 +56,7 @@
     /// The current MPC round number of the session.
     /// Starts at 0 and increments by one each time we advance the session.
     pub(super) pending_quorum_for_highest_round_number: usize,
-<<<<<<< HEAD
     pub(super) session_specific_state: Option<MPCSessionSpecificState>,
-=======
->>>>>>> 5dbcaa1d
     party_id: PartyID,
     // TODO (#539): Simplify struct to only contain session related data - remove this field.
     weighted_threshold_access_structure: WeightedThresholdAccessStructure,
@@ -115,12 +108,8 @@
 
     /// Advances the MPC session and sends the advancement result to the other validators.
     /// The consensus submission logic is being spawned as a separate tokio task, as it's an IO
-<<<<<<< HEAD
-    /// heavy task. Rayon, which is good for CPU heavy tasks, is used to perform the cryptographic
-=======
     /// heavy task.
     /// Rayon, which is good for CPU heavy tasks, is used to perform the cryptographic
->>>>>>> 5dbcaa1d
     /// computation, and Tokio, which is good for IO heavy tasks, is used to submit the result to
     /// the consensus.
     pub(super) fn advance(&self, tokio_runtime_handle: &Handle) -> DwalletMPCResult<()> {
@@ -137,10 +126,6 @@
                 })?;
                 let consensus_adapter = self.consensus_adapter.clone();
                 let epoch_store = self.epoch_store()?.clone();
-<<<<<<< HEAD
-                let party_id = self.party_id;
-=======
->>>>>>> 5dbcaa1d
                 tokio_runtime_handle.spawn(async move {
                     if let Err(err) = consensus_adapter
                         .submit_to_consensus(&vec![message], &epoch_store)
@@ -164,38 +149,7 @@
                         .submit_to_consensus(&vec![output], &epoch_store)
                         .await
                     {
-<<<<<<< HEAD
-                        error!("failed to submit MPC message to consensus: {:?}", err);
-                    }
-                });
-                Ok(())
-            }
-            Err(DwalletMPCError::SessionFailedWithMaliciousParties(malicious_parties)) => {
-                error!(
-                    "Session failed with malicious parties: {:?}",
-                    malicious_parties
-                );
-                let malicious_parties = malicious_parties
-                    .into_iter()
-                    .map(|party_id| {
-                        Ok(party_id_to_authority_name(party_id, &*self.epoch_store()?)?)
-                    })
-                    .collect::<DwalletMPCResult<Vec<_>>>()?;
-                let report =
-                    MaliciousReport::new(malicious_parties, self.session_info.session_id.clone());
-                let output =
-                    self.new_dwallet_report_failed_session_with_malicious_actors(report)?;
-                let consensus_adapter = self.consensus_adapter.clone();
-                let epoch_store = self.epoch_store()?.clone();
-                tokio_runtime_handle.spawn(async move {
-                    if let Err(err) = consensus_adapter
-                        .submit_to_consensus(&vec![output], &epoch_store)
-                        .await
-                    {
-                        error!("failed to submit MPC message to consensus: {:?}", err);
-=======
                         error!("failed to submit an MPC message to consensus: {:?}", err);
->>>>>>> 5dbcaa1d
                     }
                 });
                 Ok(())
