--- conflicted
+++ resolved
@@ -1,11 +1,3 @@
-<<<<<<< HEAD
-use move_core_types::{ident_str, identifier::IdentStr, language_storage::StructTag};
-use pera_storage::mutex_table::Lock;
-use pera_types::base_types::ObjectID;
-use pera_types::dwallet_mpc::DWALLET_2PC_MPC_ECDSA_K1_MODULE_NAME;
-use pera_types::error::PeraError;
-use pera_types::event::Event;
-=======
 //! Rust representations of MPC Events.
 //!
 //! These structs allow Rust programs to interact with on-chain events emitted during the
@@ -18,29 +10,11 @@
     START_PRESIGN_FIRST_ROUND_EVENT_STRUCT_NAME, START_PRESIGN_SECOND_ROUND_EVENT_STRUCT_NAME,
     START_SIGN_ROUND_EVENT_STRUCT_NAME,
 };
->>>>>>> 30db40a6
 use pera_types::{base_types::PeraAddress, id::ID, PERA_SYSTEM_ADDRESS};
 use schemars::JsonSchema;
 use serde::{Deserialize, Serialize};
 
-<<<<<<< HEAD
-pub const START_DKG_SECOND_ROUND_EVENT_STRUCT_NAME: &IdentStr =
-    ident_str!("StartDKGSecondRoundEvent");
-pub const LOCKED_NEXT_COMMITTEE_EVENT_STRUCT_NAME: &IdentStr =
-    ident_str!("LockedNextEpochCommitteeEvent");
-pub const START_DKG_FIRST_ROUND_EVENT_STRUCT_NAME: &IdentStr =
-    ident_str!("StartDKGFirstRoundEvent");
-pub const START_PRESIGN_FIRST_ROUND_EVENT_STRUCT_NAME: &IdentStr =
-    ident_str!("StartPresignFirstRoundEvent");
-pub const START_PRESIGN_SECOND_ROUND_EVENT_STRUCT_NAME: &IdentStr =
-    ident_str!("StartPresignSecondRoundEvent");
-pub const START_SIGN_ROUND_EVENT_STRUCT_NAME: &IdentStr = ident_str!("StartSignEvent");
-pub const START_BATCHED_SIGN_EVENT_STRUCT_NAME: &IdentStr = ident_str!("StartBatchedSignEvent");
-
-/// Rust version of the Move [`pera_system::dwallet::StartDKGFirstRoundEvent`] type.
-=======
 /// Represents the Rust version of the Move struct `pera_system::dwallet::StartDKGFirstRoundEvent`.
->>>>>>> 30db40a6
 #[derive(Debug, Serialize, Deserialize, Clone, JsonSchema, Eq, PartialEq)]
 pub struct StartDKGFirstRoundEvent {
     /// Unique identifier for the MPC session.
@@ -51,9 +25,6 @@
     pub dwallet_cap_id: ID,
 }
 
-<<<<<<< HEAD
-/// Rust version of the Move [`pera_system::dwallet::StartDKGSecondRoundEvent`] type.
-=======
 impl StartDKGFirstRoundEvent {
     /// This function allows comparing this event with the Move event.
     /// It is used to detect [`StartDKGFirstRoundEvent`] events from the chain and initiate the MPC session.
@@ -68,7 +39,6 @@
 }
 
 /// Represents the Rust version of the Move struct `pera_system::dwallet::StartDKGSecondRoundEvent`.
->>>>>>> 30db40a6
 #[derive(Debug, Serialize, Deserialize, Clone, JsonSchema, Eq, PartialEq)]
 pub struct StartDKGSecondRoundEvent {
     /// Unique identifier for the MPC session.
@@ -83,19 +53,6 @@
     pub dwallet_cap_id: ID,
     /// The unique identifier for the first DKG round session.
     pub first_round_session_id: ID,
-}
-
-impl StartDKGFirstRoundEvent {
-    /// This function allows comparing this event with the Move event.
-    /// It is used to detect [`StartDKGFirstRoundEvent`] events from the chain and initiate the MPC session.
-    pub fn type_() -> StructTag {
-        StructTag {
-            address: PERA_SYSTEM_ADDRESS,
-            name: START_DKG_FIRST_ROUND_EVENT_STRUCT_NAME.to_owned(),
-            module: DWALLET_2PC_MPC_ECDSA_K1_MODULE_NAME.to_owned(),
-            type_params: vec![],
-        }
-    }
 }
 
 impl StartDKGSecondRoundEvent {
@@ -230,18 +187,6 @@
     }
 }
 
-<<<<<<< HEAD
-/// An event to start a batched sign session, i.e. a sign session that signs on multiple messages simultaneously.
-#[derive(Debug, Serialize, Deserialize, Clone, JsonSchema, Eq, PartialEq)]
-pub struct StartBatchedSignEvent {
-    pub session_id: ID,
-    /// An ordered list without duplicates of the messages we need to sign on.
-    pub hashed_messages: Vec<Vec<u8>>,
-    pub initiating_user: PeraAddress,
-}
-
-=======
->>>>>>> 30db40a6
 impl StartBatchedSignEvent {
     /// This function allows comparing this event with the Move event.
     /// It is used to detect [`StartBatchedSignEvent`]
