--- conflicted
+++ resolved
@@ -173,12 +173,8 @@
     pub(super) dkg_output: Vec<u8>,
     /// Hashed messages to Sign.
     pub(super) hashed_message: Vec<u8>,
-<<<<<<< HEAD
-    /// The serialized final presign output, constructed from the outputs of both the first and second presign MPC rounds.
-=======
     /// The serialized final presign output, constructed from the outputs of
     /// both the first and second presign MPC rounds.
->>>>>>> a73f0eb6
     pub(super) presign: Vec<u8>,
     /// Centralized signed message
     pub(super) centralized_signed_message: Vec<u8>,
