use anyhow::anyhow;
use clap::Subcommand;
use serde_json::{Number, Value};
<<<<<<< HEAD

use shared_crypto::intent::Intent;
use sui_json::SuiJsonValue;
#[allow(unused_imports)]
// SuiTransactionBlockEffectsAPI is called in a macro; therefore, the IDE doesn't recognize it.
use sui_json_rpc_types::{ObjectChange, SuiExecutionStatus, SuiTransactionBlockEffectsAPI};
use sui_keys::keystore::AccountKeystore;
use sui_sdk::wallet_context::WalletContext;
use sui_types::base_types::ObjectID;
use sui_types::eth_dwallet::{
    CREATE_ETH_DWALLET_CAP_FUNC_NAME, ETHEREUM_STATE_MODULE_NAME, ETH_DWALLET_MODULE_NAME,
    INIT_STATE_FUNC_NAME, LATEST_ETH_STATE_STRUCT_NAME,
};
=======
use shared_crypto::intent::Intent;
use sui_json::SuiJsonValue;
use sui_json_rpc_types::{SuiExecutionStatus, SuiTransactionBlockEffectsAPI};
use sui_keys::keystore::AccountKeystore;
use sui_sdk::wallet_context::WalletContext;
use sui_types::base_types::ObjectID;
use sui_types::eth_dwallet::{CREATE_ETH_DWALLET_CAP_FUNC_NAME, ETH_DWALLET_MODULE_NAME};
>>>>>>> 16ea789d
use sui_types::transaction::{SenderSignedData, Transaction, TransactionDataAPI};
use sui_types::SUI_SYSTEM_PACKAGE_ID;

use crate::client_commands::{construct_move_call_transaction, SuiClientCommandResult};
use crate::serialize_or_execute;

#[derive(Subcommand)]
pub enum EthClientCommands {
    /// Approve a TX with Eth contract for a given dWallet.
    #[command(name = "verify-message")]
    EthApproveMessage {
        /// Object of a [EthDwalletCap].
        #[clap(long)]
        eth_dwallet_cap_id: ObjectID,
        /// The Message (TX) to verify.
        #[clap(long)]
        message: String,
        /// The DWallet ID.
        #[clap(long)]
        dwallet_id: ObjectID,
        /// Gas object for gas payment.
        #[clap(long)]
        gas: Option<ObjectID>,
        /// Gas budget for this call
        #[clap(long)]
        gas_budget: u64,
        /// Instead of executing the transaction, serialize the bcs bytes of
        /// the unsigned transaction data
        /// (TransactionData) using base64 encoding, and print out the string.
        #[clap(long, required = false)]
        serialize_unsigned_transaction: bool,
        /// Instead of executing the transaction, serialize the bcs bytes of
        /// the signed transaction data
        /// (SenderSignedData) using base64 encoding, and print out the string.
        #[clap(long, required = false)]
        serialize_signed_transaction: bool,
    },

    /// Connect dWallet to be controlled by Eth contract.
    #[command(name = "connect-eth-dwallet")]
    CreateEthDwallet {
        /// The ObjectID of the dWallet *cap*ability.
        #[clap(long)]
        dwallet_cap_id: ObjectID,
        /// The address of the contract.
        #[clap(long)]
        contract_address: String,
        /// The slot of the Data map that holds approved transactions in eth smart contract.
        #[clap(long)]
        contract_approved_tx_slot: u64,
        /// The address of the gas object for gas payment.
        #[clap(long)]
        gas: Option<ObjectID>,
        /// Gas budget for this call
        #[clap(long)]
        gas_budget: u64,
        /// Instead of executing the transaction,
        /// serialize the bcs bytes of the unsigned transaction data
        /// (TransactionData) using base64 encoding, and print out the string.
        #[clap(long, required = false)]
        serialize_unsigned_transaction: bool,
        /// Instead of executing the transaction,
        /// serialize the bcs bytes of the signed transaction data
        /// (SenderSignedData) using base64 encoding, and print out the string.
        #[clap(long, required = false)]
        serialize_signed_transaction: bool,
    },

    /// Initiate the LatestEthereumState struct in the DWallet module.
    #[command(name = "init-eth-state")]
    InitEthState {
        /// A Trusted checkpoint to initialize the state.
        #[clap(long)]
        checkpoint: String,
        /// The corresponding Ethereum network.
        network: String,
        #[clap(long)]
        /// The address of the gas object for gas payment.
        #[clap(long)]
        gas: Option<ObjectID>,
        /// Gas budget for this call.
        #[clap(long)]
        gas_budget: u64,
        /// Instead of executing the transaction,
        /// serialize the bcs bytes of the unsigned transaction data
        /// (TransactionData) using base64 encoding, and print out the string.
        #[clap(long, required = false)]
        serialize_unsigned_transaction: bool,
        /// Instead of executing the transaction,
        /// serialize the bcs bytes of the signed transaction data
        /// (SenderSignedData) using base64 encoding, and print out the string.
        #[clap(long, required = false)]
        serialize_signed_transaction: bool,
    },
}

<<<<<<< HEAD
/// Connects a dWallet to be controlled by an Ethereum smart contract.
pub(crate) async fn create_eth_dwallet(
    context: &mut WalletContext,
    dwallet_cap_id: ObjectID,
    contract_address: String,
    contract_approved_tx_slot: u64,
=======
/// Creates an Ethereum-based dwallet using the provided parameters.
/// This function constructs a Move call transaction to create an Ethereum dWallet.
/// The transaction involves passing a smart contract address,
/// a transaction slot that was previously approved, and other necessary parameters.
/// The function serializes the smart contract address,
/// processes it into a format compatible with the Move
/// TX, and removes any leading '*' prefix from the address.
pub(crate) async fn create_eth_dwallet(
    context: &mut WalletContext,
    dwallet_cap_id: ObjectID,
    smart_contract_address: String,
    smart_contract_approved_tx_slot: u64,
>>>>>>> 16ea789d
    gas: Option<ObjectID>,
    gas_budget: u64,
    serialize_unsigned_transaction: bool,
    serialize_signed_transaction: bool,
) -> Result<SuiClientCommandResult, anyhow::Error> {
<<<<<<< HEAD
    let smart_contract_address = bcs::to_bytes(&contract_address)?;
=======
    // Serialize to the Move TX format.
    let smart_contract_address = bcs::to_bytes(&smart_contract_address).unwrap();
>>>>>>> 16ea789d
    let mut smart_contract_address: Vec<Value> = smart_contract_address
        .iter()
        .map(|v| Value::Number(Number::from(*v)))
        .collect();
<<<<<<< HEAD

    // For some reason, when creating the smart contract address, the first element is always `*`.
    let _ = smart_contract_address.remove(0);

    let smart_contract_address = SuiJsonValue::new(Value::Array(smart_contract_address))?;
=======
    // Remove '*' prefix from the smart cowtract address
    smart_contract_address.remove(0);

    let smart_contract_address = SuiJsonValue::new(Value::Array(smart_contract_address)).unwrap();
>>>>>>> 16ea789d

    let args = vec![
        SuiJsonValue::from_object_id(dwallet_cap_id),
        smart_contract_address,
<<<<<<< HEAD
        SuiJsonValue::new(Value::Number(Number::from(contract_approved_tx_slot)))?,
=======
        SuiJsonValue::new(Value::Number(Number::from(smart_contract_approved_tx_slot))).unwrap(),
>>>>>>> 16ea789d
    ];

    let tx_data = construct_move_call_transaction(
        SUI_SYSTEM_PACKAGE_ID,
        ETH_DWALLET_MODULE_NAME.as_str(),
        CREATE_ETH_DWALLET_CAP_FUNC_NAME.as_str(),
        vec![],
        gas,
        gas_budget,
        args,
        context,
    )
    .await?;
<<<<<<< HEAD
=======

>>>>>>> 16ea789d
    Ok(serialize_or_execute!(
        tx_data,
        serialize_unsigned_transaction,
        serialize_signed_transaction,
        context,
        Call
    ))
<<<<<<< HEAD
}

/// Initializes a shared LatestEthereumState object in the dWallet network
/// with the given checkpoint.
/// This function should only be called once to initialize the Ethereum state.
/// After the state is initialized, the Ethereum state object ID is saved in the configuration,
/// and the state is updated whenever a new state is successfully verified.
pub(crate) async fn init_ethereum_state(
    checkpoint: String,
    network: String,
    context: &mut WalletContext,
    gas: Option<ObjectID>,
    gas_budget: u64,
    serialize_unsigned_transaction: bool,
    serialize_signed_transaction: bool,
) -> Result<SuiClientCommandResult, anyhow::Error> {
    let args = vec![
        SuiJsonValue::new(Value::String(checkpoint))?,
        SuiJsonValue::new(Value::String(network.to_string()))?,
    ];

    let tx_data = construct_move_call_transaction(
        SUI_SYSTEM_PACKAGE_ID,
        ETHEREUM_STATE_MODULE_NAME.as_str(),
        INIT_STATE_FUNC_NAME.as_str(),
        vec![],
        gas,
        gas_budget,
        args,
        context,
    )
    .await?;

    let latest_state = serialize_or_execute!(
        tx_data,
        serialize_unsigned_transaction,
        serialize_signed_transaction,
        context,
        Call
    );

    let SuiClientCommandResult::Call(state) = latest_state else {
        return Err(anyhow!("Can't get response."));
    };

    let object_changes = state
        .object_changes
        .clone()
        .ok_or_else(|| anyhow!("Can't get object changes."))?;

    let latest_state_object_id = object_changes
        .iter()
        .find_map(|oc| {
            if let ObjectChange::Created {
                object_id,
                object_type,
                ..
            } = oc
            {
                if object_type.module == ETHEREUM_STATE_MODULE_NAME.into()
                    && object_type.name == LATEST_ETH_STATE_STRUCT_NAME.into()
                {
                    return Some(object_id);
                }
            }
            None
        })
        .ok_or_else(|| anyhow!("Can't get latest state object ID."))?;

    context
        .config
        .update_ethereum_state_object_id(latest_state_object_id.clone())?;
    context.config.save()?;

    Ok(SuiClientCommandResult::Call(state))
=======
>>>>>>> 16ea789d
}<|MERGE_RESOLUTION|>--- conflicted
+++ resolved
@@ -1,7 +1,6 @@
 use anyhow::anyhow;
 use clap::Subcommand;
 use serde_json::{Number, Value};
-<<<<<<< HEAD
 
 use shared_crypto::intent::Intent;
 use sui_json::SuiJsonValue;
@@ -15,15 +14,6 @@
     CREATE_ETH_DWALLET_CAP_FUNC_NAME, ETHEREUM_STATE_MODULE_NAME, ETH_DWALLET_MODULE_NAME,
     INIT_STATE_FUNC_NAME, LATEST_ETH_STATE_STRUCT_NAME,
 };
-=======
-use shared_crypto::intent::Intent;
-use sui_json::SuiJsonValue;
-use sui_json_rpc_types::{SuiExecutionStatus, SuiTransactionBlockEffectsAPI};
-use sui_keys::keystore::AccountKeystore;
-use sui_sdk::wallet_context::WalletContext;
-use sui_types::base_types::ObjectID;
-use sui_types::eth_dwallet::{CREATE_ETH_DWALLET_CAP_FUNC_NAME, ETH_DWALLET_MODULE_NAME};
->>>>>>> 16ea789d
 use sui_types::transaction::{SenderSignedData, Transaction, TransactionDataAPI};
 use sui_types::SUI_SYSTEM_PACKAGE_ID;
 
@@ -118,90 +108,6 @@
         #[clap(long, required = false)]
         serialize_signed_transaction: bool,
     },
-}
-
-<<<<<<< HEAD
-/// Connects a dWallet to be controlled by an Ethereum smart contract.
-pub(crate) async fn create_eth_dwallet(
-    context: &mut WalletContext,
-    dwallet_cap_id: ObjectID,
-    contract_address: String,
-    contract_approved_tx_slot: u64,
-=======
-/// Creates an Ethereum-based dwallet using the provided parameters.
-/// This function constructs a Move call transaction to create an Ethereum dWallet.
-/// The transaction involves passing a smart contract address,
-/// a transaction slot that was previously approved, and other necessary parameters.
-/// The function serializes the smart contract address,
-/// processes it into a format compatible with the Move
-/// TX, and removes any leading '*' prefix from the address.
-pub(crate) async fn create_eth_dwallet(
-    context: &mut WalletContext,
-    dwallet_cap_id: ObjectID,
-    smart_contract_address: String,
-    smart_contract_approved_tx_slot: u64,
->>>>>>> 16ea789d
-    gas: Option<ObjectID>,
-    gas_budget: u64,
-    serialize_unsigned_transaction: bool,
-    serialize_signed_transaction: bool,
-) -> Result<SuiClientCommandResult, anyhow::Error> {
-<<<<<<< HEAD
-    let smart_contract_address = bcs::to_bytes(&contract_address)?;
-=======
-    // Serialize to the Move TX format.
-    let smart_contract_address = bcs::to_bytes(&smart_contract_address).unwrap();
->>>>>>> 16ea789d
-    let mut smart_contract_address: Vec<Value> = smart_contract_address
-        .iter()
-        .map(|v| Value::Number(Number::from(*v)))
-        .collect();
-<<<<<<< HEAD
-
-    // For some reason, when creating the smart contract address, the first element is always `*`.
-    let _ = smart_contract_address.remove(0);
-
-    let smart_contract_address = SuiJsonValue::new(Value::Array(smart_contract_address))?;
-=======
-    // Remove '*' prefix from the smart cowtract address
-    smart_contract_address.remove(0);
-
-    let smart_contract_address = SuiJsonValue::new(Value::Array(smart_contract_address)).unwrap();
->>>>>>> 16ea789d
-
-    let args = vec![
-        SuiJsonValue::from_object_id(dwallet_cap_id),
-        smart_contract_address,
-<<<<<<< HEAD
-        SuiJsonValue::new(Value::Number(Number::from(contract_approved_tx_slot)))?,
-=======
-        SuiJsonValue::new(Value::Number(Number::from(smart_contract_approved_tx_slot))).unwrap(),
->>>>>>> 16ea789d
-    ];
-
-    let tx_data = construct_move_call_transaction(
-        SUI_SYSTEM_PACKAGE_ID,
-        ETH_DWALLET_MODULE_NAME.as_str(),
-        CREATE_ETH_DWALLET_CAP_FUNC_NAME.as_str(),
-        vec![],
-        gas,
-        gas_budget,
-        args,
-        context,
-    )
-    .await?;
-<<<<<<< HEAD
-=======
-
->>>>>>> 16ea789d
-    Ok(serialize_or_execute!(
-        tx_data,
-        serialize_unsigned_transaction,
-        serialize_signed_transaction,
-        context,
-        Call
-    ))
-<<<<<<< HEAD
 }
 
 /// Initializes a shared LatestEthereumState object in the dWallet network
@@ -277,6 +183,59 @@
     context.config.save()?;
 
     Ok(SuiClientCommandResult::Call(state))
-=======
->>>>>>> 16ea789d
+}
+
+/// Creates an Ethereum-based dwallet using the provided parameters.
+/// This function constructs a Move call transaction to create an Ethereum dWallet.
+/// The transaction involves passing a smart contract address,
+/// a transaction slot that was previously approved, and other necessary parameters.
+/// The function serializes the smart contract address,
+/// processes it into a format compatible with the Move
+/// TX, and removes any leading '*' prefix from the address.
+pub(crate) async fn create_eth_dwallet(
+    context: &mut WalletContext,
+    dwallet_cap_id: ObjectID,
+    smart_contract_address: String,
+    smart_contract_approved_tx_slot: u64,
+    gas: Option<ObjectID>,
+    gas_budget: u64,
+    serialize_unsigned_transaction: bool,
+    serialize_signed_transaction: bool,
+) -> Result<SuiClientCommandResult, anyhow::Error> {
+    // Serialize to the Move TX format.
+    let smart_contract_address = bcs::to_bytes(&smart_contract_address)?;
+    let mut smart_contract_address: Vec<Value> = smart_contract_address
+        .iter()
+        .map(|v| Value::Number(Number::from(*v)))
+        .collect();
+    // Remove '*' prefix from the smart contract address.
+    smart_contract_address.remove(0);
+
+    let smart_contract_address = SuiJsonValue::new(Value::Array(smart_contract_address))?;
+
+    let args = vec![
+        SuiJsonValue::from_object_id(dwallet_cap_id),
+        smart_contract_address,
+        SuiJsonValue::new(Value::Number(Number::from(smart_contract_approved_tx_slot)))?,
+    ];
+
+    let tx_data = construct_move_call_transaction(
+        SUI_SYSTEM_PACKAGE_ID,
+        ETH_DWALLET_MODULE_NAME.as_str(),
+        CREATE_ETH_DWALLET_CAP_FUNC_NAME.as_str(),
+        vec![],
+        gas,
+        gas_budget,
+        args,
+        context,
+    )
+    .await?;
+
+    Ok(serialize_or_execute!(
+        tx_data,
+        serialize_unsigned_transaction,
+        serialize_signed_transaction,
+        context,
+        Call
+    ))
 }