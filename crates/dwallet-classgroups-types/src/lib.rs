use class_groups::{
    construct_knowledge_of_decryption_key_public_parameters_per_crt_prime,
    construct_setup_parameters_per_crt_prime, generate_keypairs_per_crt_prime,
    generate_knowledge_of_decryption_key_proofs_per_crt_prime, CompactIbqf,
    KnowledgeOfDiscreteLogUCProof, CRT_FUNDAMENTAL_DISCRIMINANT_LIMBS,
    CRT_NON_FUNDAMENTAL_DISCRIMINANT_LIMBS, DEFAULT_COMPUTATIONAL_SECURITY_PARAMETER, MAX_PRIMES,
};
use crypto_bigint::Uint;
use fastcrypto::encoding::{Base64, Encoding};
use rand_chacha::rand_core::SeedableRng;
<<<<<<< HEAD
use serde_derive::{Deserialize, Serialize};
=======
use serde::{Deserialize, Serialize};
>>>>>>> 8e582e4c

pub type ClassGroupsPublicKeyAndProofBytes = Vec<u8>;
pub type ClassGroupsDecryptionKey = [Uint<{ CRT_FUNDAMENTAL_DISCRIMINANT_LIMBS }>; MAX_PRIMES];
pub type ClassGroupsEncryptionKeyAndProof = [(
    CompactIbqf<{ CRT_NON_FUNDAMENTAL_DISCRIMINANT_LIMBS }>,
    ClassGroupsProof,
); MAX_PRIMES];
#[cfg(feature = "mock-class-groups")]
pub type ClassGroupsProof = [u8; 5];
#[cfg(not(feature = "mock-class-groups"))]
pub type ClassGroupsProof = KnowledgeOfDiscreteLogUCProof;

#[derive(Debug, Clone, PartialEq, Eq, Serialize, Deserialize)]
pub struct ClassGroupsKeyPairAndProof {
    decryption_key: ClassGroupsDecryptionKey,
    encryption_key_and_proof: ClassGroupsEncryptionKeyAndProof,
}

impl ClassGroupsKeyPairAndProof {
    pub fn new(
        decryption_key: ClassGroupsDecryptionKey,
        encryption_key_and_proof: ClassGroupsEncryptionKeyAndProof,
    ) -> Self {
        Self {
            decryption_key,
            encryption_key_and_proof,
        }
    }

    pub fn public_bytes(&self) -> ClassGroupsPublicKeyAndProofBytes {
        // Safe to unwrap because the serialization should never fail.
        bcs::to_bytes(&self.public()).unwrap()
    }

    pub fn public(&self) -> ClassGroupsEncryptionKeyAndProof {
        self.encryption_key_and_proof.clone()
    }
}

/// Generate a class groups keypair and proof from a seed.
pub fn generate_class_groups_keypair_and_proof_from_seed(
    seed: [u8; 32],
) -> ClassGroupsKeyPairAndProof {
<<<<<<< HEAD
    #[cfg(feature = "mock-class-groups")]
    {
        let decryption_key: [Uint<CRT_FUNDAMENTAL_DISCRIMINANT_LIMBS>; 13] =
            std::array::from_fn(|_| Uint::<CRT_FUNDAMENTAL_DISCRIMINANT_LIMBS>::default());

        let encryption_key_and_proof: [(
            CompactIbqf<CRT_NON_FUNDAMENTAL_DISCRIMINANT_LIMBS>,
            [u8; 5],
        ); 13] = std::array::from_fn(|_| {
            (
                CompactIbqf::<CRT_NON_FUNDAMENTAL_DISCRIMINANT_LIMBS>::default(),
                [1, 2, 3, 4, 5],
            )
        });

        return ClassGroupsKeyPairAndProof::new(decryption_key, encryption_key_and_proof);
    }

    #[cfg(not(feature = "mock-class-groups"))]
    {
        let setup_parameters_per_crt_prime =
            construct_setup_parameters_per_crt_prime(DEFAULT_COMPUTATIONAL_SECURITY_PARAMETER)
                .unwrap();
        let language_public_parameters_per_crt_prime =
            construct_knowledge_of_decryption_key_public_parameters_per_crt_prime(
                setup_parameters_per_crt_prime.each_ref(),
            )
            .unwrap();

        let mut rng = rand_chacha::ChaCha20Rng::from_seed(seed);
        let decryption_key =
            generate_keypairs_per_crt_prime(setup_parameters_per_crt_prime.clone(), &mut rng)
                .unwrap();

        let encryption_key_and_proof = generate_knowledge_of_decryption_key_proofs_per_crt_prime(
            language_public_parameters_per_crt_prime.clone(),
            decryption_key,
        )
        .unwrap();

        ClassGroupsKeyPairAndProof::new(decryption_key, encryption_key_and_proof)
    }
}

/// Writes a class group key pair and proof, encoded in Base64, to a file and returns the public key.
pub fn write_class_groups_keypair_and_proof_to_file<P: AsRef<std::path::Path> + Clone>(
    keypair: &ClassGroupsKeyPairAndProof,
    path: P,
) -> anyhow::Result<String> {
    let serialized = bcs::to_bytes(keypair)?;
    let contents = Base64::encode(serialized);
    std::fs::write(path.clone(), contents)?;
    Ok(Base64::encode(keypair.public_bytes()))
}

/// Reads a class group key pair and proof (encoded in Base64) from a file.
pub fn read_class_groups_from_file<P: AsRef<std::path::Path>>(
    path: P,
) -> anyhow::Result<ClassGroupsKeyPairAndProof> {
    let contents = std::fs::read_to_string(path)?;
    let decoded = Base64::decode(contents.as_str()).map_err(|e| anyhow::anyhow!(e))?;
    let keypair: ClassGroupsKeyPairAndProof = bcs::from_bytes(&decoded)?;
    Ok(keypair)
=======
    // Todo (#369): Uncomment this lines once the class groups
    // Todo (#369): keygen is ready and doesn't take forever
    // let mut rng = rand_chacha::ChaCha20Rng::from_seed(seed);
    // let _ = class_groups::dkg::proof_helpers::generate_secret_share_sized_keypair_and_proof(rng);
    let decryption_key: [Uint<CRT_FUNDAMENTAL_DISCRIMINANT_LIMBS>; 13] =
        std::array::from_fn(|_| Uint::<CRT_FUNDAMENTAL_DISCRIMINANT_LIMBS>::default());

    let encryption_key_and_proof: [(CompactIbqf<CRT_NON_FUNDAMENTAL_DISCRIMINANT_LIMBS>, [u8; 5]);
        13] = std::array::from_fn(|_| {
        (
            CompactIbqf::<CRT_NON_FUNDAMENTAL_DISCRIMINANT_LIMBS>::default(),
            [1, 2, 3, 4, 5],
        )
    });

    ClassGroupsKeyPairAndProof::new(decryption_key, encryption_key_and_proof)
>>>>>>> 8e582e4c
}<|MERGE_RESOLUTION|>--- conflicted
+++ resolved
@@ -8,11 +8,9 @@
 use crypto_bigint::Uint;
 use fastcrypto::encoding::{Base64, Encoding};
 use rand_chacha::rand_core::SeedableRng;
-<<<<<<< HEAD
+use fastcrypto::encoding::{Base64, Encoding};
+use rand_chacha::rand_core::SeedableRng;
 use serde_derive::{Deserialize, Serialize};
-=======
-use serde::{Deserialize, Serialize};
->>>>>>> 8e582e4c
 
 pub type ClassGroupsPublicKeyAndProofBytes = Vec<u8>;
 pub type ClassGroupsDecryptionKey = [Uint<{ CRT_FUNDAMENTAL_DISCRIMINANT_LIMBS }>; MAX_PRIMES];
@@ -56,7 +54,6 @@
 pub fn generate_class_groups_keypair_and_proof_from_seed(
     seed: [u8; 32],
 ) -> ClassGroupsKeyPairAndProof {
-<<<<<<< HEAD
     #[cfg(feature = "mock-class-groups")]
     {
         let decryption_key: [Uint<CRT_FUNDAMENTAL_DISCRIMINANT_LIMBS>; 13] =
@@ -120,22 +117,4 @@
     let decoded = Base64::decode(contents.as_str()).map_err(|e| anyhow::anyhow!(e))?;
     let keypair: ClassGroupsKeyPairAndProof = bcs::from_bytes(&decoded)?;
     Ok(keypair)
-=======
-    // Todo (#369): Uncomment this lines once the class groups
-    // Todo (#369): keygen is ready and doesn't take forever
-    // let mut rng = rand_chacha::ChaCha20Rng::from_seed(seed);
-    // let _ = class_groups::dkg::proof_helpers::generate_secret_share_sized_keypair_and_proof(rng);
-    let decryption_key: [Uint<CRT_FUNDAMENTAL_DISCRIMINANT_LIMBS>; 13] =
-        std::array::from_fn(|_| Uint::<CRT_FUNDAMENTAL_DISCRIMINANT_LIMBS>::default());
-
-    let encryption_key_and_proof: [(CompactIbqf<CRT_NON_FUNDAMENTAL_DISCRIMINANT_LIMBS>, [u8; 5]);
-        13] = std::array::from_fn(|_| {
-        (
-            CompactIbqf::<CRT_NON_FUNDAMENTAL_DISCRIMINANT_LIMBS>::default(),
-            [1, 2, 3, 4, 5],
-        )
-    });
-
-    ClassGroupsKeyPairAndProof::new(decryption_key, encryption_key_and_proof)
->>>>>>> 8e582e4c
 }