use class_groups::publicly_verifiable_secret_sharing::chinese_remainder_theorem::{
    construct_knowledge_of_decryption_key_public_parameters_per_crt_prime,
    construct_setup_parameters_per_crt_prime, generate_keypairs_per_crt_prime,
    generate_knowledge_of_decryption_key_proofs_per_crt_prime, CRT_FUNDAMENTAL_DISCRIMINANT_LIMBS,
    CRT_NON_FUNDAMENTAL_DISCRIMINANT_LIMBS, MAX_PRIMES,
};
use class_groups::{CompactIbqf, DEFAULT_COMPUTATIONAL_SECURITY_PARAMETER};
use crypto_bigint::Uint;
use dwallet_rng::RootSeed;
use ika_types::committee::{ClassGroupsEncryptionKeyAndProof, ClassGroupsProof};
use serde::{Deserialize, Serialize};

pub type ClassGroupsDecryptionKey = [Uint<{ CRT_FUNDAMENTAL_DISCRIMINANT_LIMBS }>; MAX_PRIMES];
type AsyncProtocol = twopc_mpc::secp256k1::class_groups::AsyncProtocol;
pub type DKGDecentralizedOutput =
    <AsyncProtocol as twopc_mpc::dkg::Protocol>::DecentralizedPartyDKGOutput;
pub type SingleEncryptionKeyAndProof = (
    CompactIbqf<{ CRT_NON_FUNDAMENTAL_DISCRIMINANT_LIMBS }>,
    ClassGroupsProof,
);
/// The number of primes used in the class groups key,
/// each prime corresponds to a dynamic object.
pub const NUM_OF_CLASS_GROUPS_KEY_OBJECTS: usize = MAX_PRIMES;

#[derive(Debug, Clone, PartialEq, Eq, Serialize, Deserialize)]
pub struct ClassGroupsKeyPairAndProof {
    seed: [u8; RNG_SEED_SIZE],
    #[serde(with = "group::helpers::const_generic_array_serialization")]
    decryption_key_per_crt_prime: ClassGroupsDecryptionKey,
    #[serde(with = "group::helpers::const_generic_array_serialization")]
    encryption_key_and_proof: ClassGroupsEncryptionKeyAndProof,
}

impl ClassGroupsKeyPairAndProof {
<<<<<<< HEAD
    pub fn new(
        seed: [u8; RNG_SEED_SIZE],
        decryption_key: ClassGroupsDecryptionKey,
        encryption_key_and_proof: ClassGroupsEncryptionKeyAndProof,
    ) -> Self {
        Self {
            seed,
=======
    /// Generates a ClassGroupsKeyPairAndProof from a root seed.
    ///
    /// This method deterministically generates class group keys using ChaCha20Rng
    /// seeded with its dedicated seed, that is derived from the provided root seed. The same seed will always produce
    /// the same key pair.
    ///
    /// The seed should be cryptographically secure and kept confidential.
    pub fn from_seed(root_seed: &RootSeed) -> Self {
        let setup_parameters_per_crt_prime =
            construct_setup_parameters_per_crt_prime(DEFAULT_COMPUTATIONAL_SECURITY_PARAMETER)
                .unwrap();
        let language_public_parameters_per_crt_prime =
            construct_knowledge_of_decryption_key_public_parameters_per_crt_prime(
                setup_parameters_per_crt_prime.each_ref(),
            )
            .unwrap();

        let mut rng = root_seed.class_groups_decryption_key_rng();
        let decryption_key =
            generate_keypairs_per_crt_prime(setup_parameters_per_crt_prime.clone(), &mut rng)
                .unwrap();

        let encryption_key_and_proof = generate_knowledge_of_decryption_key_proofs_per_crt_prime(
            language_public_parameters_per_crt_prime.clone(),
            decryption_key,
            &mut rng,
        )
        .unwrap();

        ClassGroupsKeyPairAndProof {
>>>>>>> 92206668
            decryption_key_per_crt_prime: decryption_key,
            encryption_key_and_proof,
        }
    }

    pub fn encryption_key_and_proof(&self) -> ClassGroupsEncryptionKeyAndProof {
        // Safe to unwrap because the serialization should never fail.
        self.encryption_key_and_proof.clone()
    }

    pub fn decryption_key(&self) -> ClassGroupsDecryptionKey {
        self.decryption_key_per_crt_prime
    }
<<<<<<< HEAD
}

/// Generate a class groups keypair and proof from a seed.
pub fn generate_class_groups_keypair_and_proof_from_seed(
    seed: [u8; RNG_SEED_SIZE],
) -> ClassGroupsKeyPairAndProof {
    let setup_parameters_per_crt_prime =
        construct_setup_parameters_per_crt_prime(DEFAULT_COMPUTATIONAL_SECURITY_PARAMETER).unwrap();
    let language_public_parameters_per_crt_prime =
        construct_knowledge_of_decryption_key_public_parameters_per_crt_prime(
            setup_parameters_per_crt_prime.each_ref(),
        )
        .unwrap();

    let mut rng = rand_chacha::ChaCha20Rng::from_seed(seed);
    let decryption_key =
        generate_keypairs_per_crt_prime(setup_parameters_per_crt_prime.clone(), &mut rng).unwrap();

    let encryption_key_and_proof = generate_knowledge_of_decryption_key_proofs_per_crt_prime(
        language_public_parameters_per_crt_prime.clone(),
        decryption_key,
        &mut rng,
    )
    .unwrap();

    ClassGroupsKeyPairAndProof::new(seed, decryption_key, encryption_key_and_proof)
}

/// Generates a cryptographically secure random seed for class groups key generation.
pub fn sample_seed() -> [u8; RNG_SEED_SIZE] {
    let mut bytes = [0u8; RNG_SEED_SIZE];
    OsCsRng.fill_bytes(&mut bytes);
    bytes
}

/// Writes a class group key pair and proof, encoded in Base64,
/// to a file and returns the public key.
pub fn write_class_groups_keypair_and_proof_to_file<P: AsRef<std::path::Path> + Clone>(
    keypair: &ClassGroupsKeyPairAndProof,
    path: P,
) -> DwalletMPCResult<String> {
    let serialized = bcs::to_bytes(keypair)?;
    let contents = Base64::encode(serialized);
    std::fs::write(path.clone(), contents)
        .map_err(|e| DwalletMPCError::FailedToWriteCGKey(e.to_string()))?;
    Ok(Base64::encode(bcs::to_bytes(
        &keypair.encryption_key_and_proof(),
    )?))
}

/// A wrapper around `ClassGroupsKeyPairAndProof` that ensures the deserialized value
/// is constructed directly on the heap via `Box`, avoiding large stack allocations.
///
/// # Why This Exists
///
/// In debug builds, Rust has a significantly smaller stack size compared to release builds.
/// Deserializing a large or deeply nested struct like `ClassGroupsKeyPairAndProof` directly
/// can lead to a stack overflow if it's first constructed on the stack before being boxed.
///
/// By wrapping the struct inside a `Box` field (`inner`) within this wrapper, we allow the
/// deserializer (`bcs::from_bytes`) to allocate the entire structure directly on the heap,
/// bypassing the stack and preventing overflow.
#[derive(Deserialize)]
struct ClassGroupsKeyPairAndProofWrapper {
    inner: Box<ClassGroupsKeyPairAndProof>,
}

/// Reads a class group key pair and proof (encoded in Base64) from a file.
pub fn read_class_groups_from_file<P: AsRef<std::path::Path>>(
    path: P,
) -> DwalletMPCResult<Box<ClassGroupsKeyPairAndProof>> {
    let contents = std::fs::read_to_string(path)
        .map_err(|e| DwalletMPCError::FailedToReadCGKey(e.to_string()))?;
    let decoded = Base64::decode(contents.as_str())
        .map_err(|e| DwalletMPCError::FailedToReadCGKey(e.to_string()))?;
    let keypair: ClassGroupsKeyPairAndProofWrapper = bcs::from_bytes(&decoded)?;
    Ok(keypair.inner)
}

/// Writes a class group key seed, encoded in Base64,
/// to a file and returns the encoded seed string.
pub fn write_class_groups_seed_to_file<P: AsRef<std::path::Path> + Clone>(
    seed: [u8; RNG_SEED_SIZE],
    path: P,
) -> DwalletMPCResult<String> {
    let contents = Base64::encode(seed);
    std::fs::write(path.clone(), contents.clone())
        .map_err(|e| DwalletMPCError::FailedToWriteCGKey(e.to_string()))?;
    Ok(contents)
}

/// Reads a class group seed (encoded in Base64) from a file.
pub fn read_class_groups_seed_from_file<P: AsRef<std::path::Path>>(
    path: P,
) -> DwalletMPCResult<[u8; RNG_SEED_SIZE]> {
    let contents = std::fs::read_to_string(path)
        .map_err(|e| DwalletMPCError::FailedToReadCGKey(e.to_string()))?;
    let decoded = Base64::decode(contents.as_str())
        .map_err(|e| DwalletMPCError::FailedToReadCGKey(e.to_string()))?;
    decoded.try_into().map_err(|e| {
        DwalletMPCError::FailedToReadCGKey(format!("failed to read class group seed: {:?}", e))
    })
}

pub mod class_groups_as_base64 {
    use super::*;
    use base64::engine::general_purpose;
    use base64::Engine;
    use serde::de::Error;
    use serde::{Deserializer, Serializer};
    use std::sync::Arc;

    pub fn serialize<S>(
        value: &Arc<impl serde::Serialize>,
        serializer: S,
    ) -> Result<S::Ok, S::Error>
    where
        S: Serializer,
    {
        let bytes = bcs::to_bytes(&**value).map_err(serde::ser::Error::custom)?;
        let encoded = general_purpose::STANDARD.encode(bytes);
        serializer.serialize_str(&encoded)
    }

    pub fn deserialize<'de, D, T>(deserializer: D) -> Result<Arc<T>, D::Error>
    where
        D: Deserializer<'de>,
        T: serde::de::DeserializeOwned,
    {
        let encoded = String::deserialize(deserializer)?;
        let bytes = general_purpose::STANDARD
            .decode(&encoded)
            .map_err(Error::custom)?;
        let value: T = bcs::from_bytes(&bytes).map_err(Error::custom)?;
        Ok(Arc::new(value))
    }
=======
>>>>>>> 92206668
}<|MERGE_RESOLUTION|>--- conflicted
+++ resolved
@@ -24,7 +24,6 @@
 
 #[derive(Debug, Clone, PartialEq, Eq, Serialize, Deserialize)]
 pub struct ClassGroupsKeyPairAndProof {
-    seed: [u8; RNG_SEED_SIZE],
     #[serde(with = "group::helpers::const_generic_array_serialization")]
     decryption_key_per_crt_prime: ClassGroupsDecryptionKey,
     #[serde(with = "group::helpers::const_generic_array_serialization")]
@@ -32,15 +31,6 @@
 }
 
 impl ClassGroupsKeyPairAndProof {
-<<<<<<< HEAD
-    pub fn new(
-        seed: [u8; RNG_SEED_SIZE],
-        decryption_key: ClassGroupsDecryptionKey,
-        encryption_key_and_proof: ClassGroupsEncryptionKeyAndProof,
-    ) -> Self {
-        Self {
-            seed,
-=======
     /// Generates a ClassGroupsKeyPairAndProof from a root seed.
     ///
     /// This method deterministically generates class group keys using ChaCha20Rng
@@ -71,7 +61,6 @@
         .unwrap();
 
         ClassGroupsKeyPairAndProof {
->>>>>>> 92206668
             decryption_key_per_crt_prime: decryption_key,
             encryption_key_and_proof,
         }
@@ -85,143 +74,4 @@
     pub fn decryption_key(&self) -> ClassGroupsDecryptionKey {
         self.decryption_key_per_crt_prime
     }
-<<<<<<< HEAD
-}
-
-/// Generate a class groups keypair and proof from a seed.
-pub fn generate_class_groups_keypair_and_proof_from_seed(
-    seed: [u8; RNG_SEED_SIZE],
-) -> ClassGroupsKeyPairAndProof {
-    let setup_parameters_per_crt_prime =
-        construct_setup_parameters_per_crt_prime(DEFAULT_COMPUTATIONAL_SECURITY_PARAMETER).unwrap();
-    let language_public_parameters_per_crt_prime =
-        construct_knowledge_of_decryption_key_public_parameters_per_crt_prime(
-            setup_parameters_per_crt_prime.each_ref(),
-        )
-        .unwrap();
-
-    let mut rng = rand_chacha::ChaCha20Rng::from_seed(seed);
-    let decryption_key =
-        generate_keypairs_per_crt_prime(setup_parameters_per_crt_prime.clone(), &mut rng).unwrap();
-
-    let encryption_key_and_proof = generate_knowledge_of_decryption_key_proofs_per_crt_prime(
-        language_public_parameters_per_crt_prime.clone(),
-        decryption_key,
-        &mut rng,
-    )
-    .unwrap();
-
-    ClassGroupsKeyPairAndProof::new(seed, decryption_key, encryption_key_and_proof)
-}
-
-/// Generates a cryptographically secure random seed for class groups key generation.
-pub fn sample_seed() -> [u8; RNG_SEED_SIZE] {
-    let mut bytes = [0u8; RNG_SEED_SIZE];
-    OsCsRng.fill_bytes(&mut bytes);
-    bytes
-}
-
-/// Writes a class group key pair and proof, encoded in Base64,
-/// to a file and returns the public key.
-pub fn write_class_groups_keypair_and_proof_to_file<P: AsRef<std::path::Path> + Clone>(
-    keypair: &ClassGroupsKeyPairAndProof,
-    path: P,
-) -> DwalletMPCResult<String> {
-    let serialized = bcs::to_bytes(keypair)?;
-    let contents = Base64::encode(serialized);
-    std::fs::write(path.clone(), contents)
-        .map_err(|e| DwalletMPCError::FailedToWriteCGKey(e.to_string()))?;
-    Ok(Base64::encode(bcs::to_bytes(
-        &keypair.encryption_key_and_proof(),
-    )?))
-}
-
-/// A wrapper around `ClassGroupsKeyPairAndProof` that ensures the deserialized value
-/// is constructed directly on the heap via `Box`, avoiding large stack allocations.
-///
-/// # Why This Exists
-///
-/// In debug builds, Rust has a significantly smaller stack size compared to release builds.
-/// Deserializing a large or deeply nested struct like `ClassGroupsKeyPairAndProof` directly
-/// can lead to a stack overflow if it's first constructed on the stack before being boxed.
-///
-/// By wrapping the struct inside a `Box` field (`inner`) within this wrapper, we allow the
-/// deserializer (`bcs::from_bytes`) to allocate the entire structure directly on the heap,
-/// bypassing the stack and preventing overflow.
-#[derive(Deserialize)]
-struct ClassGroupsKeyPairAndProofWrapper {
-    inner: Box<ClassGroupsKeyPairAndProof>,
-}
-
-/// Reads a class group key pair and proof (encoded in Base64) from a file.
-pub fn read_class_groups_from_file<P: AsRef<std::path::Path>>(
-    path: P,
-) -> DwalletMPCResult<Box<ClassGroupsKeyPairAndProof>> {
-    let contents = std::fs::read_to_string(path)
-        .map_err(|e| DwalletMPCError::FailedToReadCGKey(e.to_string()))?;
-    let decoded = Base64::decode(contents.as_str())
-        .map_err(|e| DwalletMPCError::FailedToReadCGKey(e.to_string()))?;
-    let keypair: ClassGroupsKeyPairAndProofWrapper = bcs::from_bytes(&decoded)?;
-    Ok(keypair.inner)
-}
-
-/// Writes a class group key seed, encoded in Base64,
-/// to a file and returns the encoded seed string.
-pub fn write_class_groups_seed_to_file<P: AsRef<std::path::Path> + Clone>(
-    seed: [u8; RNG_SEED_SIZE],
-    path: P,
-) -> DwalletMPCResult<String> {
-    let contents = Base64::encode(seed);
-    std::fs::write(path.clone(), contents.clone())
-        .map_err(|e| DwalletMPCError::FailedToWriteCGKey(e.to_string()))?;
-    Ok(contents)
-}
-
-/// Reads a class group seed (encoded in Base64) from a file.
-pub fn read_class_groups_seed_from_file<P: AsRef<std::path::Path>>(
-    path: P,
-) -> DwalletMPCResult<[u8; RNG_SEED_SIZE]> {
-    let contents = std::fs::read_to_string(path)
-        .map_err(|e| DwalletMPCError::FailedToReadCGKey(e.to_string()))?;
-    let decoded = Base64::decode(contents.as_str())
-        .map_err(|e| DwalletMPCError::FailedToReadCGKey(e.to_string()))?;
-    decoded.try_into().map_err(|e| {
-        DwalletMPCError::FailedToReadCGKey(format!("failed to read class group seed: {:?}", e))
-    })
-}
-
-pub mod class_groups_as_base64 {
-    use super::*;
-    use base64::engine::general_purpose;
-    use base64::Engine;
-    use serde::de::Error;
-    use serde::{Deserializer, Serializer};
-    use std::sync::Arc;
-
-    pub fn serialize<S>(
-        value: &Arc<impl serde::Serialize>,
-        serializer: S,
-    ) -> Result<S::Ok, S::Error>
-    where
-        S: Serializer,
-    {
-        let bytes = bcs::to_bytes(&**value).map_err(serde::ser::Error::custom)?;
-        let encoded = general_purpose::STANDARD.encode(bytes);
-        serializer.serialize_str(&encoded)
-    }
-
-    pub fn deserialize<'de, D, T>(deserializer: D) -> Result<Arc<T>, D::Error>
-    where
-        D: Deserializer<'de>,
-        T: serde::de::DeserializeOwned,
-    {
-        let encoded = String::deserialize(deserializer)?;
-        let bytes = general_purpose::STANDARD
-            .decode(&encoded)
-            .map_err(Error::custom)?;
-        let value: T = bcs::from_bytes(&bytes).map_err(Error::custom)?;
-        Ok(Arc::new(value))
-    }
-=======
->>>>>>> 92206668
 }