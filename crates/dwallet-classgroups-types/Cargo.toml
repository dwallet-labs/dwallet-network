[package]
name = "dwallet-classgroups-types"
edition = "2021"
version.workspace = true

[dependencies]
class_groups.workspace = true
group.workspace = true
crypto-bigint = "0.5.5"
serde.workspace = true
anyhow.workspace = true
bcs.workspace = true
fastcrypto = { workspace = true, features = ["copy_key"] }
rand_chacha = "0.3.1"
serde_json.workspace = true
serde_derive = "1.0.217"
<<<<<<< HEAD
=======
pera-types.workspace = true
>>>>>>> 31acde9f



[lints]
workspace = true

[features]
mock-class-groups = []<|MERGE_RESOLUTION|>--- conflicted
+++ resolved
@@ -14,10 +14,7 @@
 rand_chacha = "0.3.1"
 serde_json.workspace = true
 serde_derive = "1.0.217"
-<<<<<<< HEAD
-=======
 pera-types.workspace = true
->>>>>>> 31acde9f
 
 
 
