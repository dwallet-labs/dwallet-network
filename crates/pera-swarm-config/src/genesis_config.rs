// Copyright (c) Mysten Labs, Inc.
// SPDX-License-Identifier: BSD-3-Clause-Clear

use std::collections::HashMap;
use std::net::{IpAddr, SocketAddr};

use anyhow::Result;
use class_groups::SecretKeyShareSizedNumber;
use dwallet_classgroups_types::{
    generate_class_groups_keypair_and_proof_from_seed, read_class_groups_from_file,
    ClassGroupsKeyPairAndProof,
};
use fastcrypto::traits::{KeyPair, ToFromBytes};
use group::PartyID;
use pera_config::genesis::{GenesisCeremonyParameters, TokenAllocation};
use pera_config::node::{DEFAULT_COMMISSION_RATE, DEFAULT_VALIDATOR_GAS_PRICE};
use pera_config::{local_ip_utils, Config};
use pera_genesis_builder::validator_info::{GenesisValidatorInfo, ValidatorInfo};
use pera_types::base_types::PeraAddress;
use pera_types::crypto::{
    generate_proof_of_possession, get_key_pair_from_rng, AccountKeyPair, AuthorityKeyPair,
    AuthorityPublicKeyBytes, NetworkKeyPair, NetworkPublicKey, PeraKeyPair, PublicKey,
};
use pera_types::multiaddr::Multiaddr;
use rand::{rngs::StdRng, SeedableRng};
use serde::{Deserialize, Serialize};
use tracing::info;
pub use twopc_mpc::secp256k1::class_groups::AsyncProtocol;

// All information needed to build a NodeConfig for a state sync fullnode.
#[derive(Serialize, Deserialize, Debug)]
pub struct SsfnGenesisConfig {
    pub p2p_address: Multiaddr,
    pub network_key_pair: Option<NetworkKeyPair>,
}
// All information needed to build a NodeConfig for a validator.
#[derive(Serialize, Deserialize)]
pub struct ValidatorGenesisConfig {
<<<<<<< HEAD
    // todo (#348): Update the system to ensure that each validator saves only their own decryption share
    #[serde(default)]
    pub dwallet_mpc_class_groups_public_parameters:
        Option<twopc_mpc::sign::ClassGroupsPublicParams>,
    #[serde(default)]
    pub dwallet_mpc_class_groups_decryption_shares:
        Option<HashMap<PartyID, SecretKeyShareSizedNumber>>,
=======
>>>>>>> 8e582e4c
    pub class_groups_keypair_and_proof: ClassGroupsKeyPairAndProof,
    #[serde(default = "default_bls12381_key_pair")]
    pub key_pair: AuthorityKeyPair,
    #[serde(default = "default_ed25519_key_pair")]
    pub worker_key_pair: NetworkKeyPair,
    #[serde(default = "default_pera_key_pair")]
    pub account_key_pair: PeraKeyPair,
    #[serde(default = "default_ed25519_key_pair")]
    pub network_key_pair: NetworkKeyPair,
    pub network_address: Multiaddr,
    pub p2p_address: Multiaddr,
    pub p2p_listen_address: Option<SocketAddr>,
    #[serde(default = "default_socket_address")]
    pub metrics_address: SocketAddr,
    #[serde(default = "default_multiaddr_address")]
    pub narwhal_metrics_address: Multiaddr,
    pub gas_price: u64,
    pub commission_rate: u64,
    pub narwhal_primary_address: Multiaddr,
    pub narwhal_worker_address: Multiaddr,
    pub consensus_address: Multiaddr,
    #[serde(default = "default_stake")]
    pub stake: u64,
    pub name: Option<String>,
}

impl ValidatorGenesisConfig {
    pub fn to_validator_info(&self, name: String) -> GenesisValidatorInfo {
        let protocol_key: AuthorityPublicKeyBytes = self.key_pair.public().into();
        let account_key: PublicKey = self.account_key_pair.public();
        let network_key: NetworkPublicKey = self.network_key_pair.public().clone();
        let worker_key: NetworkPublicKey = self.worker_key_pair.public().clone();
        let network_address = self.network_address.clone();
        let class_groups_public_key_and_proof = self.class_groups_keypair_and_proof.public_bytes();

        let info = ValidatorInfo {
            name,
            class_groups_public_key_and_proof,
            protocol_key,
            worker_key,
            network_key,
            account_address: PeraAddress::from(&account_key),
            gas_price: self.gas_price,
            commission_rate: self.commission_rate,
            network_address,
            p2p_address: self.p2p_address.clone(),
            narwhal_primary_address: self.narwhal_primary_address.clone(),
            narwhal_worker_address: self.narwhal_worker_address.clone(),
            description: String::new(),
            image_url: String::new(),
            project_url: String::new(),
        };
        let proof_of_possession =
            generate_proof_of_possession(&self.key_pair, (&self.account_key_pair.public()).into());
        GenesisValidatorInfo {
            info,
            proof_of_possession,
        }
    }

    /// Use validator public key as validator name.
    pub fn to_validator_info_with_random_name(&self) -> GenesisValidatorInfo {
        self.to_validator_info(self.key_pair.public().to_string())
    }
}

#[derive(Default)]
pub struct ValidatorGenesisConfigBuilder {
    protocol_key_pair: Option<AuthorityKeyPair>,
    account_key_pair: Option<AccountKeyPair>,
    ip: Option<String>,
    gas_price: Option<u64>,
    /// If set, the validator will use deterministic addresses based on the port offset.
    /// This is useful for benchmarking.
    port_offset: Option<u16>,
    /// Whether to use a specific p2p listen ip address. This is useful for testing on AWS.
    p2p_listen_ip_address: Option<IpAddr>,
    dwallet_mpc_class_groups_public_parameters: Option<twopc_mpc::sign::ClassGroupsPublicParams>,
    dwallet_mpc_decryption_shares: Option<HashMap<PartyID, SecretKeyShareSizedNumber>>,
    class_groups_key_pair_and_proof: Option<ClassGroupsKeyPairAndProof>,
}

impl ValidatorGenesisConfigBuilder {
    pub fn new() -> Self {
        Self::default()
    }

    pub fn with_dwallet_mpc_class_groups_public_parameters(
        mut self,
        dwallet_mpc_class_groups_public_parameters: twopc_mpc::sign::ClassGroupsPublicParams,
    ) -> Self {
        self.dwallet_mpc_class_groups_public_parameters =
            Some(dwallet_mpc_class_groups_public_parameters);
        self
    }

    pub fn with_dwallet_mpc_class_groups_decryption_shares(
        mut self,
        secret_shares: HashMap<PartyID, SecretKeyShareSizedNumber>,
    ) -> Self {
        self.dwallet_mpc_decryption_shares = Some(secret_shares);
        self
    }

    pub fn with_protocol_key_pair(mut self, key_pair: AuthorityKeyPair) -> Self {
        self.protocol_key_pair = Some(key_pair);
        self
    }

    pub fn with_account_key_pair(mut self, key_pair: AccountKeyPair) -> Self {
        self.account_key_pair = Some(key_pair);
        self
    }

    pub fn with_class_groups_key_pair_and_proof(mut self, key_pair: &AuthorityKeyPair) -> Self {
        // It is safe to unwrap here because the protocol_key_pair is always set before
        // also the validator can not be built without the class groups key.
        let seed = key_pair.copy().private().as_bytes().try_into().unwrap();
        let authority_address: PeraAddress = key_pair.public().into();
        let file_path = format!("class-groups-{}.key", authority_address);
        let class_groups_keypair_and_proof = read_class_groups_from_file(file_path)
            .unwrap_or_else(|_| generate_class_groups_keypair_and_proof_from_seed(seed));
        self.class_groups_key_pair_and_proof = Some(class_groups_keypair_and_proof);
        self
    }

    pub fn with_ip(mut self, ip: String) -> Self {
        self.ip = Some(ip);
        self
    }

    pub fn with_gas_price(mut self, gas_price: u64) -> Self {
        self.gas_price = Some(gas_price);
        self
    }

    pub fn with_deterministic_ports(mut self, port_offset: u16) -> Self {
        self.port_offset = Some(port_offset);
        self
    }

    pub fn with_p2p_listen_ip_address(mut self, p2p_listen_ip_address: IpAddr) -> Self {
        self.p2p_listen_ip_address = Some(p2p_listen_ip_address);
        self
    }

    pub fn build<R: rand::RngCore + rand::CryptoRng>(self, rng: &mut R) -> ValidatorGenesisConfig {
        let ip = self.ip.unwrap_or_else(local_ip_utils::get_new_ip);
        let localhost = local_ip_utils::localhost_for_testing();

        let protocol_key_pair = self
            .protocol_key_pair
            .unwrap_or_else(|| get_key_pair_from_rng(rng).1);
        let account_key_pair = self
            .account_key_pair
            .unwrap_or_else(|| get_key_pair_from_rng(rng).1);
        let gas_price = self.gas_price.unwrap_or(DEFAULT_VALIDATOR_GAS_PRICE);

        let (worker_key_pair, network_key_pair): (NetworkKeyPair, NetworkKeyPair) =
            (get_key_pair_from_rng(rng).1, get_key_pair_from_rng(rng).1);

        // It is safe to unwrap here because the protocol_key_pair is always set before
        // also the validator can not be built without the class groups key.
        let seed = protocol_key_pair
            .copy()
            .private()
            .as_bytes()
            .try_into()
            .unwrap();
        let class_groups_keypair_and_proof = self
            .class_groups_key_pair_and_proof
            .unwrap_or_else(|| generate_class_groups_keypair_and_proof_from_seed(seed));

        let (
            network_address,
            p2p_address,
            metrics_address,
            narwhal_metrics_address,
            narwhal_primary_address,
            narwhal_worker_address,
            consensus_address,
        ) = if let Some(offset) = self.port_offset {
            (
                local_ip_utils::new_deterministic_tcp_address_for_testing(&ip, offset),
                local_ip_utils::new_deterministic_udp_address_for_testing(&ip, offset + 1),
                local_ip_utils::new_deterministic_tcp_address_for_testing(&ip, offset + 2)
                    .with_zero_ip(),
                local_ip_utils::new_deterministic_tcp_address_for_testing(&ip, offset + 3)
                    .with_zero_ip(),
                local_ip_utils::new_deterministic_udp_address_for_testing(&ip, offset + 4),
                local_ip_utils::new_deterministic_udp_address_for_testing(&ip, offset + 5),
                local_ip_utils::new_deterministic_tcp_address_for_testing(&ip, offset + 6),
            )
        } else {
            (
                local_ip_utils::new_tcp_address_for_testing(&ip),
                local_ip_utils::new_udp_address_for_testing(&ip),
                local_ip_utils::new_tcp_address_for_testing(&localhost),
                local_ip_utils::new_tcp_address_for_testing(&localhost),
                local_ip_utils::new_udp_address_for_testing(&ip),
                local_ip_utils::new_udp_address_for_testing(&ip),
                local_ip_utils::new_tcp_address_for_testing(&ip),
            )
        };

        let p2p_listen_address = self
            .p2p_listen_ip_address
            .map(|ip| SocketAddr::new(ip, p2p_address.port().unwrap()));

        ValidatorGenesisConfig {
            class_groups_keypair_and_proof,
            key_pair: protocol_key_pair,
            worker_key_pair,
            account_key_pair: account_key_pair.into(),
            network_key_pair,
            network_address,
            p2p_address,
            p2p_listen_address,
            metrics_address: metrics_address.to_socket_addr().unwrap(),
            narwhal_metrics_address,
            gas_price,
            commission_rate: DEFAULT_COMMISSION_RATE,
            narwhal_primary_address,
            narwhal_worker_address,
            consensus_address,
            stake: pera_types::governance::VALIDATOR_LOW_STAKE_THRESHOLD_NPERA,
            name: None,
        }
    }
}

#[derive(Serialize, Deserialize, Default)]
pub struct GenesisConfig {
    pub ssfn_config_info: Option<Vec<SsfnGenesisConfig>>,
    pub validator_config_info: Option<Vec<ValidatorGenesisConfig>>,
    pub parameters: GenesisCeremonyParameters,
    pub accounts: Vec<AccountConfig>,
}

impl Config for GenesisConfig {}

impl GenesisConfig {
    pub fn generate_accounts<R: rand::RngCore + rand::CryptoRng>(
        &self,
        mut rng: R,
    ) -> Result<(Vec<AccountKeyPair>, Vec<TokenAllocation>)> {
        let mut addresses = Vec::new();
        let mut allocations = Vec::new();

        info!("Creating accounts and token allocations...");

        let mut keys = Vec::new();
        for account in &self.accounts {
            let address = if let Some(address) = account.address {
                address
            } else {
                let (address, keypair) = get_key_pair_from_rng(&mut rng);
                keys.push(keypair);
                address
            };

            addresses.push(address);

            // Populate gas itemized objects
            account.gas_amounts.iter().for_each(|a| {
                allocations.push(TokenAllocation {
                    recipient_address: address,
                    amount_npera: *a,
                    staked_with_validator: None,
                });
            });
        }

        Ok((keys, allocations))
    }
}

fn default_socket_address() -> SocketAddr {
    local_ip_utils::new_local_tcp_socket_for_testing()
}

fn default_multiaddr_address() -> Multiaddr {
    local_ip_utils::new_local_tcp_address_for_testing()
}

fn default_stake() -> u64 {
    pera_types::governance::VALIDATOR_LOW_STAKE_THRESHOLD_NPERA
}

fn default_bls12381_key_pair() -> AuthorityKeyPair {
    get_key_pair_from_rng(&mut rand::rngs::OsRng).1
}

fn default_ed25519_key_pair() -> NetworkKeyPair {
    get_key_pair_from_rng(&mut rand::rngs::OsRng).1
}

fn default_pera_key_pair() -> PeraKeyPair {
    PeraKeyPair::Ed25519(get_key_pair_from_rng(&mut rand::rngs::OsRng).1)
}

#[derive(Serialize, Deserialize, Debug, Clone)]
pub struct AccountConfig {
    #[serde(skip_serializing_if = "Option::is_none")]
    pub address: Option<PeraAddress>,
    pub gas_amounts: Vec<u64>,
}

pub const DEFAULT_GAS_AMOUNT: u64 = 30_000_000_000_000_000;
pub const DEFAULT_NUMBER_OF_AUTHORITIES: usize = 4;
const DEFAULT_NUMBER_OF_ACCOUNT: usize = 5;
pub const DEFAULT_NUMBER_OF_OBJECT_PER_ACCOUNT: usize = 5;

impl GenesisConfig {
    /// A predictable rng seed used to generate benchmark configs. This seed may also be needed
    /// by other crates (e.g. the load generators).
    pub const BENCHMARKS_RNG_SEED: u64 = 0;
    /// Port offset for benchmarks' genesis configs.
    pub const BENCHMARKS_PORT_OFFSET: u16 = 2000;
    /// The gas amount for each genesis gas object.
    const BENCHMARK_GAS_AMOUNT: u64 = 50_000_000_000_000_000;
    /// Trigger epoch change every hour minutes.
    const BENCHMARK_EPOCH_DURATION_MS: u64 = 60 * 60 * 1000;

    pub fn for_local_testing() -> Self {
        Self::custom_genesis(
            DEFAULT_NUMBER_OF_ACCOUNT,
            DEFAULT_NUMBER_OF_OBJECT_PER_ACCOUNT,
        )
    }

    pub fn for_local_testing_with_addresses(addresses: Vec<PeraAddress>) -> Self {
        Self::custom_genesis_with_addresses(addresses, DEFAULT_NUMBER_OF_OBJECT_PER_ACCOUNT)
    }

    pub fn custom_genesis(num_accounts: usize, num_objects_per_account: usize) -> Self {
        let mut accounts = Vec::new();
        for _ in 0..num_accounts {
            accounts.push(AccountConfig {
                address: None,
                gas_amounts: vec![DEFAULT_GAS_AMOUNT; num_objects_per_account],
            })
        }

        Self {
            accounts,
            ..Default::default()
        }
    }

    pub fn custom_genesis_with_addresses(
        addresses: Vec<PeraAddress>,
        num_objects_per_account: usize,
    ) -> Self {
        let mut accounts = Vec::new();
        for address in addresses {
            accounts.push(AccountConfig {
                address: Some(address),
                gas_amounts: vec![DEFAULT_GAS_AMOUNT; num_objects_per_account],
            })
        }

        Self {
            accounts,
            ..Default::default()
        }
    }

    /// Generate a genesis config allowing to easily bootstrap a network for benchmarking purposes. This
    /// function is ultimately used to print the genesis blob and all validators configs. All keys and
    /// parameters are predictable to facilitate benchmarks orchestration. Only the main ip addresses of
    /// the validators are specified (as those are often dictated by the cloud provider hosing the testbed).
    pub fn new_for_benchmarks(ips: &[String]) -> Self {
        // Set the validator's configs. They should be the same across multiple runs to ensure reproducibility.
        let mut rng = StdRng::seed_from_u64(Self::BENCHMARKS_RNG_SEED);
        let validator_config_info: Vec<_> = ips
            .iter()
            .enumerate()
            .map(|(i, ip)| {
                ValidatorGenesisConfigBuilder::new()
                    .with_ip(ip.to_string())
                    .with_deterministic_ports(Self::BENCHMARKS_PORT_OFFSET + 10 * i as u16)
                    .with_p2p_listen_ip_address("0.0.0.0".parse().unwrap())
                    .build(&mut rng)
            })
            .collect();

        // Set the initial gas objects with a predictable owner address.
        let account_configs = Self::benchmark_gas_keys(validator_config_info.len())
            .iter()
            .map(|gas_key| {
                let gas_address = PeraAddress::from(&gas_key.public());

                AccountConfig {
                    address: Some(gas_address),
                    // Generate one genesis gas object per validator (this seems a good rule of thumb to produce
                    // enough gas objects for most types of benchmarks).
                    gas_amounts: vec![Self::BENCHMARK_GAS_AMOUNT; 5],
                }
            })
            .collect();

        // Benchmarks require a deterministic genesis. Every validator locally generates it own
        // genesis; it is thus important they have the same parameters.
        let parameters = GenesisCeremonyParameters {
            chain_start_timestamp_ms: 0,
            epoch_duration_ms: Self::BENCHMARK_EPOCH_DURATION_MS,
            ..GenesisCeremonyParameters::new()
        };

        // Make a new genesis configuration.
        GenesisConfig {
            ssfn_config_info: None,
            validator_config_info: Some(validator_config_info),
            parameters,
            accounts: account_configs,
        }
    }

    /// Generate a predictable and fixed key that will own all gas objects used for benchmarks.
    /// This function may be called by other parts of the codebase (e.g. load generators) to
    /// get the same keypair used for genesis (hence the importance of the seedable rng).
    pub fn benchmark_gas_keys(n: usize) -> Vec<PeraKeyPair> {
        let mut rng = StdRng::seed_from_u64(Self::BENCHMARKS_RNG_SEED);
        (0..n)
            .map(|_| PeraKeyPair::Ed25519(NetworkKeyPair::generate(&mut rng)))
            .collect()
    }

    pub fn add_faucet_account(mut self) -> Self {
        self.accounts.push(AccountConfig {
            address: None,
            gas_amounts: vec![DEFAULT_GAS_AMOUNT; DEFAULT_NUMBER_OF_OBJECT_PER_ACCOUNT],
        });
        self
    }
}<|MERGE_RESOLUTION|>--- conflicted
+++ resolved
@@ -36,16 +36,6 @@
 // All information needed to build a NodeConfig for a validator.
 #[derive(Serialize, Deserialize)]
 pub struct ValidatorGenesisConfig {
-<<<<<<< HEAD
-    // todo (#348): Update the system to ensure that each validator saves only their own decryption share
-    #[serde(default)]
-    pub dwallet_mpc_class_groups_public_parameters:
-        Option<twopc_mpc::sign::ClassGroupsPublicParams>,
-    #[serde(default)]
-    pub dwallet_mpc_class_groups_decryption_shares:
-        Option<HashMap<PartyID, SecretKeyShareSizedNumber>>,
-=======
->>>>>>> 8e582e4c
     pub class_groups_keypair_and_proof: ClassGroupsKeyPairAndProof,
     #[serde(default = "default_bls12381_key_pair")]
     pub key_pair: AuthorityKeyPair,
