--- conflicted
+++ resolved
@@ -1,15 +1,10 @@
 use anyhow::bail;
-<<<<<<< HEAD
-=======
-use dwallet_mpc_types::dwallet_mpc::{MPCDataV1, VersionedMPCData};
->>>>>>> ed00816f
 use fastcrypto::traits::ToFromBytes;
 use ika_config::validator_info::ValidatorInfo;
 use ika_types::error::{IkaError, IkaResult};
 use ika_types::messages_dwallet_mpc::DWALLET_2PC_MPC_COORDINATOR_MODULE_NAME;
 use ika_types::sui::system_inner_v1::ValidatorCapV1;
 use ika_types::sui::{
-<<<<<<< HEAD
     ADD_PAIR_TO_CLASS_GROUPS_PUBLIC_KEY_AND_PROOF_FUNCTION_NAME,
     CLASS_GROUPS_PUBLIC_KEY_AND_PROOF_MODULE_NAME, COLLECT_COMMISSION_FUNCTION_NAME,
     CREATE_CLASS_GROUPS_PUBLIC_KEY_AND_PROOF_BUILDER_FUNCTION_NAME, ClassGroupsPublicKeyAndProof,
@@ -17,23 +12,13 @@
     DWALLET_2PC_MPC_COORDINATOR_MODULE_NAME,
     FINISH_CLASS_GROUPS_PUBLIC_KEY_AND_PROOF_FUNCTION_NAME, NEW_VALIDATOR_METADATA_FUNCTION_NAME,
     PricingInfoKey, PricingInfoValue, REPORT_VALIDATOR_FUNCTION_NAME,
-=======
-    COLLECT_COMMISSION_FUNCTION_NAME, CREATE_BYTES_TABLE_VEC_FUNCTION_NAME,
-    DROP_TABLE_VEC_FUNCTION_NAME, NEW_VALIDATOR_METADATA_FUNCTION_NAME,
-    OPTION_DESTROY_NONE_FUNCTION_NAME, OPTION_DESTROY_SOME_FUNCTION_NAME, OPTION_MODULE_NAME,
-    PUSH_BACK_TO_TABLE_VEC_FUNCTION_NAME, REPORT_VALIDATOR_FUNCTION_NAME,
->>>>>>> ed00816f
     REQUEST_ADD_STAKE_FUNCTION_NAME, REQUEST_ADD_VALIDATOR_CANDIDATE_FUNCTION_NAME,
     REQUEST_ADD_VALIDATOR_FUNCTION_NAME, REQUEST_REMOVE_VALIDATOR_CANDIDATE_FUNCTION_NAME,
     REQUEST_REMOVE_VALIDATOR_FUNCTION_NAME, REQUEST_WITHDRAW_STAKE_FUNCTION_NAME,
     ROTATE_COMMISSION_CAP_FUNCTION_NAME, ROTATE_OPERATION_CAP_FUNCTION_NAME,
-<<<<<<< HEAD
     SET_NEXT_COMMISSION_FUNCTION_NAME,
     SET_NEXT_EPOCH_CLASS_GROUPS_PUBKEY_AND_PROOF_BYTES_FUNCTION_NAME,
     SET_NEXT_EPOCH_CONSENSUS_ADDRESS_FUNCTION_NAME,
-=======
-    SET_NEXT_COMMISSION_FUNCTION_NAME, SET_NEXT_EPOCH_CONSENSUS_ADDRESS_FUNCTION_NAME,
->>>>>>> ed00816f
     SET_NEXT_EPOCH_CONSENSUS_PUBKEY_BYTES_FUNCTION_NAME,
     SET_NEXT_EPOCH_MPC_DATA_BYTES_FUNCTION_NAME, SET_NEXT_EPOCH_NETWORK_ADDRESS_FUNCTION_NAME,
     SET_NEXT_EPOCH_NETWORK_PUBKEY_BYTES_FUNCTION_NAME, SET_NEXT_EPOCH_P2P_ADDRESS_FUNCTION_NAME,
@@ -57,12 +42,8 @@
 use sui_json_rpc_types::{SuiObjectDataOptions, SuiTransactionBlockResponseOptions};
 use sui_keys::keystore::AccountKeystore;
 use sui_sdk::wallet_context::WalletContext;
-<<<<<<< HEAD
-use sui_types::base_types::{ObjectID, ObjectRef, SuiAddress};
+use sui_types::base_types::{ObjectID, SuiAddress};
 use sui_types::collection_types::Entry;
-=======
-use sui_types::base_types::{ObjectID, SuiAddress};
->>>>>>> ed00816f
 use sui_types::object::Owner;
 use sui_types::programmable_transaction_builder::ProgrammableTransactionBuilder;
 use sui_types::transaction::TransactionData;
@@ -1637,8 +1618,7 @@
         .await?,
     )?;
 
-<<<<<<< HEAD
-    let pricing_info = ptb.command(Command::move_call(
+    let pricing_info = ptb.programmable_move_call(
         ika_dwallet_2pc_mpc_package_id,
         ident_str!("pricing").into(),
         ident_str!("empty").into(),
@@ -1679,28 +1659,14 @@
             args,
         ));
     }
-=======
-    let pricing_info = ptb.programmable_move_call(
-        ika_dwallet_2pc_mpc_coordinator_package_id,
-        DWALLET_2PC_MPC_COORDINATOR_MODULE_NAME.into(),
-        move_core_types::ident_str!("current_pricing").to_owned(),
-        vec![],
-        vec![dwallet_2pc_mpc_coordinator],
-    );
->>>>>>> ed00816f
 
     let args = vec![
         dwallet_2pc_mpc_coordinator,
         pricing_info,
         verified_validator_operation_cap,
     ];
-<<<<<<< HEAD
     ptb.command(Command::move_call(
         ika_dwallet_2pc_mpc_package_id,
-=======
-    ptb.programmable_move_call(
-        ika_dwallet_2pc_mpc_coordinator_package_id,
->>>>>>> ed00816f
         DWALLET_2PC_MPC_COORDINATOR_MODULE_NAME.into(),
         SET_PRICING_VOTE_FUNCTION_NAME.to_owned(),
         vec![],
