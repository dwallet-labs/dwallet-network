--- conflicted
+++ resolved
@@ -603,15 +603,10 @@
                     .sui_rpc_errors
                     .with_label_values(&["must_get_system_inner_object"])
                     .inc();
-<<<<<<< HEAD
-                // todo(zeev): add logs
-                error!("failed to get system inner until success");
-=======
                 error!(
                     "failed to get system inner object: {:?}",
                     self.ika_system_object_id
                 );
->>>>>>> 0dce023e
                 continue;
             };
             return ika_system_state;
