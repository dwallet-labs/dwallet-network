// Copyright (c) Mysten Labs, Inc.
// SPDX-License-Identifier: BSD-3-Clause-Clear

use crate::metrics::SuiClientMetrics;
use anyhow::anyhow;
use async_trait::async_trait;
use core::panic;
use dwallet_classgroups_types::{
    ClassGroupsEncryptionKeyAndProof, SingleEncryptionKeyAndProof, NUM_OF_CLASS_GROUPS_KEYS,
};
use dwallet_mpc_types::dwallet_mpc::{
    NetworkDecryptionKeyOnChainOutput, NetworkDecryptionKeyShares,
};
use fastcrypto::traits::ToFromBytes;
use ika_move_packages::BuiltInIkaMovePackages;
use ika_types::error::{IkaError, IkaResult};
use ika_types::messages_consensus::MovePackageDigest;
use ika_types::messages_dwallet_mpc::{
    DBSuiEvent, DWalletNetworkDecryptionKey, DWalletNetworkDecryptionKeyState,
};
use ika_types::sui::epoch_start_system::{EpochStartSystem, EpochStartValidatorInfoV1};
use ika_types::sui::system_inner_v1::{
    DWalletCoordinatorInnerV1, DWalletNetworkDecryptionKeyCap, SystemInnerV1,
};
use ika_types::sui::validator_inner_v1::ValidatorInnerV1;
use ika_types::sui::{
    DWalletCoordinator, DWalletCoordinatorInner, System, SystemInner, SystemInnerTrait, Validator,
};
use itertools::Itertools;
use move_binary_format::binary_config::BinaryConfig;
use move_core_types::account_address::AccountAddress;
use move_core_types::annotated_value::MoveEnumLayout;
use serde::de::DeserializeOwned;
use serde::{Deserialize, Serialize};
use std::collections::HashMap;
use std::str::from_utf8;
use std::sync::Arc;
use std::time::Duration;
use sui_json_rpc_api::BridgeReadApiClient;
use sui_json_rpc_types::{
    DevInspectResults, SuiData, SuiMoveValue, SuiObjectDataFilter, SuiObjectResponseQuery,
};
use sui_json_rpc_types::{EventFilter, Page, SuiEvent};
use sui_json_rpc_types::{
    EventPage, SuiObjectDataOptions, SuiTransactionBlockResponse,
    SuiTransactionBlockResponseOptions,
};
use sui_sdk::error::Error;
use sui_sdk::{SuiClient as SuiSdkClient, SuiClientBuilder};
use sui_types::balance::Balance;
use sui_types::base_types::SequenceNumber;
use sui_types::base_types::{EpochId, ObjectRef};
use sui_types::clock::Clock;
use sui_types::collection_types::TableVec;
use sui_types::dynamic_field::Field;
use sui_types::gas_coin::GasCoin;
use sui_types::id::{ID, UID};
use sui_types::move_package::MovePackage;
use sui_types::object::{MoveObject, Object, Owner};
use sui_types::parse_sui_type_tag;
use sui_types::transaction::Argument;
use sui_types::transaction::CallArg;
use sui_types::transaction::Command;
use sui_types::transaction::ObjectArg;
use sui_types::transaction::ProgrammableTransaction;
use sui_types::transaction::Transaction;
use sui_types::transaction::TransactionKind;
use sui_types::TypeTag;
use sui_types::{
    base_types::{ObjectID, SuiAddress},
    digests::TransactionDigest,
    event::EventID,
    Identifier,
};
use tokio::sync::OnceCell;
use tracing::{debug, error, info, warn};

pub mod ika_validator_transactions;
pub mod metrics;

#[macro_export]
macro_rules! retry_with_max_elapsed_time {
    ($func:expr, $max_elapsed_time:expr) => {{
        // The following delay sequence (in secs) will be used, applied with jitter
        // 0.4, 0.8, 1.6, 3.2, 6.4, 12.8, 25.6, 30, 60, 120, 120 ...
        let backoff = backoff::ExponentialBackoff {
            initial_interval: Duration::from_millis(400),
            randomization_factor: 0.1,
            multiplier: 2.0,
            max_interval: Duration::from_secs(120),
            max_elapsed_time: Some($max_elapsed_time),
            ..Default::default()
        };
        backoff::future::retry(backoff, || {
            let fut = async {
                let result = $func.await;
                match result {
                    Ok(_) => {
                        return Ok(result);
                    }
                    Err(e) => {
                        // For simplicity we treat every error as transient so we can retry until max_elapsed_time
                        debug!("Retrying due to error: {:?}", e);
                        return Err(backoff::Error::transient(e));
                    }
                }
            };
            std::boxed::Box::pin(fut)
        })
        .await
    }};
}

pub struct SuiClient<P> {
    inner: P,
    sui_client_metrics: Arc<SuiClientMetrics>,
    ika_package_id: ObjectID,
    ika_system_package_id: ObjectID,
    system_id: ObjectID,
}

pub type SuiBridgeClient = SuiClient<SuiSdkClient>;

impl SuiBridgeClient {
    pub async fn new(
        rpc_url: &str,
        sui_client_metrics: Arc<SuiClientMetrics>,
        ika_package_id: ObjectID,
        ika_system_package_id: ObjectID,
        system_id: ObjectID,
    ) -> anyhow::Result<Self> {
        let inner = SuiClientBuilder::default()
            .build(rpc_url)
            .await
            .map_err(|e| {
                anyhow!("Can't establish connection with Sui Rpc {rpc_url}. Error: {e}")
            })?;
        let self_ = Self {
            inner,
            sui_client_metrics,
            ika_package_id,
            ika_system_package_id,
            system_id,
        };
        self_.describe().await?;
        Ok(self_)
    }

    pub fn sui_client(&self) -> &SuiSdkClient {
        &self.inner
    }
}

impl<P> SuiClient<P>
where
    P: SuiClientInner,
{
    pub async fn get_dwallet_mpc_missed_events(
        &self,
        epoch_id: EpochId,
    ) -> IkaResult<Vec<DBSuiEvent>> {
        let system_inner = self.get_system_inner_until_success().await;
        loop {
            if let Some(dwallet_state_id) = system_inner.dwallet_2pc_mpc_secp256k1_id() {
                let dwallet_coordinator_inner = self
                    .get_dwallet_coordinator_inner_until_success(dwallet_state_id)
                    .await;
                match dwallet_coordinator_inner {
                    DWalletCoordinatorInner::V1(dwallet_coordinator_inner_v1) => {
                        // Make sure we are synced with Sui in order to fetch the missed events
                        // If Sui's epoch number matches ours, all the needed missed events must be synced as well.
                        if dwallet_coordinator_inner_v1.current_epoch != epoch_id {
                            tokio::time::sleep(Duration::from_secs(2)).await;
                            continue;
                        }
                        let missed_events = self
                            .inner
                            .get_missed_events(
                                dwallet_coordinator_inner_v1
                                    .session_start_events
                                    .id
                                    .id
                                    .bytes,
                            )
                            .await
                            .map_err(|e| {
                                error!("failed to get missed events: {e}");
                                IkaError::SuiClientInternalError(format!(
                                    "failed to get missed events: {e}"
                                ))
                            })?;
                        info!("retrieved missed events from Sui successfully");
                        return Ok(missed_events);
                    }
                };
            }
        }
    }

    pub fn new_for_testing(inner: P) -> Self {
        Self {
            inner,
            sui_client_metrics: SuiClientMetrics::new_for_testing(),
            // TODO(omersadika) fix that random
            ika_package_id: ObjectID::random(),
            ika_system_package_id: ObjectID::random(),
            system_id: ObjectID::random(),
        }
    }

    // TODO assert chain identifier
    async fn describe(&self) -> anyhow::Result<()> {
        let chain_id = self.inner.get_chain_identifier().await?;
        let checkpoint_sequence_number = self.inner.get_latest_checkpoint_sequence_number().await?;
        tracing::info!(
            "SuiClient is connected to chain {chain_id}, current checkpoint sequence number: {checkpoint_sequence_number}"
        );
        Ok(())
    }

    pub async fn get_dwallet_coordinator_inner(
        &self,
        dwallet_coordinator_id: ObjectID,
    ) -> IkaResult<DWalletCoordinatorInner> {
        let result = self
            .inner
            .get_dwallet_coordinator(dwallet_coordinator_id)
            .await
            .map_err(|e| IkaError::SuiClientInternalError(format!("Can't get Coordinator: {e}")))?;
        let wrapper = bcs::from_bytes::<DWalletCoordinator>(&result).map_err(|e| {
            IkaError::SuiClientSerializationError(format!("Can't serialize Coordinator: {e}"))
        })?;

        match wrapper.version {
            1 => {
                let result = self
                    .inner
                    .get_dwallet_coordinator_inner(dwallet_coordinator_id, wrapper.version)
                    .await
                    .map_err(|e| {
                        IkaError::SuiClientInternalError(format!(
                            "Can't get DWalletCoordinatorInner v1: {e}"
                        ))
                    })?;
                let dynamic_field_inner = bcs::from_bytes::<Field<u64, DWalletCoordinatorInnerV1>>(
                    &result,
                )
                .map_err(|e| {
                    IkaError::SuiClientSerializationError(format!(
                        "Can't serialize DWalletCoordinatorInner v1: {e}"
                    ))
                })?;
                let ika_system_state_inner = dynamic_field_inner.value;

                Ok(DWalletCoordinatorInner::V1(ika_system_state_inner))
            }
            _ => Err(IkaError::SuiClientInternalError(format!(
                "Unsupported DWalletCoordinatorInner version: {}",
                wrapper.version
            ))),
        }
    }

    pub async fn get_system_inner(&self) -> IkaResult<SystemInner> {
        let result = self
            .inner
            .get_system(self.system_id)
            .await
            .map_err(|e| IkaError::SuiClientInternalError(format!("Can't get System: {e}")))?;
        let wrapper = bcs::from_bytes::<System>(&result).map_err(|e| {
            IkaError::SuiClientSerializationError(format!("Can't serialize System: {e}"))
        })?;

        match wrapper.version {
            1 => {
                let result = self
                    .inner
                    .get_system_inner(self.system_id, wrapper.version)
                    .await
                    .map_err(|e| {
                        IkaError::SuiClientInternalError(format!("Can't get SystemInner v1: {e}"))
                    })?;
                let dynamic_field_inner = bcs::from_bytes::<Field<u64, SystemInnerV1>>(&result)
                    .map_err(|e| {
                        IkaError::SuiClientSerializationError(format!(
                            "Can't serialize SystemInner v1: {e}"
                        ))
                    })?;
                let ika_system_state_inner = dynamic_field_inner.value;

                Ok(SystemInner::V1(ika_system_state_inner))
            }
            _ => Err(IkaError::SuiClientInternalError(format!(
                "Unsupported SystemInner version: {}",
                wrapper.version
            ))),
        }
    }

    /// Retrieves Sui's System clock object.
    pub async fn get_clock(&self) -> IkaResult<Clock> {
        let sui_clock_address = "0x6";
        let result = self
            .inner
            .get_clock(ObjectID::from_hex_literal(sui_clock_address).unwrap())
            .await
            .map_err(|e| {
                IkaError::SuiClientInternalError(format!(
                    "Can't get the System clock from Sui: {e}"
                ))
            })?;
        bcs::from_bytes::<Clock>(&result).map_err(|e| {
            IkaError::SuiClientSerializationError(format!(
                "Can't deserialize Sui System clock: {e}"
            ))
        })
    }

    pub async fn get_epoch_start_system(
        &self,
        ika_system_state_inner: &SystemInner,
    ) -> IkaResult<EpochStartSystem> {
        match ika_system_state_inner {
            SystemInner::V1(ika_system_state_inner) => {
                let validator_ids = ika_system_state_inner
                    .validators
                    .active_committee
                    .members
                    .iter()
                    .map(|m| m.validator_id)
                    .collect::<Vec<_>>();

                let validators = self
                    .inner
                    .get_validators_from_object_table(
                        ika_system_state_inner.validators.validators.id,
                        validator_ids,
                    )
                    .await
                    .map_err(|e| {
                        IkaError::SuiClientInternalError(format!(
                            "Can't get_validators_from_object_table: {e}"
                        ))
                    })?;
                let validators = validators
                    .iter()
                    .map(|v| {
                        bcs::from_bytes::<Validator>(&v).map_err(|e| {
                            IkaError::SuiClientSerializationError(format!(
                                "Can't serialize Validator: {e}"
                            ))
                        })
                    })
                    .collect::<Result<Vec<_>, _>>()?;

                let validators =
                    self.inner
                        .get_validator_inners(validators)
                        .await
                        .map_err(|e| {
                            IkaError::SuiClientInternalError(format!(
                                "Can't get_validator_inners: {e}"
                            ))
                        })?;
                let validators = validators
                    .iter()
                    .map(|v| {
                        bcs::from_bytes::<Field<u64, ValidatorInnerV1>>(&v).map_err(|e| {
                            IkaError::SuiClientSerializationError(format!(
                                "Can't serialize ValidatorInnerV1: {e}"
                            ))
                        })
                    })
                    .collect::<Result<Vec<_>, _>>()?;

                let validators = validators
                    .iter()
                    .map(|v| v.value.clone())
                    .collect::<Vec<_>>();

                let network_decryption_keys = self
                    .inner
                    .get_network_decryption_keys(
                        &ika_system_state_inner.dwallet_2pc_mpc_secp256k1_network_decryption_keys,
                    )
                    .await
                    .unwrap_or_default();

                let validators_class_groups_public_key_and_proof = self
                    .inner
                    .get_class_groups_public_keys_and_proofs(&validators)
                    .await
                    .map_err(|e| {
                        IkaError::SuiClientInternalError(format!(
                            "can't get_class_groups_public_keys_and_proofs: {e}"
                        ))
                    })?;

                let validators = ika_system_state_inner
                    .validators
                    .active_committee
                    .members
                    .iter()
                    .map(|m| {
                        let validator = validators
                            .iter()
                            .find(|v| v.validator_id == m.validator_id)
                            .unwrap();
                        let metadata = validator.verified_metadata();
                        EpochStartValidatorInfoV1 {
                            validator_id: validator.validator_id,
                            protocol_pubkey: metadata.protocol_pubkey.clone(),
                            network_pubkey: metadata.network_pubkey.clone(),
                            consensus_pubkey: metadata.consensus_pubkey.clone(),
                            class_groups_public_key_and_proof: bcs::to_bytes(
                                &validators_class_groups_public_key_and_proof
                                    .get(&validator.validator_id)
                                    // Okay to `unwrap`
                                    // because we can't start the chain without the system state data.
                                    .expect("failed to get the validator class groups public key from Sui")
                                    .clone(),
                            )
                                .unwrap(),
                            network_address: metadata.network_address.clone(),
                            p2p_address: metadata.p2p_address.clone(),
                            consensus_address: metadata.consensus_address.clone(),
                            voting_power: m.voting_power,
                            hostname: metadata.name.clone(),
                        }
                    })
                    .collect::<Vec<_>>();

                let epoch_start_system_state = EpochStartSystem::new_v1(
                    ika_system_state_inner.epoch,
                    ika_system_state_inner.protocol_version,
                    ika_system_state_inner.epoch_start_timestamp_ms,
                    ika_system_state_inner.epoch_duration_ms(),
                    validators,
                    network_decryption_keys.clone(),
                );

                Ok(epoch_start_system_state)
            }
        }
    }

    /// Get the mutable system object arg on chain.
    // We retry a few times in case of errors. If it fails eventually, we panic.
    // In general it's safe to call in the beginning of the program.
    // After the first call, the result is cached since the value should never change.
    pub async fn get_mutable_system_arg_must_succeed(&self) -> ObjectArg {
        static ARG: OnceCell<ObjectArg> = OnceCell::const_new();
        *ARG.get_or_init(|| async move {
            let Ok(Ok(system_arg)) = retry_with_max_elapsed_time!(
                self.inner.get_mutable_shared_arg(self.system_id),
                Duration::from_secs(30)
            ) else {
                panic!("Failed to get system object arg after retries");
            };
            system_arg
        })
        .await
    }

<<<<<<< HEAD
=======
    /// Get the clock object arg for the shared system object on the chain.
>>>>>>> 63ee154e
    pub async fn get_clock_arg_must_succeed(&self) -> ObjectArg {
        static ARG: OnceCell<ObjectArg> = OnceCell::const_new();
        *ARG.get_or_init(|| async move {
            let Ok(Ok(system_arg)) = retry_with_max_elapsed_time!(
                self.inner.get_shared_arg(ObjectID::from_single_byte(6)),
                Duration::from_secs(30)
            ) else {
<<<<<<< HEAD
                panic!("Failed to get system object arg after retries");
=======
                panic!("failed to get system object arg after retries");
>>>>>>> 63ee154e
            };
            system_arg
        })
        .await
    }

    /// Retrieves the dwallet_2pc_mpc_secp256k1_id object arg from the Sui chain.
    pub async fn get_mutable_dwallet_2pc_mpc_secp256k1_arg_must_succeed(
        &self,
        dwallet_2pc_mpc_secp256k1_id: ObjectID,
    ) -> ObjectArg {
        static ARG: OnceCell<ObjectArg> = OnceCell::const_new();
        *ARG.get_or_init(|| async move {
            let Ok(Ok(system_arg)) = retry_with_max_elapsed_time!(
                self.inner
                    .get_mutable_shared_arg(dwallet_2pc_mpc_secp256k1_id),
                Duration::from_secs(30)
            ) else {
                panic!("Failed to get dwallet_2pc_mpc_secp256k1_id object arg after retries");
            };
            system_arg
        })
        .await
    }

    pub async fn get_available_move_packages(
        &self,
    ) -> IkaResult<Vec<(ObjectID, MovePackageDigest)>> {
        Ok(self
            .inner
            .get_available_move_packages(self.ika_package_id, self.ika_system_package_id)
            .await
            .map_err(|e| {
                IkaError::SuiClientInternalError(format!("Can't get_available_move_packages: {e}"))
            })?)
    }

    /// Query emitted Events that are defined in the given Move Module.
    pub async fn query_events_by_module(
        &self,
        module: Identifier,
        // cursor is exclusive
        cursor: Option<EventID>,
    ) -> IkaResult<Page<SuiEvent, EventID>> {
        let filter = EventFilter::MoveEventModule {
            package: self.ika_system_package_id,
            module: module.clone(),
        };
        let events = self
            .inner
            .query_events(filter.clone(), cursor)
            .await
            .map_err(|e| IkaError::SuiClientInternalError(format!("Can't query_events: {e}")))?;

        // Safeguard check that all events are emitted from requested package and module
        assert!(events.data.iter().all(|event| event.type_.address.as_ref()
            == self.ika_system_package_id.as_ref()
            && event.type_.module == module));
        Ok(events)
    }

    pub async fn get_chain_identifier(&self) -> IkaResult<String> {
        Ok(self.inner.get_chain_identifier().await.map_err(|e| {
            IkaError::SuiClientInternalError(format!("Can't get_chain_identifier: {e}"))
        })?)
    }

    pub async fn get_reference_gas_price_until_success(&self) -> u64 {
        loop {
            let Ok(Ok(rgp)) = retry_with_max_elapsed_time!(
                self.inner.get_reference_gas_price(),
                Duration::from_secs(30)
            ) else {
                self.sui_client_metrics
                    .sui_rpc_errors
                    .with_label_values(&["get_reference_gas_price"])
                    .inc();
                error!("Failed to get gas price per unit size");
                continue;
            };
            return rgp;
        }
    }

    pub async fn get_latest_checkpoint_sequence_number(&self) -> IkaResult<u64> {
        Ok(self
            .inner
            .get_latest_checkpoint_sequence_number()
            .await
            .map_err(|e| {
                IkaError::SuiClientInternalError(format!(
                    "Can't get_latest_checkpoint_sequence_number: {e}"
                ))
            })?)
    }

    pub async fn execute_transaction_block_with_effects(
        &self,
        tx: sui_types::transaction::Transaction,
    ) -> IkaResult<SuiTransactionBlockResponse> {
        self.inner.execute_transaction_block_with_effects(tx).await
    }

    pub async fn get_system_inner_until_success(&self) -> SystemInner {
        loop {
            let Ok(Ok(ika_system_state)) =
                retry_with_max_elapsed_time!(self.get_system_inner(), Duration::from_secs(30))
            else {
                self.sui_client_metrics
                    .sui_rpc_errors
                    .with_label_values(&["get_system_inner_until_success"])
                    .inc();
                error!("Failed to get system inner until success");
                continue;
            };
            return ika_system_state;
        }
    }

    pub async fn get_dwallet_mpc_network_keys(
        &self,
    ) -> IkaResult<HashMap<ObjectID, NetworkDecryptionKeyShares>> {
        let system_inner = self.get_system_inner_until_success().await;
        Ok(self
            .inner
            .get_network_decryption_keys(
                system_inner
                    .into_init_version_for_tooling()
                    .dwallet_2pc_mpc_secp256k1_network_decryption_keys(),
            )
            .await
            .map_err(|e| {
                IkaError::SuiClientInternalError(format!("Can't get_network_decryption_keys: {e}"))
            })?)
    }

    pub async fn get_dwallet_coordinator_inner_until_success(
        &self,
        dwallet_state_id: ObjectID,
    ) -> DWalletCoordinatorInner {
        loop {
            let res = retry_with_max_elapsed_time!(
                self.get_dwallet_coordinator_inner(dwallet_state_id),
                Duration::from_secs(30)
            );
            let Ok(Ok(ika_system_state)) = res else {
                self.sui_client_metrics
                    .sui_rpc_errors
                    .with_label_values(&["get_dwallet_coordinator_inner_until_success"])
                    .inc();
                error!("Failed to get dwallet coordinator inner until success");
                error!(?res);
                continue;
            };
            return ika_system_state;
        }
    }

    pub async fn get_epoch_start_system_until_success(
        &self,
        system_inner: &SystemInner,
    ) -> EpochStartSystem {
        loop {
            let Ok(Ok(ika_system_state)) = retry_with_max_elapsed_time!(
                self.get_epoch_start_system(&system_inner),
                Duration::from_secs(30)
            ) else {
                self.sui_client_metrics
                    .sui_rpc_errors
                    .with_label_values(&["get_epoch_start_system_until_success"])
                    .inc();
                error!("Failed to get epoch start system until success");
                continue;
            };
            return ika_system_state;
        }
    }

    pub async fn get_gas_objects(&self, address: SuiAddress) -> Vec<ObjectRef> {
        self.inner.get_gas_objects(address).await
    }

    pub async fn get_gas_data(&self, gas_object_id: ObjectID) -> (GasCoin, ObjectRef, Owner) {
        self.inner.get_gas_data(gas_object_id).await
    }
}

/// Use a trait to abstract over the SuiSDKClient and SuiMockClient for testing.
#[async_trait]
pub trait SuiClientInner: Send + Sync {
    type Error: Into<anyhow::Error> + Send + Sync + std::error::Error + 'static;
    async fn query_events(
        &self,
        query: EventFilter,
        cursor: Option<EventID>,
    ) -> Result<EventPage, Self::Error>;

    async fn get_events_by_tx_digest(
        &self,
        tx_digest: TransactionDigest,
    ) -> Result<Vec<SuiEvent>, Self::Error>;

    async fn get_chain_identifier(&self) -> Result<String, Self::Error>;

    async fn get_reference_gas_price(&self) -> Result<u64, Self::Error>;

    async fn get_latest_checkpoint_sequence_number(&self) -> Result<u64, Self::Error>;

    async fn get_system(&self, system_id: ObjectID) -> Result<Vec<u8>, Self::Error>;
    async fn get_clock(&self, system_id: ObjectID) -> Result<Vec<u8>, Self::Error>;
    async fn get_dwallet_coordinator(
        &self,
        dwallet_coordinator_id: ObjectID,
    ) -> Result<Vec<u8>, Self::Error>;

    async fn get_class_groups_public_keys_and_proofs(
        &self,
        validators: &Vec<ValidatorInnerV1>,
    ) -> Result<HashMap<ObjectID, ClassGroupsEncryptionKeyAndProof>, self::Error>;

    async fn get_network_decryption_keys(
        &self,
        network_decryption_caps: &Vec<DWalletNetworkDecryptionKeyCap>,
    ) -> Result<HashMap<ObjectID, NetworkDecryptionKeyShares>, self::Error>;

    async fn read_table_vec_as_raw_bytes(&self, table_id: ObjectID)
        -> Result<Vec<u8>, self::Error>;

    async fn get_system_inner(
        &self,
        system_id: ObjectID,
        version: u64,
    ) -> Result<Vec<u8>, Self::Error>;

    async fn get_dwallet_coordinator_inner(
        &self,
        dwallet_coordinator_id: ObjectID,
        version: u64,
    ) -> Result<Vec<u8>, Self::Error>;

    async fn get_validators_from_object_table(
        &self,
        validators_object_table_id: ObjectID,
        validator_ids: Vec<ObjectID>,
    ) -> Result<Vec<Vec<u8>>, Self::Error>;

    async fn get_validator_inners(
        &self,
        validators: Vec<Validator>,
    ) -> Result<Vec<Vec<u8>>, Self::Error>;

    async fn get_mutable_shared_arg(&self, system_id: ObjectID) -> Result<ObjectArg, Self::Error>;

    async fn get_shared_arg(&self, system_id: ObjectID) -> Result<ObjectArg, Self::Error>;

    async fn get_available_move_packages(
        &self,
        //chain: sui_protocol_config::Chain,
        ika_package_id: ObjectID,
        ika_system_package_id: ObjectID,
    ) -> Result<Vec<(ObjectID, MovePackageDigest)>, Self::Error>;

    async fn execute_transaction_block_with_effects(
        &self,
        tx: Transaction,
    ) -> Result<SuiTransactionBlockResponse, IkaError>;

<<<<<<< HEAD
    async fn get_gas_data_panic_if_not_gas(
        &self,
        gas_object_id: ObjectID,
    ) -> (GasCoin, ObjectRef, Owner);
    async fn get_gas_data(&self, gas_object_id: ObjectID) -> (GasCoin, ObjectRef, Owner);
=======
    async fn get_gas_objects(&self, address: SuiAddress) -> Vec<ObjectRef>;

>>>>>>> 63ee154e
    async fn get_missed_events(
        &self,
        events_bag_id: ObjectID,
    ) -> Result<Vec<DBSuiEvent>, self::Error>;
}

#[async_trait]
impl SuiClientInner for SuiSdkClient {
    type Error = sui_sdk::error::Error;

    async fn query_events(
        &self,
        query: EventFilter,
        cursor: Option<EventID>,
    ) -> Result<EventPage, Self::Error> {
        self.event_api()
            .query_events(query, cursor, None, false)
            .await
    }

    async fn get_events_by_tx_digest(
        &self,
        tx_digest: TransactionDigest,
    ) -> Result<Vec<SuiEvent>, Self::Error> {
        self.event_api().get_events(tx_digest).await
    }

    async fn get_chain_identifier(&self) -> Result<String, Self::Error> {
        self.read_api().get_chain_identifier().await
    }

    async fn get_reference_gas_price(&self) -> Result<u64, Self::Error> {
        self.governance_api().get_reference_gas_price().await
    }

    async fn get_latest_checkpoint_sequence_number(&self) -> Result<u64, Self::Error> {
        self.read_api()
            .get_latest_checkpoint_sequence_number()
            .await
    }

    async fn get_system(&self, system_id: ObjectID) -> Result<Vec<u8>, Self::Error> {
        self.read_api().get_move_object_bcs(system_id).await
    }

    async fn get_clock(&self, system_id: ObjectID) -> Result<Vec<u8>, Self::Error> {
        self.read_api().get_move_object_bcs(system_id).await
    }

    async fn get_dwallet_coordinator(
        &self,
        dwallet_coordinator_id: ObjectID,
    ) -> Result<Vec<u8>, Self::Error> {
        self.read_api()
            .get_move_object_bcs(dwallet_coordinator_id)
            .await
    }

    async fn get_missed_events(
        &self,
        events_bag_id: ObjectID,
    ) -> Result<Vec<DBSuiEvent>, self::Error> {
        let mut events = vec![];
        let mut next_cursor = None;
        loop {
            let dynamic_fields = self
                .read_api()
                .get_dynamic_fields(events_bag_id, next_cursor, None)
                .await?;
            for df in dynamic_fields.data.iter() {
                let object_id = df.object_id;
                let dynamic_field_response = self
                    .read_api()
                    .get_object_with_options(object_id, SuiObjectDataOptions::bcs_lossless())
                    .await?;
                let resp = dynamic_field_response.into_object().map_err(|e| {
                    Error::DataError(format!("can't get bcs of object {:?}: {:?}", object_id, e))
                })?;
                let move_object = resp.bcs.ok_or(Error::DataError(format!(
                    "object {:?} has no bcs data",
                    object_id
                )))?;
                let raw_move_obj = move_object.try_into_move().ok_or(Error::DataError(format!(
                    "object {:?} is not a MoveObject",
                    object_id
                )))?;

                let Some(TypeTag::Struct(event_tag)) = raw_move_obj.type_.type_params.get(1) else {
                    continue;
                };
                let event = DBSuiEvent {
                    type_: *event_tag.clone(),
                    contents: raw_move_obj.bcs_bytes,
                };
                events.push(event);
            }
            if !dynamic_fields.has_next_page {
                break;
            }
            next_cursor = dynamic_fields.next_cursor;
        }

        Ok(events)
    }

    async fn get_class_groups_public_keys_and_proofs(
        &self,
        validators: &Vec<ValidatorInnerV1>,
    ) -> Result<HashMap<ObjectID, ClassGroupsEncryptionKeyAndProof>, self::Error> {
        let mut class_groups_public_keys_and_proofs: HashMap<
            ObjectID,
            ClassGroupsEncryptionKeyAndProof,
        > = HashMap::new();
        for validator in validators {
            let metadata = validator.verified_metadata();
            let dynamic_fields = self
                .read_api()
                .get_dynamic_fields(
                    metadata.class_groups_public_key_and_proof.contents.id,
                    None,
                    None,
                )
                .await?;
            let mut validator_class_groups_public_key_and_proof_bytes: [Vec<u8>;
                NUM_OF_CLASS_GROUPS_KEYS] = Default::default();
            for df in dynamic_fields.data.iter() {
                let object_id = df.object_id;
                let dynamic_field_response = self
                    .read_api()
                    .get_object_with_options(object_id, SuiObjectDataOptions::bcs_lossless())
                    .await?;
                let resp = dynamic_field_response.into_object().map_err(|e| {
                    Error::DataError(format!("can't get bcs of object {:?}: {:?}", object_id, e))
                })?;
                let move_object = resp.bcs.ok_or(Error::DataError(format!(
                    "object {:?} has no bcs data",
                    object_id
                )))?;
                let raw_move_obj = move_object.try_into_move().ok_or(Error::DataError(format!(
                    "object {:?} is not a MoveObject",
                    object_id
                )))?;
                let key_slice = bcs::from_bytes::<Field<u64, Vec<u8>>>(&raw_move_obj.bcs_bytes)?;
                validator_class_groups_public_key_and_proof_bytes
                    [key_slice.name.clone() as usize] = key_slice.value.clone();
            }
            let validator_class_groups_public_key_and_proof: Result<
                Vec<SingleEncryptionKeyAndProof>,
                _,
            > = validator_class_groups_public_key_and_proof_bytes
                .into_iter()
                .map(|v| bcs::from_bytes::<SingleEncryptionKeyAndProof>(&v))
                .collect();

            class_groups_public_keys_and_proofs.insert(
                validator.validator_id,
                validator_class_groups_public_key_and_proof?
                    .try_into()
                    .map_err(|_| {
                        Error::DataError(
                            "class groups key from Sui has an invalid length".to_string(),
                        )
                    })?,
            );
        }
        Ok(class_groups_public_keys_and_proofs)
    }

    async fn get_network_decryption_keys(
        &self,
        network_decryption_caps: &Vec<DWalletNetworkDecryptionKeyCap>,
    ) -> Result<HashMap<ObjectID, NetworkDecryptionKeyShares>, self::Error> {
        let mut network_decryption_keys = HashMap::new();
        for cap in network_decryption_caps {
            let key_id = cap.dwallet_network_decryption_key_id;
            let dynamic_field_response = self
                .read_api()
                .get_object_with_options(key_id, SuiObjectDataOptions::bcs_lossless())
                .await?;
            let resp = dynamic_field_response.into_object().map_err(|e| {
                Error::DataError(format!("can't get bcs of object {:?}: {:?}", key_id, e))
            })?;
            let move_object = resp.bcs.ok_or(Error::DataError(format!(
                "object {:?} has no bcs data",
                key_id
            )))?;
            let raw_move_obj = move_object.try_into_move().ok_or(Error::DataError(format!(
                "object {:?} is not a MoveObject",
                key_id
            )))?;
            let key_obj = bcs::from_bytes::<DWalletNetworkDecryptionKey>(&raw_move_obj.bcs_bytes)
                .map_err(|e| {
                Error::DataError(format!("can't deserialize object {:?}: {:?}", key_id, e))
            })?;
            if DWalletNetworkDecryptionKeyState::NetworkDKGCompleted != key_obj.state {
                continue;
            }
            let public_output_bytes = self
                .read_table_vec_as_raw_bytes(key_obj.public_output.contents.id)
                .await?;
            let public_output =
                bcs::from_bytes::<NetworkDecryptionKeyOnChainOutput>(&public_output_bytes)?;
            let current_shares = self
                .read_table_vec_as_raw_bytes(key_obj.current_epoch_shares.contents.id)
                .await?;
            let key = NetworkDecryptionKeyShares {
                epoch: key_obj.current_epoch,
                current_epoch_encryptions_of_shares_per_crt_prime: current_shares,
                previous_epoch_encryptions_of_shares_per_crt_prime: vec![],
                encryption_scheme_public_parameters: public_output
                    .encryption_scheme_public_parameters,
                decryption_key_share_public_parameters: public_output
                    .decryption_key_share_public_parameters,
                encryption_key: public_output.encryption_key,
                public_verification_keys: public_output.public_verification_keys,
                setup_parameters_per_crt_prime: public_output.setup_parameters_per_crt_prime,
            };
            network_decryption_keys.insert(key_id, key);
        }
        Ok(network_decryption_keys)
    }

    async fn read_table_vec_as_raw_bytes(
        &self,
        table_id: ObjectID,
    ) -> Result<Vec<u8>, Self::Error> {
        let mut full_output: HashMap<usize, Vec<u8>> = HashMap::new();
        let mut cursor = None;
        loop {
            let dynamic_fields = self
                .read_api()
                .get_dynamic_fields(table_id, cursor, None)
                .await
                .map_err(|e| {
                    Error::DataError(format!(
                        "can't get dynamic fields of table {:?}: {:?}",
                        table_id, e
                    ))
                })?;

            for df in dynamic_fields.data.iter() {
                let object_id = df.object_id;
                let dynamic_field_response = self
                    .read_api()
                    .get_object_with_options(object_id, SuiObjectDataOptions::bcs_lossless())
                    .await?;
                let resp = dynamic_field_response.into_object().map_err(|e| {
                    Error::DataError(format!("can't get bcs of object {:?}: {:?}", object_id, e))
                })?;
                let raw_data = resp.bcs.ok_or(Error::DataError(format!(
                    "object {:?} has no bcs data",
                    object_id
                )))?;
                let raw_move_obj = raw_data.try_into_move().ok_or(Error::DataError(format!(
                    "object {:?} is not a MoveObject",
                    object_id
                )))?;
                let bytes_chunk = bcs::from_bytes::<Field<u64, Vec<u8>>>(&raw_move_obj.bcs_bytes)?;
                full_output.insert(bytes_chunk.name as usize, bytes_chunk.value.clone());
            }

            cursor = dynamic_fields.next_cursor;
            if !dynamic_fields.has_next_page {
                break;
            }
        }

        Ok(full_output
            .into_iter()
            .sorted()
            .fold(Vec::new(), |mut acc, (k, mut v)| {
                acc.append(&mut v);
                acc
            }))
    }

    async fn get_system_inner(
        &self,
        system_id: ObjectID,
        version: u64,
    ) -> Result<Vec<u8>, Self::Error> {
        let dynamic_fields = self
            .read_api()
            .get_dynamic_fields(system_id, None, None)
            .await?;
        let dynamic_field = dynamic_fields.data.iter().find(|df| {
            df.name.type_ == TypeTag::U64
                && df
                    .name
                    .value
                    .as_str()
                    .map(|v| v == version.to_string().as_str())
                    .unwrap_or(false)
        });
        if let Some(dynamic_field) = dynamic_field {
            let result = self
                .read_api()
                .get_dynamic_field_object(system_id, dynamic_field.name.clone())
                .await?;

            if let Some(dynamic_field) = result.data {
                let object_id = dynamic_field.object_id;
                let dynamic_field_response = self
                    .read_api()
                    .get_object_with_options(object_id, SuiObjectDataOptions::bcs_lossless())
                    .await?;
                let resp = dynamic_field_response.into_object().map_err(|e| {
                    Error::DataError(format!("Can't get bcs of object {:?}: {:?}", object_id, e))
                })?;
                // unwrap: requested bcs data
                let move_object = resp.bcs.unwrap();
                let raw_move_obj = move_object.try_into_move().ok_or(Error::DataError(format!(
                    "Object {:?} is not a MoveObject",
                    object_id
                )))?;
                return Ok(raw_move_obj.bcs_bytes);
            }
        }
        Err(Error::DataError(format!(
            "Failed to load ika system state inner object with ID {:?} and version {:?}",
            system_id, version
        )))
    }

    async fn get_dwallet_coordinator_inner(
        &self,
        dwallet_coordinator_id: ObjectID,
        version: u64,
    ) -> Result<Vec<u8>, Self::Error> {
        let dynamic_fields = self
            .read_api()
            .get_dynamic_fields(dwallet_coordinator_id, None, None)
            .await?;
        let dynamic_field = dynamic_fields.data.iter().find(|df| {
            df.name.type_ == TypeTag::U64
                && df
                    .name
                    .value
                    .as_str()
                    .map(|v| v == version.to_string().as_str())
                    .unwrap_or(false)
        });
        if let Some(dynamic_field) = dynamic_field {
            let result = self
                .read_api()
                .get_dynamic_field_object(dwallet_coordinator_id, dynamic_field.name.clone())
                .await?;

            if let Some(dynamic_field) = result.data {
                let object_id = dynamic_field.object_id;
                let dynamic_field_response = self
                    .read_api()
                    .get_object_with_options(object_id, SuiObjectDataOptions::bcs_lossless())
                    .await?;
                let resp = dynamic_field_response.into_object().map_err(|e| {
                    Error::DataError(format!("Can't get bcs of object {:?}: {:?}", object_id, e))
                })?;
                // unwrap: requested bcs data
                let move_object = resp.bcs.unwrap();
                let raw_move_obj = move_object.try_into_move().ok_or(Error::DataError(format!(
                    "Object {:?} is not a MoveObject",
                    object_id
                )))?;
                return Ok(raw_move_obj.bcs_bytes);
            }
        }
        Err(Error::DataError(format!(
            "Failed to load DWalletCoordinatorInner object with ID {:?} and version {:?}",
            dwallet_coordinator_id, version
        )))
    }

    async fn get_validators_from_object_table(
        &self,
        validators_object_table_id: ObjectID,
        validator_ids: Vec<ObjectID>,
    ) -> Result<Vec<Vec<u8>>, Self::Error> {
        let mut validator_dynamic_ids = Vec::new();
        let mut cursor = None;
        loop {
            let dynamic_fields = self
                .read_api()
                .get_dynamic_fields(validators_object_table_id, cursor, None)
                .await?;

            for dynamic_field in &dynamic_fields.data {
                let name = &dynamic_field.name.value;

                let bytes = name.as_str().unwrap();

                let validator_id: ObjectID =
                    AccountAddress::from_hex_literal(bytes).unwrap().into();

                if validator_ids.contains(&validator_id) {
                    let result = self
                        .read_api()
                        .get_dynamic_field_object(
                            validators_object_table_id,
                            dynamic_field.name.clone(),
                        )
                        .await?;

                    if let Some(dynamic_field) = result.data {
                        validator_dynamic_ids.push(dynamic_field.object_id);
                    }
                }
            }

            cursor = dynamic_fields.next_cursor;
            if !dynamic_fields.has_next_page {
                break;
            }
        }

        let dynamic_field_response = self
            .read_api()
            .multi_get_object_with_options(
                validator_dynamic_ids.clone(),
                SuiObjectDataOptions::bcs_lossless(),
            )
            .await?;
        let mut validators = Vec::new();
        for (dynamic_field, object_id) in dynamic_field_response
            .iter()
            .zip(validator_dynamic_ids.iter())
        {
            let resp = dynamic_field.object().map_err(|e| {
                Error::DataError(format!("Can't get bcs of object {:?}: {:?}", object_id, e))
            })?;
            // unwrap: requested bcs data
            let move_object = resp.bcs.as_ref().unwrap();
            let raw_move_obj =
                move_object
                    .clone()
                    .try_into_move()
                    .ok_or(Error::DataError(format!(
                        "Object {:?} is not a MoveObject",
                        object_id
                    )))?;
            validators.push(raw_move_obj.bcs_bytes);
        }
        Ok(validators)
    }

    async fn get_validator_inners(
        &self,
        validators: Vec<Validator>,
    ) -> Result<Vec<Vec<u8>>, Self::Error> {
        let mut validator_inners = Vec::new();

        for validator in validators {
            let dynamic_fields = self
                .read_api()
                .get_dynamic_fields(validator.inner.id.id.bytes, None, None)
                .await?;

            let dynamic_field = dynamic_fields.data.iter().find(|df| {
                df.name.type_ == TypeTag::U64
                    && df
                        .name
                        .value
                        .as_str()
                        .map(|v| v == validator.inner.version.to_string().as_str())
                        .unwrap_or(false)
            });

            if let Some(dynamic_field) = dynamic_field {
                let object_id = dynamic_field.object_id;
                let dynamic_field_response = self
                    .read_api()
                    .get_object_with_options(object_id, SuiObjectDataOptions::bcs_lossless())
                    .await?;
                let resp = dynamic_field_response.into_object().map_err(|e| {
                    Error::DataError(format!("Can't get bcs of object {:?}: {:?}", object_id, e))
                })?;
                // unwrap: requested bcs data
                let move_object = resp.bcs.unwrap();
                let raw_move_obj = move_object.try_into_move().ok_or(Error::DataError(format!(
                    "Object {:?} is not a MoveObject",
                    object_id
                )))?;
                validator_inners.push(raw_move_obj.bcs_bytes);
            }
        }
        Ok(validator_inners)
    }

    async fn get_mutable_shared_arg(&self, system_id: ObjectID) -> Result<ObjectArg, Self::Error> {
        let response = self
            .read_api()
            .get_object_with_options(system_id, SuiObjectDataOptions::new().with_owner())
            .await?;
        let Some(Owner::Shared {
            initial_shared_version,
        }) = response.owner()
        else {
            return Err(Self::Error::DataError(format!(
                "Failed to load ika system state owner {:?}",
                system_id
            )));
        };
        Ok(ObjectArg::SharedObject {
            id: system_id,
            initial_shared_version,
            mutable: true,
        })
    }

<<<<<<< HEAD
=======
    /// Get the shared object arg for the shared system object on the chain.
>>>>>>> 63ee154e
    async fn get_shared_arg(&self, system_id: ObjectID) -> Result<ObjectArg, Self::Error> {
        let response = self
            .read_api()
            .get_object_with_options(system_id, SuiObjectDataOptions::new().with_owner())
            .await?;
        let Some(Owner::Shared {
            initial_shared_version,
        }) = response.owner()
        else {
            return Err(Self::Error::DataError(format!(
                "Failed to load ika system state owner {:?}",
                system_id
            )));
        };
        Ok(ObjectArg::SharedObject {
            id: system_id,
            initial_shared_version,
            mutable: false,
        })
    }

    async fn get_available_move_packages(
        &self,
        //chain: sui_protocol_config::Chain,
        ika_package_id: ObjectID,
        ika_system_package_id: ObjectID,
    ) -> Result<Vec<(ObjectID, MovePackageDigest)>, Self::Error> {
        let mut results = vec![];
        //let protocol_config_response = self.read_api().get_protocol_config(None).await?;
        //let protocol_config = sui_protocol_config::ProtocolConfig::get_for_version(protocol_config_response.protocol_version, chain);
        //let binary_config = sui_types::execution_config_utils::to_binary_config(&protocol_config);

        let ika_packages = vec![
            ("ika".to_string(), ika_package_id),
            ("ika_system".to_string(), ika_system_package_id),
        ];
        for (name, package_id) in ika_packages.clone() {
            //let object_response = self.read_api().get_object_with_options(package_id, SuiObjectDataOptions::full_content()).await?;
            //let object_data = object_response.data.expect("Package object should have data.");
            //let object: Object = object_data.try_into().map_err(|e: anyhow::Error| Self::Error::DataError(e.to_string()))?;
            let move_package = BuiltInIkaMovePackages::get_package_by_name(&name);
            //let modules = move_package.modules_with_deps(ika_packages.clone().into_iter().collect()).map_err(|e: anyhow::Error| Self::Error::DataError(e.to_string()))?;
            let bytes = move_package
                .bytes_with_deps(ika_packages.clone().into_iter().collect())
                .map_err(|e: anyhow::Error| Self::Error::DataError(e.to_string()))?;
            let full_deps = move_package
                .full_deps(ika_packages.clone().into_iter().collect())
                .map_err(|e: anyhow::Error| Self::Error::DataError(e.to_string()))?;
            let digest = MovePackage::compute_digest_for_modules_and_deps(
                bytes.iter(),
                full_deps.iter(),
                true,
            );
            results.push((package_id, digest))
        }

        Ok(results)
    }

    async fn execute_transaction_block_with_effects(
        &self,
        tx: Transaction,
    ) -> Result<SuiTransactionBlockResponse, IkaError> {
        match self.quorum_driver_api().execute_transaction_block(
            tx,
            SuiTransactionBlockResponseOptions::new().with_effects().with_events(),
            Some(sui_types::quorum_driver_types::ExecuteTransactionRequestType::WaitForEffectsCert),
        ).await {
            Ok(response) => Ok(response),
            Err(e) => Err(IkaError::SuiClientTxFailureGeneric(e.to_string())),
        }
    }

    async fn get_gas_objects(&self, address: SuiAddress) -> Vec<ObjectRef> {
        loop {
            let results = self
                .read_api()
                .get_owned_objects(
                    address,
                    Some(SuiObjectResponseQuery::new(
                        Some(SuiObjectDataFilter::StructType(GasCoin::type_())),
                        Some(SuiObjectDataOptions::full_content()),
                    )),
                    None,
                    None,
                )
                .await
                .map(|o| {
                    o.data
                        .into_iter()
                        .filter_map(|r| r.data.map(|o| o.object_ref()))
                        .collect::<Vec<_>>()
                });

            match results {
                Ok(gas_objs) => return gas_objs,
                Err(err) => {
                    warn!("can't get gas objects for address {}: {}", address, err);
                    tokio::time::sleep(Duration::from_secs(5)).await;
                }
            }
        }
    }

    async fn get_gas_data(&self, gas_object_id: ObjectID) -> (GasCoin, ObjectRef, Owner) {
        loop {
            if let Ok(Some(gas_obj)) = self
                .read_api()
                .get_object_with_options(
                    gas_object_id,
                    SuiObjectDataOptions::default().with_owner().with_content(),
                )
                .await
                .map(|resp| resp.data)
            {
                let owner = gas_obj.owner.clone().expect("Owner is requested");
                if let Ok(gas_coin) = GasCoin::try_from(&gas_obj) {
                    return (gas_coin, gas_obj.object_ref(), owner);
                }
            }
            warn!("Can't get gas object: {:?}", gas_object_id);
            tokio::time::sleep(Duration::from_secs(5)).await;
        }
    }
}<|MERGE_RESOLUTION|>--- conflicted
+++ resolved
@@ -462,10 +462,7 @@
         .await
     }
 
-<<<<<<< HEAD
-=======
     /// Get the clock object arg for the shared system object on the chain.
->>>>>>> 63ee154e
     pub async fn get_clock_arg_must_succeed(&self) -> ObjectArg {
         static ARG: OnceCell<ObjectArg> = OnceCell::const_new();
         *ARG.get_or_init(|| async move {
@@ -473,11 +470,7 @@
                 self.inner.get_shared_arg(ObjectID::from_single_byte(6)),
                 Duration::from_secs(30)
             ) else {
-<<<<<<< HEAD
-                panic!("Failed to get system object arg after retries");
-=======
                 panic!("failed to get system object arg after retries");
->>>>>>> 63ee154e
             };
             system_arg
         })
@@ -745,16 +738,8 @@
         tx: Transaction,
     ) -> Result<SuiTransactionBlockResponse, IkaError>;
 
-<<<<<<< HEAD
-    async fn get_gas_data_panic_if_not_gas(
-        &self,
-        gas_object_id: ObjectID,
-    ) -> (GasCoin, ObjectRef, Owner);
-    async fn get_gas_data(&self, gas_object_id: ObjectID) -> (GasCoin, ObjectRef, Owner);
-=======
     async fn get_gas_objects(&self, address: SuiAddress) -> Vec<ObjectRef>;
 
->>>>>>> 63ee154e
     async fn get_missed_events(
         &self,
         events_bag_id: ObjectID,
@@ -797,6 +782,10 @@
     }
 
     async fn get_system(&self, system_id: ObjectID) -> Result<Vec<u8>, Self::Error> {
+        self.read_api().get_move_object_bcs(system_id).await
+    }
+
+    async fn get_clock(&self, system_id: ObjectID) -> Result<Vec<u8>, Self::Error> {
         self.read_api().get_move_object_bcs(system_id).await
     }
 
@@ -1263,10 +1252,7 @@
         })
     }
 
-<<<<<<< HEAD
-=======
     /// Get the shared object arg for the shared system object on the chain.
->>>>>>> 63ee154e
     async fn get_shared_arg(&self, system_id: ObjectID) -> Result<ObjectArg, Self::Error> {
         let response = self
             .read_api()
