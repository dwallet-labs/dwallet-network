--- conflicted
+++ resolved
@@ -290,11 +290,7 @@
         }
     }
 
-<<<<<<< HEAD
-    /// Retrieves the Ika System state and the dwallet state shared objects from the Sui chain.
-=======
     /// Retrieves the Ika System state and the dWallet state shared objects from the Sui chain.
->>>>>>> f5d6d145
     pub async fn get_ika_system_shared_objects(
         &self,
         dwallet_id: ObjectID,
