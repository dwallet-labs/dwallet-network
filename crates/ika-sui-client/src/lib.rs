--- conflicted
+++ resolved
@@ -319,17 +319,9 @@
         &self,
         validators: &Vec<ValidatorInnerV1>,
     ) -> Result<HashMap<ObjectID, ClassGroupsEncryptionKeyAndProof>, self::Error> {
-<<<<<<< HEAD
-        let validators_class_groups_public_key_and_proof = self
-            .inner
-            .get_class_groups_public_keys_and_proofs(&validators)
-            .await?;
-        Ok(validators_class_groups_public_key_and_proof)
-=======
         self.inner
             .get_class_groups_public_keys_and_proofs(&validators)
             .await
->>>>>>> 6afcc8bd
     }
 
     pub async fn get_epoch_start_system(
@@ -416,10 +408,7 @@
         }
     }
 
-<<<<<<< HEAD
-=======
     /// Get the validators' info by their IDs.
->>>>>>> 6afcc8bd
     pub async fn get_validators_info_by_ids(
         &self,
         ika_system_state_inner: &SystemInnerV1,
@@ -434,24 +423,16 @@
             .await
             .map_err(|e| {
                 IkaError::SuiClientInternalError(format!(
-<<<<<<< HEAD
-                    "Can't get_validators_from_object_table: {e}"
-=======
                     "failure in `get_validators_from_object_table()`: {e}"
->>>>>>> 6afcc8bd
                 ))
             })?;
         let validators = validators
             .iter()
             .map(|v| {
                 bcs::from_bytes::<Validator>(&v).map_err(|e| {
-<<<<<<< HEAD
-                    IkaError::SuiClientSerializationError(format!("Can't serialize Validator: {e}"))
-=======
                     IkaError::SuiClientSerializationError(format!(
                         "failed to de-serialize Validator info: {e}"
                     ))
->>>>>>> 6afcc8bd
                 })
             })
             .collect::<Result<Vec<_>, _>>()?;
@@ -461,43 +442,26 @@
             .get_validator_inners(validators)
             .await
             .map_err(|e| {
-<<<<<<< HEAD
-                IkaError::SuiClientInternalError(format!("Can't get_validator_inners: {e}"))
-            })?;
-=======
                 IkaError::SuiClientInternalError(format!(
                     "failure in `get_validator_inners()`: {e}"
                 ))
             })?;
 
->>>>>>> 6afcc8bd
         let validators = validators
             .iter()
             .map(|v| {
                 bcs::from_bytes::<Field<u64, ValidatorInnerV1>>(&v).map_err(|e| {
                     IkaError::SuiClientSerializationError(format!(
-<<<<<<< HEAD
-                        "Can't serialize ValidatorInnerV1: {e}"
-=======
                         "failure to de-serialize ValidatorInnerV1: {e}"
->>>>>>> 6afcc8bd
                     ))
                 })
             })
             .collect::<Result<Vec<_>, _>>()?;
 
-<<<<<<< HEAD
-        let validators = validators
-            .iter()
-            .map(|v| v.value.clone())
-            .collect::<Vec<_>>();
-        Ok(validators)
-=======
         Ok(validators
             .iter()
             .map(|v| v.value.clone())
             .collect::<Vec<_>>())
->>>>>>> 6afcc8bd
     }
 
     /// Get the mutable system object arg on chain.
