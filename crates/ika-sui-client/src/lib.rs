// Copyright (c) Mysten Labs, Inc.
// SPDX-License-Identifier: BSD-3-Clause-Clear

use crate::metrics::SuiClientMetrics;
use anyhow::anyhow;
use async_trait::async_trait;
use core::panic;
use dwallet_classgroups_types::{
    ClassGroupsEncryptionKeyAndProof, SingleEncryptionKeyAndProof, NUM_OF_CLASS_GROUPS_KEYS,
};
use dwallet_mpc_types::dwallet_mpc::{
    NetworkDecryptionKeyOnChainOutput, NetworkDecryptionKeyShares,
};
use fastcrypto::traits::ToFromBytes;
use ika_move_packages::BuiltInIkaMovePackages;
use ika_types::error::{IkaError, IkaResult};
use ika_types::messages_consensus::MovePackageDigest;
use ika_types::messages_dwallet_mpc::{
    DBSuiEvent, DWalletNetworkDecryptionKey, DWalletNetworkDecryptionKeyState,
};
use ika_types::sui::epoch_start_system::{EpochStartSystem, EpochStartValidatorInfoV1};
use ika_types::sui::system_inner_v1::{
    DWalletCoordinatorInnerV1, DWalletNetworkDecryptionKeyCap, SystemInnerV1,
};
use ika_types::sui::validator_inner_v1::ValidatorInnerV1;
use ika_types::sui::{
    DWalletCoordinator, DWalletCoordinatorInner, System, SystemInner, SystemInnerTrait, Validator,
};
use itertools::Itertools;
use move_binary_format::binary_config::BinaryConfig;
use move_core_types::account_address::AccountAddress;
use move_core_types::annotated_value::MoveEnumLayout;
use serde::de::DeserializeOwned;
use serde::{Deserialize, Serialize};
use std::collections::HashMap;
use std::str::from_utf8;
use std::sync::Arc;
use std::time::Duration;
use sui_json_rpc_api::BridgeReadApiClient;
use sui_json_rpc_types::{DevInspectResults, SuiData, SuiMoveValue};
use sui_json_rpc_types::{EventFilter, Page, SuiEvent};
use sui_json_rpc_types::{
    EventPage, SuiObjectDataOptions, SuiTransactionBlockResponse,
    SuiTransactionBlockResponseOptions,
};
use sui_sdk::error::Error;
use sui_sdk::{SuiClient as SuiSdkClient, SuiClientBuilder};
use sui_types::balance::Balance;
use sui_types::base_types::SequenceNumber;
use sui_types::base_types::{EpochId, ObjectRef};
use sui_types::collection_types::TableVec;
use sui_types::dynamic_field::Field;
use sui_types::gas_coin::GasCoin;
use sui_types::id::{ID, UID};
use sui_types::move_package::MovePackage;
use sui_types::object::{MoveObject, Object, Owner};
use sui_types::parse_sui_type_tag;
use sui_types::transaction::Argument;
use sui_types::transaction::CallArg;
use sui_types::transaction::Command;
use sui_types::transaction::ObjectArg;
use sui_types::transaction::ProgrammableTransaction;
use sui_types::transaction::Transaction;
use sui_types::transaction::TransactionKind;
use sui_types::TypeTag;
use sui_types::{
    base_types::{ObjectID, SuiAddress},
    digests::TransactionDigest,
    event::EventID,
    Identifier,
};
use tokio::sync::OnceCell;
use tracing::{error, info, warn};

pub mod ika_validator_transactions;
pub mod metrics;

#[macro_export]
macro_rules! retry_with_max_elapsed_time {
    ($func:expr, $max_elapsed_time:expr) => {{
        // The following delay sequence (in secs) will be used, applied with jitter
        // 0.4, 0.8, 1.6, 3.2, 6.4, 12.8, 25.6, 30, 60, 120, 120 ...
        let backoff = backoff::ExponentialBackoff {
            initial_interval: Duration::from_millis(400),
            randomization_factor: 0.1,
            multiplier: 2.0,
            max_interval: Duration::from_secs(120),
            max_elapsed_time: Some($max_elapsed_time),
            ..Default::default()
        };
        backoff::future::retry(backoff, || {
            let fut = async {
                let result = $func.await;
                match result {
                    Ok(_) => {
                        return Ok(result);
                    }
                    Err(e) => {
                        // For simplicity we treat every error as transient so we can retry until max_elapsed_time
                        tracing::debug!("Retrying due to error: {:?}", e);
                        return Err(backoff::Error::transient(e));
                    }
                }
            };
            std::boxed::Box::pin(fut)
        })
        .await
    }};
}

pub struct SuiClient<P> {
    inner: P,
    sui_client_metrics: Arc<SuiClientMetrics>,
    ika_package_id: ObjectID,
    ika_system_package_id: ObjectID,
    system_id: ObjectID,
}

pub type SuiBridgeClient = SuiClient<SuiSdkClient>;

impl SuiBridgeClient {
    pub async fn new(
        rpc_url: &str,
        sui_client_metrics: Arc<SuiClientMetrics>,
        ika_package_id: ObjectID,
        ika_system_package_id: ObjectID,
        system_id: ObjectID,
    ) -> anyhow::Result<Self> {
        let inner = SuiClientBuilder::default()
            .build(rpc_url)
            .await
            .map_err(|e| {
                anyhow!("Can't establish connection with Sui Rpc {rpc_url}. Error: {e}")
            })?;
        let self_ = Self {
            inner,
            sui_client_metrics,
            ika_package_id,
            ika_system_package_id,
            system_id,
        };
        self_.describe().await?;
        Ok(self_)
    }

    pub fn sui_client(&self) -> &SuiSdkClient {
        &self.inner
    }
}

impl<P> SuiClient<P>
where
    P: SuiClientInner,
{
    pub async fn get_dwallet_mpc_missed_events(
        &self,
        epoch_id: EpochId,
    ) -> IkaResult<Vec<DBSuiEvent>> {
        let system_inner = self.get_system_inner_until_success().await;
        loop {
            if let Some(dwallet_state_id) = system_inner.dwallet_2pc_mpc_secp256k1_id() {
                let dwallet_coordinator_inner = self
                    .get_dwallet_coordinator_inner_until_success(dwallet_state_id)
                    .await;
                match dwallet_coordinator_inner {
                    DWalletCoordinatorInner::V1(dwallet_coordinator_inner_v1) => {
                        // Make sure we are synced with Sui in order to fetch the missed events
                        // If Sui's epoch number matches ours, all the needed missed events must be synced as well.
                        if dwallet_coordinator_inner_v1.current_epoch != epoch_id {
                            tokio::time::sleep(Duration::from_secs(2)).await;
                            continue;
                        }
                        let missed_events = self
                            .inner
                            .get_missed_events(
                                dwallet_coordinator_inner_v1
                                    .session_start_events
                                    .id
                                    .id
                                    .bytes,
                            )
                            .await
                            .map_err(|e| {
<<<<<<< HEAD
                                IkaError::SuiClientInternalError(format!(
                                    "Can't get DWalletCoordinator: {e}"
                                ))
                            })?;
=======
                                error!("failed to get missed events: {e}");
                                IkaError::SuiClientInternalError(format!(
                                    "failed to get missed events: {e}"
                                ))
                            })?;
                        info!("retrieved missed events from Sui successfully");
>>>>>>> e2ee82f8
                        return Ok(missed_events);
                    }
                };
            }
        }
<<<<<<< HEAD
        error!("failed to retrieve dwallet coordinator ID while fetching missed events");
        Ok(vec![])
=======
>>>>>>> e2ee82f8
    }

    pub fn new_for_testing(inner: P) -> Self {
        Self {
            inner,
            sui_client_metrics: SuiClientMetrics::new_for_testing(),
            // TODO(omersadika) fix that random
            ika_package_id: ObjectID::random(),
            ika_system_package_id: ObjectID::random(),
            system_id: ObjectID::random(),
        }
    }

    // TODO assert chain identifier
    async fn describe(&self) -> anyhow::Result<()> {
        let chain_id = self.inner.get_chain_identifier().await?;
        let checkpoint_sequence_number = self.inner.get_latest_checkpoint_sequence_number().await?;
        tracing::info!(
            "SuiClient is connected to chain {chain_id}, current checkpoint sequence number: {checkpoint_sequence_number}"
        );
        Ok(())
    }

    pub async fn get_dwallet_coordinator_inner(
        &self,
        dwallet_coordinator_id: ObjectID,
    ) -> IkaResult<DWalletCoordinatorInner> {
        let result = self
            .inner
            .get_dwallet_coordinator(dwallet_coordinator_id)
            .await
            .map_err(|e| IkaError::SuiClientInternalError(format!("Can't get Coordinator: {e}")))?;
        let wrapper = bcs::from_bytes::<DWalletCoordinator>(&result).map_err(|e| {
            IkaError::SuiClientSerializationError(format!("Can't serialize Coordinator: {e}"))
        })?;

        match wrapper.version {
            1 => {
                let result = self
                    .inner
                    .get_dwallet_coordinator_inner(dwallet_coordinator_id, wrapper.version)
                    .await
                    .map_err(|e| {
                        IkaError::SuiClientInternalError(format!(
                            "Can't get DWalletCoordinatorInner v1: {e}"
                        ))
                    })?;
                let dynamic_field_inner = bcs::from_bytes::<Field<u64, DWalletCoordinatorInnerV1>>(
                    &result,
                )
                .map_err(|e| {
                    IkaError::SuiClientSerializationError(format!(
                        "Can't serialize DWalletCoordinatorInner v1: {e}"
                    ))
                })?;
                let ika_system_state_inner = dynamic_field_inner.value;

                Ok(DWalletCoordinatorInner::V1(ika_system_state_inner))
            }
            _ => Err(IkaError::SuiClientInternalError(format!(
                "Unsupported DWalletCoordinatorInner version: {}",
                wrapper.version
            ))),
        }
    }

    pub async fn get_system_inner(&self) -> IkaResult<SystemInner> {
        let result = self
            .inner
            .get_system(self.system_id)
            .await
            .map_err(|e| IkaError::SuiClientInternalError(format!("Can't get System: {e}")))?;
        let wrapper = bcs::from_bytes::<System>(&result).map_err(|e| {
            IkaError::SuiClientSerializationError(format!("Can't serialize System: {e}"))
        })?;

        match wrapper.version {
            1 => {
                let result = self
                    .inner
                    .get_system_inner(self.system_id, wrapper.version)
                    .await
                    .map_err(|e| {
                        IkaError::SuiClientInternalError(format!("Can't get SystemInner v1: {e}"))
                    })?;
                let dynamic_field_inner = bcs::from_bytes::<Field<u64, SystemInnerV1>>(&result)
                    .map_err(|e| {
                        IkaError::SuiClientSerializationError(format!(
                            "Can't serialize SystemInner v1: {e}"
                        ))
                    })?;
                let ika_system_state_inner = dynamic_field_inner.value;

                Ok(SystemInner::V1(ika_system_state_inner))
            }
            _ => Err(IkaError::SuiClientInternalError(format!(
                "Unsupported SystemInner version: {}",
                wrapper.version
            ))),
        }
    }

    pub async fn get_epoch_start_system(
        &self,
        ika_system_state_inner: &SystemInner,
    ) -> IkaResult<EpochStartSystem> {
        match ika_system_state_inner {
            SystemInner::V1(ika_system_state_inner) => {
                let validator_ids = ika_system_state_inner
                    .validators
                    .active_committee
                    .members
                    .iter()
                    .map(|m| m.validator_id)
                    .collect::<Vec<_>>();

                let validators = self
                    .inner
                    .get_validators_from_object_table(
                        ika_system_state_inner.validators.validators.id,
                        validator_ids,
                    )
                    .await
                    .map_err(|e| {
                        IkaError::SuiClientInternalError(format!(
                            "Can't get_validators_from_object_table: {e}"
                        ))
                    })?;
                let validators = validators
                    .iter()
                    .map(|v| {
                        bcs::from_bytes::<Validator>(&v).map_err(|e| {
                            IkaError::SuiClientSerializationError(format!(
                                "Can't serialize Validator: {e}"
                            ))
                        })
                    })
                    .collect::<Result<Vec<_>, _>>()?;

                let validators =
                    self.inner
                        .get_validator_inners(validators)
                        .await
                        .map_err(|e| {
                            IkaError::SuiClientInternalError(format!(
                                "Can't get_validator_inners: {e}"
                            ))
                        })?;
                let validators = validators
                    .iter()
                    .map(|v| {
                        bcs::from_bytes::<Field<u64, ValidatorInnerV1>>(&v).map_err(|e| {
                            IkaError::SuiClientSerializationError(format!(
                                "Can't serialize ValidatorInnerV1: {e}"
                            ))
                        })
                    })
                    .collect::<Result<Vec<_>, _>>()?;

                let validators = validators
                    .iter()
                    .map(|v| v.value.clone())
                    .collect::<Vec<_>>();

                let network_decryption_keys = self
                    .inner
                    .get_network_decryption_keys(
                        &ika_system_state_inner.dwallet_2pc_mpc_secp256k1_network_decryption_keys,
                    )
                    .await
                    .unwrap_or_default();

                let validators_class_groups_public_key_and_proof = self
                    .inner
                    .get_class_groups_public_keys_and_proofs(&validators)
                    .await
                    .map_err(|e| {
                        IkaError::SuiClientInternalError(format!(
                            "can't get_class_groups_public_keys_and_proofs: {e}"
                        ))
                    })?;

                let validators = ika_system_state_inner
                    .validators
                    .active_committee
                    .members
                    .iter()
                    .map(|m| {
                        let validator = validators
                            .iter()
                            .find(|v| v.validator_id == m.validator_id)
                            .unwrap();
                        let metadata = validator.verified_metadata();
                        EpochStartValidatorInfoV1 {
                            validator_id: validator.validator_id,
                            protocol_pubkey: metadata.protocol_pubkey.clone(),
                            network_pubkey: metadata.network_pubkey.clone(),
                            consensus_pubkey: metadata.consensus_pubkey.clone(),
                            class_groups_public_key_and_proof: bcs::to_bytes(
                                &validators_class_groups_public_key_and_proof
                                    .get(&validator.validator_id)
                                    // Okay to `unwrap`
                                    // because we can't start the chain without the system state data.
                                    .expect("failed to get the validator class groups public key from Sui")
                                    .clone(),
                            )
                                .unwrap(),
                            network_address: metadata.network_address.clone(),
                            p2p_address: metadata.p2p_address.clone(),
                            consensus_address: metadata.consensus_address.clone(),
                            voting_power: m.voting_power,
                            hostname: metadata.name.clone(),
                        }
                    })
                    .collect::<Vec<_>>();

                let epoch_start_system_state = EpochStartSystem::new_v1(
                    ika_system_state_inner.epoch,
                    ika_system_state_inner.protocol_version,
                    ika_system_state_inner.epoch_start_timestamp_ms,
                    ika_system_state_inner.epoch_duration_ms(),
                    validators,
                    network_decryption_keys.clone(),
                );

                Ok(epoch_start_system_state)
            }
        }
    }

    /// Get the mutable system object arg on chain.
    // We retry a few times in case of errors. If it fails eventually, we panic.
    // In general it's safe to call in the beginning of the program.
    // After the first call, the result is cached since the value should never change.
    pub async fn get_mutable_system_arg_must_succeed(&self) -> ObjectArg {
        static ARG: OnceCell<ObjectArg> = OnceCell::const_new();
        *ARG.get_or_init(|| async move {
            let Ok(Ok(system_arg)) = retry_with_max_elapsed_time!(
                self.inner.get_mutable_shared_arg(self.system_id),
                Duration::from_secs(30)
            ) else {
                panic!("Failed to get system object arg after retries");
            };
            system_arg
        })
        .await
    }

    /// Retrieves the dwallet_2pc_mpc_secp256k1_id object arg from the Sui chain.
    pub async fn get_mutable_dwallet_2pc_mpc_secp256k1_arg_must_succeed(
        &self,
        dwallet_2pc_mpc_secp256k1_id: ObjectID,
    ) -> ObjectArg {
        static ARG: OnceCell<ObjectArg> = OnceCell::const_new();
        *ARG.get_or_init(|| async move {
            let Ok(Ok(system_arg)) = retry_with_max_elapsed_time!(
                self.inner
                    .get_mutable_shared_arg(dwallet_2pc_mpc_secp256k1_id),
                Duration::from_secs(30)
            ) else {
                panic!("Failed to get dwallet_2pc_mpc_secp256k1_id object arg after retries");
            };
            system_arg
        })
        .await
    }

    pub async fn get_available_move_packages(
        &self,
    ) -> IkaResult<Vec<(ObjectID, MovePackageDigest)>> {
        Ok(self
            .inner
            .get_available_move_packages(self.ika_package_id, self.ika_system_package_id)
            .await
            .map_err(|e| {
                IkaError::SuiClientInternalError(format!("Can't get_available_move_packages: {e}"))
            })?)
    }

    /// Query emitted Events that are defined in the given Move Module.
    pub async fn query_events_by_module(
        &self,
        module: Identifier,
        // cursor is exclusive
        cursor: Option<EventID>,
    ) -> IkaResult<Page<SuiEvent, EventID>> {
        let filter = EventFilter::MoveEventModule {
            package: self.ika_system_package_id,
            module: module.clone(),
        };
        let events = self
            .inner
            .query_events(filter.clone(), cursor)
            .await
            .map_err(|e| IkaError::SuiClientInternalError(format!("Can't query_events: {e}")))?;

        // Safeguard check that all events are emitted from requested package and module
        assert!(events.data.iter().all(|event| event.type_.address.as_ref()
            == self.ika_system_package_id.as_ref()
            && event.type_.module == module));
        Ok(events)
    }

    pub async fn get_chain_identifier(&self) -> IkaResult<String> {
        Ok(self.inner.get_chain_identifier().await.map_err(|e| {
            IkaError::SuiClientInternalError(format!("Can't get_chain_identifier: {e}"))
        })?)
    }

    pub async fn get_reference_gas_price_until_success(&self) -> u64 {
        loop {
            let Ok(Ok(rgp)) = retry_with_max_elapsed_time!(
                self.inner.get_reference_gas_price(),
                Duration::from_secs(30)
            ) else {
                self.sui_client_metrics
                    .sui_rpc_errors
                    .with_label_values(&["get_reference_gas_price"])
                    .inc();
                error!("Failed to get gas price per unit size");
                continue;
            };
            return rgp;
        }
    }

    pub async fn get_latest_checkpoint_sequence_number(&self) -> IkaResult<u64> {
        Ok(self
            .inner
            .get_latest_checkpoint_sequence_number()
            .await
            .map_err(|e| {
                IkaError::SuiClientInternalError(format!(
                    "Can't get_latest_checkpoint_sequence_number: {e}"
                ))
            })?)
    }

    pub async fn execute_transaction_block_with_effects(
        &self,
        tx: sui_types::transaction::Transaction,
    ) -> IkaResult<SuiTransactionBlockResponse> {
        self.inner.execute_transaction_block_with_effects(tx).await
    }

    pub async fn get_system_inner_until_success(&self) -> SystemInner {
        loop {
            let Ok(Ok(ika_system_state)) =
                retry_with_max_elapsed_time!(self.get_system_inner(), Duration::from_secs(30))
            else {
                self.sui_client_metrics
                    .sui_rpc_errors
                    .with_label_values(&["get_system_inner_until_success"])
                    .inc();
                error!("Failed to get system inner until success");
                continue;
            };
            return ika_system_state;
        }
    }

    pub async fn get_dwallet_mpc_network_keys(
        &self,
    ) -> IkaResult<HashMap<ObjectID, NetworkDecryptionKeyShares>> {
        let system_inner = self.get_system_inner_until_success().await;
        Ok(self
            .inner
            .get_network_decryption_keys(
                system_inner
                    .into_init_version_for_tooling()
                    .dwallet_2pc_mpc_secp256k1_network_decryption_keys(),
            )
            .await
            .map_err(|e| {
                IkaError::SuiClientInternalError(format!("Can't get_network_decryption_keys: {e}"))
            })?)
    }

    pub async fn get_dwallet_coordinator_inner_until_success(
        &self,
        dwallet_state_id: ObjectID,
    ) -> DWalletCoordinatorInner {
        loop {
            let res = retry_with_max_elapsed_time!(
                self.get_dwallet_coordinator_inner(dwallet_state_id),
                Duration::from_secs(30)
            );
            let Ok(Ok(ika_system_state)) = res else {
                self.sui_client_metrics
                    .sui_rpc_errors
                    .with_label_values(&["get_dwallet_coordinator_inner_until_success"])
                    .inc();
                error!("Failed to get dwallet coordinator inner until success");
                error!(?res);
                continue;
            };
            return ika_system_state;
        }
    }

    pub async fn get_epoch_start_system_until_success(
        &self,
        system_inner: &SystemInner,
    ) -> EpochStartSystem {
        loop {
            let Ok(Ok(ika_system_state)) = retry_with_max_elapsed_time!(
                self.get_epoch_start_system(&system_inner),
                Duration::from_secs(30)
            ) else {
                self.sui_client_metrics
                    .sui_rpc_errors
                    .with_label_values(&["get_epoch_start_system_until_success"])
                    .inc();
                error!("Failed to get epoch start system until success");
                continue;
            };
            return ika_system_state;
        }
    }

    pub async fn get_gas_data_panic_if_not_gas(
        &self,
        gas_object_id: ObjectID,
    ) -> (GasCoin, ObjectRef, Owner) {
        self.inner
            .get_gas_data_panic_if_not_gas(gas_object_id)
            .await
    }
}

/// Use a trait to abstract over the SuiSDKClient and SuiMockClient for testing.
#[async_trait]
pub trait SuiClientInner: Send + Sync {
    type Error: Into<anyhow::Error> + Send + Sync + std::error::Error + 'static;
    async fn query_events(
        &self,
        query: EventFilter,
        cursor: Option<EventID>,
    ) -> Result<EventPage, Self::Error>;

    async fn get_events_by_tx_digest(
        &self,
        tx_digest: TransactionDigest,
    ) -> Result<Vec<SuiEvent>, Self::Error>;

    async fn get_chain_identifier(&self) -> Result<String, Self::Error>;

    async fn get_reference_gas_price(&self) -> Result<u64, Self::Error>;

    async fn get_latest_checkpoint_sequence_number(&self) -> Result<u64, Self::Error>;

    async fn get_system(&self, system_id: ObjectID) -> Result<Vec<u8>, Self::Error>;
    async fn get_dwallet_coordinator(
        &self,
        dwallet_coordinator_id: ObjectID,
    ) -> Result<Vec<u8>, Self::Error>;

    async fn get_class_groups_public_keys_and_proofs(
        &self,
        validators: &Vec<ValidatorInnerV1>,
    ) -> Result<HashMap<ObjectID, ClassGroupsEncryptionKeyAndProof>, self::Error>;

    async fn get_network_decryption_keys(
        &self,
        network_decryption_caps: &Vec<DWalletNetworkDecryptionKeyCap>,
    ) -> Result<HashMap<ObjectID, NetworkDecryptionKeyShares>, self::Error>;

    async fn read_table_vec_as_raw_bytes(&self, table_id: ObjectID)
        -> Result<Vec<u8>, self::Error>;

    async fn get_system_inner(
        &self,
        system_id: ObjectID,
        version: u64,
    ) -> Result<Vec<u8>, Self::Error>;

    async fn get_dwallet_coordinator_inner(
        &self,
        dwallet_coordinator_id: ObjectID,
        version: u64,
    ) -> Result<Vec<u8>, Self::Error>;

    async fn get_validators_from_object_table(
        &self,
        validators_object_table_id: ObjectID,
        validator_ids: Vec<ObjectID>,
    ) -> Result<Vec<Vec<u8>>, Self::Error>;

    async fn get_validator_inners(
        &self,
        validators: Vec<Validator>,
    ) -> Result<Vec<Vec<u8>>, Self::Error>;

    async fn get_mutable_shared_arg(&self, system_id: ObjectID) -> Result<ObjectArg, Self::Error>;

    async fn get_available_move_packages(
        &self,
        //chain: sui_protocol_config::Chain,
        ika_package_id: ObjectID,
        ika_system_package_id: ObjectID,
    ) -> Result<Vec<(ObjectID, MovePackageDigest)>, Self::Error>;

    async fn execute_transaction_block_with_effects(
        &self,
        tx: Transaction,
    ) -> Result<SuiTransactionBlockResponse, IkaError>;

    async fn get_gas_data_panic_if_not_gas(
        &self,
        gas_object_id: ObjectID,
    ) -> (GasCoin, ObjectRef, Owner);
    async fn get_missed_events(
        &self,
        events_bag_id: ObjectID,
    ) -> Result<Vec<DBSuiEvent>, self::Error>;
}

#[async_trait]
impl SuiClientInner for SuiSdkClient {
    type Error = sui_sdk::error::Error;

    async fn query_events(
        &self,
        query: EventFilter,
        cursor: Option<EventID>,
    ) -> Result<EventPage, Self::Error> {
        self.event_api()
            .query_events(query, cursor, None, false)
            .await
    }

    async fn get_events_by_tx_digest(
        &self,
        tx_digest: TransactionDigest,
    ) -> Result<Vec<SuiEvent>, Self::Error> {
        self.event_api().get_events(tx_digest).await
    }

    async fn get_chain_identifier(&self) -> Result<String, Self::Error> {
        self.read_api().get_chain_identifier().await
    }

    async fn get_reference_gas_price(&self) -> Result<u64, Self::Error> {
        self.governance_api().get_reference_gas_price().await
    }

    async fn get_latest_checkpoint_sequence_number(&self) -> Result<u64, Self::Error> {
        self.read_api()
            .get_latest_checkpoint_sequence_number()
            .await
    }

    async fn get_system(&self, system_id: ObjectID) -> Result<Vec<u8>, Self::Error> {
        self.read_api().get_move_object_bcs(system_id).await
    }

    async fn get_dwallet_coordinator(
        &self,
        dwallet_coordinator_id: ObjectID,
    ) -> Result<Vec<u8>, Self::Error> {
        self.read_api()
            .get_move_object_bcs(dwallet_coordinator_id)
            .await
    }

    async fn get_missed_events(
        &self,
        events_bag_id: ObjectID,
    ) -> Result<Vec<DBSuiEvent>, self::Error> {
        let mut events = vec![];
        let mut next_cursor = None;
        loop {
            let dynamic_fields = self
                .read_api()
                .get_dynamic_fields(events_bag_id, next_cursor, None)
                .await?;
            for df in dynamic_fields.data.iter() {
                let object_id = df.object_id;
                let dynamic_field_response = self
                    .read_api()
                    .get_object_with_options(object_id, SuiObjectDataOptions::bcs_lossless())
                    .await?;
                let resp = dynamic_field_response.into_object().map_err(|e| {
                    Error::DataError(format!("can't get bcs of object {:?}: {:?}", object_id, e))
                })?;
                let move_object = resp.bcs.ok_or(Error::DataError(format!(
                    "object {:?} has no bcs data",
                    object_id
                )))?;
                let raw_move_obj = move_object.try_into_move().ok_or(Error::DataError(format!(
                    "object {:?} is not a MoveObject",
                    object_id
                )))?;

                let Some(TypeTag::Struct(event_tag)) = raw_move_obj.type_.type_params.get(1) else {
                    continue;
                };
                let event = DBSuiEvent {
                    type_: *event_tag.clone(),
                    contents: raw_move_obj.bcs_bytes,
                };
                events.push(event);
            }
            if !dynamic_fields.has_next_page {
                break;
            }
            next_cursor = dynamic_fields.next_cursor;
        }

        Ok(events)
    }

    async fn get_class_groups_public_keys_and_proofs(
        &self,
        validators: &Vec<ValidatorInnerV1>,
    ) -> Result<HashMap<ObjectID, ClassGroupsEncryptionKeyAndProof>, self::Error> {
        let mut class_groups_public_keys_and_proofs: HashMap<
            ObjectID,
            ClassGroupsEncryptionKeyAndProof,
        > = HashMap::new();
        for validator in validators {
            let metadata = validator.verified_metadata();
            let dynamic_fields = self
                .read_api()
                .get_dynamic_fields(
                    metadata.class_groups_public_key_and_proof.contents.id,
                    None,
                    None,
                )
                .await?;
            let mut validator_class_groups_public_key_and_proof_bytes: [Vec<u8>;
                NUM_OF_CLASS_GROUPS_KEYS] = Default::default();
            for df in dynamic_fields.data.iter() {
                let object_id = df.object_id;
                let dynamic_field_response = self
                    .read_api()
                    .get_object_with_options(object_id, SuiObjectDataOptions::bcs_lossless())
                    .await?;
                let resp = dynamic_field_response.into_object().map_err(|e| {
                    Error::DataError(format!("can't get bcs of object {:?}: {:?}", object_id, e))
                })?;
                let move_object = resp.bcs.ok_or(Error::DataError(format!(
                    "object {:?} has no bcs data",
                    object_id
                )))?;
                let raw_move_obj = move_object.try_into_move().ok_or(Error::DataError(format!(
                    "object {:?} is not a MoveObject",
                    object_id
                )))?;
                let key_slice = bcs::from_bytes::<Field<u64, Vec<u8>>>(&raw_move_obj.bcs_bytes)?;
                validator_class_groups_public_key_and_proof_bytes
                    [key_slice.name.clone() as usize] = key_slice.value.clone();
            }
            let validator_class_groups_public_key_and_proof: Result<
                Vec<SingleEncryptionKeyAndProof>,
                _,
            > = validator_class_groups_public_key_and_proof_bytes
                .into_iter()
                .map(|v| bcs::from_bytes::<SingleEncryptionKeyAndProof>(&v))
                .collect();

            class_groups_public_keys_and_proofs.insert(
                validator.validator_id,
                validator_class_groups_public_key_and_proof?
                    .try_into()
                    .map_err(|_| {
                        Error::DataError(
                            "class groups key from Sui has an invalid length".to_string(),
                        )
                    })?,
            );
        }
        Ok(class_groups_public_keys_and_proofs)
    }

    async fn get_network_decryption_keys(
        &self,
        network_decryption_caps: &Vec<DWalletNetworkDecryptionKeyCap>,
    ) -> Result<HashMap<ObjectID, NetworkDecryptionKeyShares>, self::Error> {
        let mut network_decryption_keys = HashMap::new();
        for cap in network_decryption_caps {
            let key_id = cap.dwallet_network_decryption_key_id;
            let dynamic_field_response = self
                .read_api()
                .get_object_with_options(key_id, SuiObjectDataOptions::bcs_lossless())
                .await?;
            let resp = dynamic_field_response.into_object().map_err(|e| {
                Error::DataError(format!("can't get bcs of object {:?}: {:?}", key_id, e))
            })?;
            let move_object = resp.bcs.ok_or(Error::DataError(format!(
                "object {:?} has no bcs data",
                key_id
            )))?;
            let raw_move_obj = move_object.try_into_move().ok_or(Error::DataError(format!(
                "object {:?} is not a MoveObject",
                key_id
            )))?;
            let key_obj = bcs::from_bytes::<DWalletNetworkDecryptionKey>(&raw_move_obj.bcs_bytes)
                .map_err(|e| {
                Error::DataError(format!("can't deserialize object {:?}: {:?}", key_id, e))
            })?;
            if DWalletNetworkDecryptionKeyState::NetworkDKGCompleted != key_obj.state {
                continue;
            }
            let public_output_bytes = self
                .read_table_vec_as_raw_bytes(key_obj.public_output.contents.id)
                .await?;
            let public_output =
                bcs::from_bytes::<NetworkDecryptionKeyOnChainOutput>(&public_output_bytes)?;
            let current_shares = self
                .read_table_vec_as_raw_bytes(key_obj.current_epoch_shares.contents.id)
                .await?;
            let key = NetworkDecryptionKeyShares {
                epoch: key_obj.current_epoch,
                current_epoch_encryptions_of_shares_per_crt_prime: current_shares,
                previous_epoch_encryptions_of_shares_per_crt_prime: vec![],
                encryption_scheme_public_parameters: public_output
                    .encryption_scheme_public_parameters,
                decryption_key_share_public_parameters: public_output
                    .decryption_key_share_public_parameters,
                encryption_key: public_output.encryption_key,
                public_verification_keys: public_output.public_verification_keys,
            };
            network_decryption_keys.insert(key_id, key);
        }
        Ok(network_decryption_keys)
    }

    async fn read_table_vec_as_raw_bytes(
        &self,
        table_id: ObjectID,
    ) -> Result<Vec<u8>, Self::Error> {
        let mut full_output = HashMap::new();
        let dynamic_fields = self
            .read_api()
            .get_dynamic_fields(table_id, None, None)
            .await
            .map_err(|e| {
                Error::DataError(format!(
                    "can't get dynamic fields of table {:?}: {:?}",
                    table_id, e
                ))
            })?;

        for df in dynamic_fields.data.iter() {
            let object_id = df.object_id;
            let dynamic_field_response = self
                .read_api()
                .get_object_with_options(object_id, SuiObjectDataOptions::bcs_lossless())
                .await?;
            let resp = dynamic_field_response.into_object().map_err(|e| {
                Error::DataError(format!("can't get bcs of object {:?}: {:?}", object_id, e))
            })?;
            let raw_data = resp.bcs.ok_or(Error::DataError(format!(
                "object {:?} has no bcs data",
                object_id
            )))?;
            let raw_move_obj = raw_data.try_into_move().ok_or(Error::DataError(format!(
                "object {:?} is not a MoveObject",
                object_id
            )))?;
            let bytes_chunk = bcs::from_bytes::<Field<u64, Vec<u8>>>(&raw_move_obj.bcs_bytes)?;
            full_output.insert(bytes_chunk.name as usize, bytes_chunk.value.clone());
        }

        Ok(full_output
            .into_iter()
            .sorted()
            .fold(Vec::new(), |mut acc, (k, mut v)| {
                acc.append(&mut v);
                acc
            }))
    }

    async fn get_system_inner(
        &self,
        system_id: ObjectID,
        version: u64,
    ) -> Result<Vec<u8>, Self::Error> {
        let dynamic_fields = self
            .read_api()
            .get_dynamic_fields(system_id, None, None)
            .await?;
        let dynamic_field = dynamic_fields.data.iter().find(|df| {
            df.name.type_ == TypeTag::U64
                && df
                    .name
                    .value
                    .as_str()
                    .map(|v| v == version.to_string().as_str())
                    .unwrap_or(false)
        });
        if let Some(dynamic_field) = dynamic_field {
            let result = self
                .read_api()
                .get_dynamic_field_object(system_id, dynamic_field.name.clone())
                .await?;

            if let Some(dynamic_field) = result.data {
                let object_id = dynamic_field.object_id;
                let dynamic_field_response = self
                    .read_api()
                    .get_object_with_options(object_id, SuiObjectDataOptions::bcs_lossless())
                    .await?;
                let resp = dynamic_field_response.into_object().map_err(|e| {
                    Error::DataError(format!("Can't get bcs of object {:?}: {:?}", object_id, e))
                })?;
                // unwrap: requested bcs data
                let move_object = resp.bcs.unwrap();
                let raw_move_obj = move_object.try_into_move().ok_or(Error::DataError(format!(
                    "Object {:?} is not a MoveObject",
                    object_id
                )))?;
                return Ok(raw_move_obj.bcs_bytes);
            }
        }
        Err(Self::Error::DataError(format!(
            "Failed to load ika system state inner object with ID {:?} and version {:?}",
            system_id, version
        )))
    }

    async fn get_dwallet_coordinator_inner(
        &self,
        dwallet_coordinator_id: ObjectID,
        version: u64,
    ) -> Result<Vec<u8>, Self::Error> {
        let dynamic_fields = self
            .read_api()
            .get_dynamic_fields(dwallet_coordinator_id, None, None)
            .await?;
        let dynamic_field = dynamic_fields.data.iter().find(|df| {
            df.name.type_ == TypeTag::U64
                && df
                    .name
                    .value
                    .as_str()
                    .map(|v| v == version.to_string().as_str())
                    .unwrap_or(false)
        });
        if let Some(dynamic_field) = dynamic_field {
            let result = self
                .read_api()
                .get_dynamic_field_object(dwallet_coordinator_id, dynamic_field.name.clone())
                .await?;

            if let Some(dynamic_field) = result.data {
                let object_id = dynamic_field.object_id;
                let dynamic_field_response = self
                    .read_api()
                    .get_object_with_options(object_id, SuiObjectDataOptions::bcs_lossless())
                    .await?;
                let resp = dynamic_field_response.into_object().map_err(|e| {
                    Error::DataError(format!("Can't get bcs of object {:?}: {:?}", object_id, e))
                })?;
                // unwrap: requested bcs data
                let move_object = resp.bcs.unwrap();
                let raw_move_obj = move_object.try_into_move().ok_or(Error::DataError(format!(
                    "Object {:?} is not a MoveObject",
                    object_id
                )))?;
                return Ok(raw_move_obj.bcs_bytes);
            }
        }
        Err(Self::Error::DataError(format!(
            "Failed to load DWalletCoordinatorInner object with ID {:?} and version {:?}",
            dwallet_coordinator_id, version
        )))
    }

    async fn get_validators_from_object_table(
        &self,
        validators_object_table_id: ObjectID,
        validator_ids: Vec<ObjectID>,
    ) -> Result<Vec<Vec<u8>>, Self::Error> {
        let mut validator_dynamic_ids = Vec::new();
        let mut cursor = None;
        loop {
            let dynamic_fields = self
                .read_api()
                .get_dynamic_fields(validators_object_table_id, cursor, None)
                .await?;

            for dynamic_field in &dynamic_fields.data {
                let name = &dynamic_field.name.value;

                let bytes = name.as_str().unwrap();

                let validator_id: ObjectID =
                    AccountAddress::from_hex_literal(bytes).unwrap().into();

                if validator_ids.contains(&validator_id) {
                    let result = self
                        .read_api()
                        .get_dynamic_field_object(
                            validators_object_table_id,
                            dynamic_field.name.clone(),
                        )
                        .await?;

                    if let Some(dynamic_field) = result.data {
                        validator_dynamic_ids.push(dynamic_field.object_id);
                    }
                }
            }

            cursor = dynamic_fields.next_cursor;
            if !dynamic_fields.has_next_page {
                break;
            }
        }

        let dynamic_field_response = self
            .read_api()
            .multi_get_object_with_options(
                validator_dynamic_ids.clone(),
                SuiObjectDataOptions::bcs_lossless(),
            )
            .await?;
        let mut validators = Vec::new();
        for (dynamic_field, object_id) in dynamic_field_response
            .iter()
            .zip(validator_dynamic_ids.iter())
        {
            let resp = dynamic_field.object().map_err(|e| {
                Error::DataError(format!("Can't get bcs of object {:?}: {:?}", object_id, e))
            })?;
            // unwrap: requested bcs data
            let move_object = resp.bcs.as_ref().unwrap();
            let raw_move_obj =
                move_object
                    .clone()
                    .try_into_move()
                    .ok_or(Error::DataError(format!(
                        "Object {:?} is not a MoveObject",
                        object_id
                    )))?;
            validators.push(raw_move_obj.bcs_bytes);
        }

        // Err(Self::Error::DataError(format!(
        //     "Failed to load ika system state inner object with ID {:?} and version {:?}",
        //     system_id, version
        // )))
        Ok(validators)
    }

    async fn get_validator_inners(
        &self,
        validators: Vec<Validator>,
    ) -> Result<Vec<Vec<u8>>, Self::Error> {
        let mut validator_inners = Vec::new();

        for validator in validators {
            let dynamic_fields = self
                .read_api()
                .get_dynamic_fields(validator.inner.id.id.bytes, None, None)
                .await?;

            let dynamic_field = dynamic_fields.data.iter().find(|df| {
                df.name.type_ == TypeTag::U64
                    && df
                        .name
                        .value
                        .as_str()
                        .map(|v| v == validator.inner.version.to_string().as_str())
                        .unwrap_or(false)
            });

            if let Some(dynamic_field) = dynamic_field {
                let object_id = dynamic_field.object_id;
                let dynamic_field_response = self
                    .read_api()
                    .get_object_with_options(object_id, SuiObjectDataOptions::bcs_lossless())
                    .await?;
                let resp = dynamic_field_response.into_object().map_err(|e| {
                    Error::DataError(format!("Can't get bcs of object {:?}: {:?}", object_id, e))
                })?;
                // unwrap: requested bcs data
                let move_object = resp.bcs.unwrap();
                let raw_move_obj = move_object.try_into_move().ok_or(Error::DataError(format!(
                    "Object {:?} is not a MoveObject",
                    object_id
                )))?;
                validator_inners.push(raw_move_obj.bcs_bytes);
            }
        }
        Ok(validator_inners)
    }

    async fn get_mutable_shared_arg(&self, system_id: ObjectID) -> Result<ObjectArg, Self::Error> {
        let response = self
            .read_api()
            .get_object_with_options(system_id, SuiObjectDataOptions::new().with_owner())
            .await?;
        let Some(Owner::Shared {
            initial_shared_version,
        }) = response.owner()
        else {
            return Err(Self::Error::DataError(format!(
                "Failed to load ika system state owner {:?}",
                system_id
            )));
        };
        Ok(ObjectArg::SharedObject {
            id: system_id,
            initial_shared_version,
            mutable: true,
        })
    }

    async fn get_available_move_packages(
        &self,
        //chain: sui_protocol_config::Chain,
        ika_package_id: ObjectID,
        ika_system_package_id: ObjectID,
    ) -> Result<Vec<(ObjectID, MovePackageDigest)>, Self::Error> {
        let mut results = vec![];
        //let protocol_config_response = self.read_api().get_protocol_config(None).await?;
        //let protocol_config = sui_protocol_config::ProtocolConfig::get_for_version(protocol_config_response.protocol_version, chain);
        //let binary_config = sui_types::execution_config_utils::to_binary_config(&protocol_config);

        let ika_packages = vec![
            ("ika".to_string(), ika_package_id),
            ("ika_system".to_string(), ika_system_package_id),
        ];
        for (name, package_id) in ika_packages.clone() {
            //let object_response = self.read_api().get_object_with_options(package_id, SuiObjectDataOptions::full_content()).await?;
            //let object_data = object_response.data.expect("Package object should have data.");
            //let object: Object = object_data.try_into().map_err(|e: anyhow::Error| Self::Error::DataError(e.to_string()))?;
            let move_package = BuiltInIkaMovePackages::get_package_by_name(&name);
            //let modules = move_package.modules_with_deps(ika_packages.clone().into_iter().collect()).map_err(|e: anyhow::Error| Self::Error::DataError(e.to_string()))?;
            let bytes = move_package
                .bytes_with_deps(ika_packages.clone().into_iter().collect())
                .map_err(|e: anyhow::Error| Self::Error::DataError(e.to_string()))?;
            let full_deps = move_package
                .full_deps(ika_packages.clone().into_iter().collect())
                .map_err(|e: anyhow::Error| Self::Error::DataError(e.to_string()))?;
            let digest = MovePackage::compute_digest_for_modules_and_deps(
                bytes.iter(),
                full_deps.iter(),
                true,
            );
            results.push((package_id, digest))
        }

        Ok(results)
    }

    async fn execute_transaction_block_with_effects(
        &self,
        tx: Transaction,
    ) -> Result<SuiTransactionBlockResponse, IkaError> {
        match self.quorum_driver_api().execute_transaction_block(
            tx,
            SuiTransactionBlockResponseOptions::new().with_effects().with_events(),
            Some(sui_types::quorum_driver_types::ExecuteTransactionRequestType::WaitForEffectsCert),
        ).await {
            Ok(response) => Ok(response),
            Err(e) => Err(IkaError::SuiClientTxFailureGeneric(e.to_string())),
        }
    }

    async fn get_gas_data_panic_if_not_gas(
        &self,
        gas_object_id: ObjectID,
    ) -> (GasCoin, ObjectRef, Owner) {
        loop {
            match self
                .read_api()
                .get_object_with_options(
                    gas_object_id,
                    SuiObjectDataOptions::default().with_owner().with_content(),
                )
                .await
                .map(|resp| resp.data)
            {
                Ok(Some(gas_obj)) => {
                    let owner = gas_obj.owner.clone().expect("Owner is requested");
                    let gas_coin = GasCoin::try_from(&gas_obj)
                        .unwrap_or_else(|err| panic!("{} is not a gas coin: {err}", gas_object_id));
                    return (gas_coin, gas_obj.object_ref(), owner);
                }
                other => {
                    warn!("Can't get gas object: {:?}: {:?}", gas_object_id, other);
                    tokio::time::sleep(Duration::from_secs(5)).await;
                }
            }
        }
    }
}

//
// #[cfg(test)]
// mod tests {
//     use crate::crypto::BridgeAuthorityKeyPair;
//     use crate::e2e_tests::test_utils::TestClusterWrapperBuilder;
//     use crate::{
//         events::{EmittedSuiToEthTokenBridgeV1, MoveTokenDepositedEvent},
//         sui_mock_client::SuiMockClient,
//         test_utils::{
//             approve_action_with_validator_secrets, bridge_token, get_test_eth_to_sui_bridge_action,
//             get_test_sui_to_eth_bridge_action,
//         },
//         types::SuiToEthBridgeAction,
//     };
//     use ethers::types::Address as EthAddress;
//     use move_core_types::account_address::AccountAddress;
//     use serde::{Deserialize, Serialize};
//     use std::str::FromStr;
//     use sui_types::bridge::{BridgeChainId, TOKEN_ID_SUI, TOKEN_ID_USDC};
//     use sui_types::crypto::get_key_pair;
//
//     use super::*;
//     use crate::events::{init_all_struct_tags, SuiToEthTokenBridgeV1};
//
//     #[tokio::test]
//     async fn get_bridge_action_by_tx_digest_and_event_idx_maybe() {
//         // Note: for random events generated in this test, we only care about
//         // tx_digest and event_seq, so it's ok that package and module does
//         // not match the query parameters.
//         telemetry_subscribers::init_for_testing();
//         let mock_client = SuiMockClient::default();
//         let sui_client = SuiClient::new_for_testing(mock_client.clone());
//         let tx_digest = TransactionDigest::random();
//
//         // Ensure all struct tags are inited
//         init_all_struct_tags();
//
//         let sanitized_event_1 = EmittedSuiToEthTokenBridgeV1 {
//             nonce: 1,
//             sui_chain_id: BridgeChainId::SuiTestnet,
//             sui_address: SuiAddress::random_for_testing_only(),
//             eth_chain_id: BridgeChainId::EthSepolia,
//             eth_address: EthAddress::random(),
//             token_id: TOKEN_ID_SUI,
//             amount_sui_adjusted: 100,
//         };
//         let emitted_event_1 = MoveTokenDepositedEvent {
//             seq_num: sanitized_event_1.nonce,
//             source_chain: sanitized_event_1.sui_chain_id as u8,
//             sender_address: sanitized_event_1.sui_address.to_vec(),
//             target_chain: sanitized_event_1.eth_chain_id as u8,
//             target_address: sanitized_event_1.eth_address.as_bytes().to_vec(),
//             token_type: sanitized_event_1.token_id,
//             amount_sui_adjusted: sanitized_event_1.amount_sui_adjusted,
//         };
//
//         let mut sui_event_1 = SuiEvent::random_for_testing();
//         sui_event_1.type_ = SuiToEthTokenBridgeV1.get().unwrap().clone();
//         sui_event_1.bcs = bcs::to_bytes(&emitted_event_1).unwrap();
//
//         #[derive(Serialize, Deserialize)]
//         struct RandomStruct {}
//
//         let event_2: RandomStruct = RandomStruct {};
//         // undeclared struct tag
//         let mut sui_event_2 = SuiEvent::random_for_testing();
//         sui_event_2.type_ = SuiToEthTokenBridgeV1.get().unwrap().clone();
//         sui_event_2.type_.module = Identifier::from_str("unrecognized_module").unwrap();
//         sui_event_2.bcs = bcs::to_bytes(&event_2).unwrap();
//
//         // Event 3 is defined in non-bridge package
//         let mut sui_event_3 = sui_event_1.clone();
//         sui_event_3.type_.address = AccountAddress::random();
//
//         mock_client.add_events_by_tx_digest(
//             tx_digest,
//             vec![
//                 sui_event_1.clone(),
//                 sui_event_2.clone(),
//                 sui_event_1.clone(),
//                 sui_event_3.clone(),
//             ],
//         );
//         let expected_action_1 = BridgeAction::SuiToEthBridgeAction(SuiToEthBridgeAction {
//             sui_tx_digest: tx_digest,
//             sui_tx_event_index: 0,
//             sui_bridge_event: sanitized_event_1.clone(),
//         });
//         assert_eq!(
//             sui_client
//                 .get_bridge_action_by_tx_digest_and_event_idx_maybe(&tx_digest, 0)
//                 .await
//                 .unwrap(),
//             expected_action_1,
//         );
//         let expected_action_2 = BridgeAction::SuiToEthBridgeAction(SuiToEthBridgeAction {
//             sui_tx_digest: tx_digest,
//             sui_tx_event_index: 2,
//             sui_bridge_event: sanitized_event_1.clone(),
//         });
//         assert_eq!(
//             sui_client
//                 .get_bridge_action_by_tx_digest_and_event_idx_maybe(&tx_digest, 2)
//                 .await
//                 .unwrap(),
//             expected_action_2,
//         );
//         assert!(matches!(
//             sui_client
//                 .get_bridge_action_by_tx_digest_and_event_idx_maybe(&tx_digest, 1)
//                 .await
//                 .unwrap_err(),
//             IkaError::NoBridgeEventsInTxPosition
//         ),);
//         assert!(matches!(
//             sui_client
//                 .get_bridge_action_by_tx_digest_and_event_idx_maybe(&tx_digest, 3)
//                 .await
//                 .unwrap_err(),
//             IkaError::BridgeEventInUnrecognizedSuiPackage
//         ),);
//         assert!(matches!(
//             sui_client
//                 .get_bridge_action_by_tx_digest_and_event_idx_maybe(&tx_digest, 4)
//                 .await
//                 .unwrap_err(),
//             IkaError::NoBridgeEventsInTxPosition
//         ),);
//
//         // if the StructTag matches with unparsable bcs, it returns an error
//         sui_event_2.type_ = SuiToEthTokenBridgeV1.get().unwrap().clone();
//         mock_client.add_events_by_tx_digest(tx_digest, vec![sui_event_2]);
//         sui_client
//             .get_bridge_action_by_tx_digest_and_event_idx_maybe(&tx_digest, 2)
//             .await
//             .unwrap_err();
//     }
//
//     // Test get_action_onchain_status.
//     // Use validator secrets to bridge USDC from Ethereum initially.
//     // TODO: we need an e2e test for this with published solidity contract and committee with BridgeNodes
//     #[tokio::test(flavor = "multi_thread", worker_threads = 8)]
//     async fn test_get_action_onchain_status_for_sui_to_eth_transfer() {
//         telemetry_subscribers::init_for_testing();
//         let mut bridge_keys = vec![];
//         for _ in 0..=3 {
//             let (_, kp): (_, BridgeAuthorityKeyPair) = get_key_pair();
//             bridge_keys.push(kp);
//         }
//         let mut test_cluster = TestClusterWrapperBuilder::new()
//             .with_bridge_authority_keys(bridge_keys)
//             .with_deploy_tokens(true)
//             .build()
//             .await;
//
//         let sui_client_metrics = Arc::new(SuiHandlerMetrics::new_for_testing());
//         let sui_client =
//             SuiClient::new(&test_cluster.inner.fullnode_handle.rpc_url, sui_client_metrics)
//                 .await
//                 .unwrap();
//         let bridge_authority_keys = test_cluster.authority_keys_clone();
//
//         // Wait until committee is set up
//         test_cluster
//             .trigger_reconfiguration_if_not_yet_and_assert_bridge_committee_initialized()
//             .await;
//         let context = &mut test_cluster.inner.wallet;
//         let sender = context.active_address().unwrap();
//         let usdc_amount = 5000000;
//         let system_arg = sui_client
//             .get_mutable_system_arg_must_succeed()
//             .await;
//         let id_token_map = sui_client.get_token_id_map().await.unwrap();
//
//         // 1. Create a Eth -> Sui Transfer (recipient is sender address), approve with validator secrets and assert its status to be Claimed
//         let action = get_test_eth_to_sui_bridge_action(None, Some(usdc_amount), Some(sender), None);
//         let usdc_object_ref = approve_action_with_validator_secrets(
//             context,
//             system_arg,
//             action.clone(),
//             &bridge_authority_keys,
//             Some(sender),
//             &id_token_map,
//         )
//         .await
//         .unwrap();
//
//         let status = sui_client
//             .inner
//             .get_token_transfer_action_onchain_status(
//                 system_arg,
//                 action.chain_id() as u8,
//                 action.seq_number(),
//             )
//             .await
//             .unwrap();
//         assert_eq!(status, BridgeActionStatus::Claimed);
//
//         // 2. Create a Sui -> Eth Transfer, approve with validator secrets and assert its status to be Approved
//         // We need to actually send tokens to bridge to initialize the record.
//         let eth_recv_address = EthAddress::random();
//         let bridge_event = bridge_token(
//             context,
//             eth_recv_address,
//             usdc_object_ref,
//             id_token_map.get(&TOKEN_ID_USDC).unwrap().clone(),
//             system_arg,
//         )
//         .await;
//         assert_eq!(bridge_event.nonce, 0);
//         assert_eq!(bridge_event.sui_chain_id, BridgeChainId::SuiCustom);
//         assert_eq!(bridge_event.eth_chain_id, BridgeChainId::EthCustom);
//         assert_eq!(bridge_event.eth_address, eth_recv_address);
//         assert_eq!(bridge_event.sui_address, sender);
//         assert_eq!(bridge_event.token_id, TOKEN_ID_USDC);
//         assert_eq!(bridge_event.amount_sui_adjusted, usdc_amount);
//
//         let action = get_test_sui_to_eth_bridge_action(
//             None,
//             None,
//             Some(bridge_event.nonce),
//             Some(bridge_event.amount_sui_adjusted),
//             Some(bridge_event.sui_address),
//             Some(bridge_event.eth_address),
//             Some(TOKEN_ID_USDC),
//         );
//         let status = sui_client
//             .inner
//             .get_token_transfer_action_onchain_status(
//                 system_arg,
//                 action.chain_id() as u8,
//                 action.seq_number(),
//             )
//             .await
//             .unwrap();
//         // At this point, the record is created and the status is Pending
//         assert_eq!(status, BridgeActionStatus::Pending);
//
//         // Approve it and assert its status to be Approved
//         approve_action_with_validator_secrets(
//             context,
//             system_arg,
//             action.clone(),
//             &bridge_authority_keys,
//             None,
//             &id_token_map,
//         )
//         .await;
//
//         let status = sui_client
//             .inner
//             .get_token_transfer_action_onchain_status(
//                 system_arg,
//                 action.chain_id() as u8,
//                 action.seq_number(),
//             )
//             .await
//             .unwrap();
//         assert_eq!(status, BridgeActionStatus::Approved);
//
//         // 3. Create a random action and assert its status as NotFound
//         let action =
//             get_test_sui_to_eth_bridge_action(None, None, Some(100), None, None, None, None);
//         let status = sui_client
//             .inner
//             .get_token_transfer_action_onchain_status(
//                 system_arg,
//                 action.chain_id() as u8,
//                 action.seq_number(),
//             )
//             .await
//             .unwrap();
//         assert_eq!(status, BridgeActionStatus::NotFound);
//     }
// }<|MERGE_RESOLUTION|>--- conflicted
+++ resolved
@@ -181,29 +181,17 @@
                             )
                             .await
                             .map_err(|e| {
-<<<<<<< HEAD
-                                IkaError::SuiClientInternalError(format!(
-                                    "Can't get DWalletCoordinator: {e}"
-                                ))
-                            })?;
-=======
                                 error!("failed to get missed events: {e}");
                                 IkaError::SuiClientInternalError(format!(
                                     "failed to get missed events: {e}"
                                 ))
                             })?;
                         info!("retrieved missed events from Sui successfully");
->>>>>>> e2ee82f8
                         return Ok(missed_events);
                     }
                 };
             }
         }
-<<<<<<< HEAD
-        error!("failed to retrieve dwallet coordinator ID while fetching missed events");
-        Ok(vec![])
-=======
->>>>>>> e2ee82f8
     }
 
     pub fn new_for_testing(inner: P) -> Self {
