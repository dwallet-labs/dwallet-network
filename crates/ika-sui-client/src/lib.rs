--- conflicted
+++ resolved
@@ -319,17 +319,9 @@
         &self,
         validators: &Vec<ValidatorInnerV1>,
     ) -> Result<HashMap<ObjectID, ClassGroupsEncryptionKeyAndProof>, self::Error> {
-<<<<<<< HEAD
-        let validators_class_groups_public_key_and_proof = self
-            .inner
-            .get_class_groups_public_keys_and_proofs(&validators)
-            .await?;
-        Ok(validators_class_groups_public_key_and_proof)
-=======
         self.inner
             .get_class_groups_public_keys_and_proofs(&validators)
             .await
->>>>>>> 3a7e0d98
     }
 
     pub async fn get_epoch_start_system(
@@ -433,10 +425,7 @@
         }
     }
 
-<<<<<<< HEAD
-=======
     /// Get the validators' info by their IDs.
->>>>>>> 3a7e0d98
     pub async fn get_validators_info_by_ids(
         &self,
         ika_system_state_inner: &SystemInnerV1,
@@ -451,24 +440,16 @@
             .await
             .map_err(|e| {
                 IkaError::SuiClientInternalError(format!(
-<<<<<<< HEAD
-                    "Can't get_validators_from_object_table: {e}"
-=======
                     "failure in `get_validators_from_object_table()`: {e}"
->>>>>>> 3a7e0d98
                 ))
             })?;
         let validators = validators
             .iter()
             .map(|v| {
                 bcs::from_bytes::<Validator>(&v).map_err(|e| {
-<<<<<<< HEAD
-                    IkaError::SuiClientSerializationError(format!("Can't serialize Validator: {e}"))
-=======
                     IkaError::SuiClientSerializationError(format!(
                         "failed to de-serialize Validator info: {e}"
                     ))
->>>>>>> 3a7e0d98
                 })
             })
             .collect::<Result<Vec<_>, _>>()?;
@@ -478,43 +459,26 @@
             .get_validator_inners(validators)
             .await
             .map_err(|e| {
-<<<<<<< HEAD
-                IkaError::SuiClientInternalError(format!("Can't get_validator_inners: {e}"))
-            })?;
-=======
                 IkaError::SuiClientInternalError(format!(
                     "failure in `get_validator_inners()`: {e}"
                 ))
             })?;
 
->>>>>>> 3a7e0d98
         let validators = validators
             .iter()
             .map(|v| {
                 bcs::from_bytes::<Field<u64, ValidatorInnerV1>>(&v).map_err(|e| {
                     IkaError::SuiClientSerializationError(format!(
-<<<<<<< HEAD
-                        "Can't serialize ValidatorInnerV1: {e}"
-=======
                         "failure to de-serialize ValidatorInnerV1: {e}"
->>>>>>> 3a7e0d98
                     ))
                 })
             })
             .collect::<Result<Vec<_>, _>>()?;
 
-<<<<<<< HEAD
-        let validators = validators
-            .iter()
-            .map(|v| v.value.clone())
-            .collect::<Vec<_>>();
-        Ok(validators)
-=======
         Ok(validators
             .iter()
             .map(|v| v.value.clone())
             .collect::<Vec<_>>())
->>>>>>> 3a7e0d98
     }
 
     /// Get the mutable system object arg on chain.
@@ -665,11 +629,7 @@
 
     pub async fn get_dwallet_mpc_network_keys(
         &self,
-<<<<<<< HEAD
     ) -> IkaResult<HashMap<ObjectID, DWalletNetworkDecryptionKey>> {
-=======
-    ) -> IkaResult<HashMap<ObjectID, DWalletNetworkDecryptionKeyData>> {
->>>>>>> 3a7e0d98
         let system_inner = self.get_system_inner_until_success().await;
         Ok(self
             .inner
@@ -783,7 +743,6 @@
     async fn get_network_decryption_keys(
         &self,
         network_decryption_caps: &Vec<DWalletNetworkDecryptionKeyCap>,
-<<<<<<< HEAD
     ) -> Result<HashMap<ObjectID, DWalletNetworkDecryptionKey>, self::Error>;
 
     async fn get_network_decryption_key_with_full_data(
@@ -796,9 +755,6 @@
         epoch_id: EpochId,
         table_id: ObjectID,
     ) -> Result<ObjectID, Self::Error>;
-=======
-    ) -> Result<HashMap<ObjectID, DWalletNetworkDecryptionKeyData>, self::Error>;
->>>>>>> 3a7e0d98
 
     async fn read_table_vec_as_raw_bytes(&self, table_id: ObjectID)
         -> Result<Vec<u8>, self::Error>;
@@ -1020,11 +976,7 @@
     async fn get_network_decryption_keys(
         &self,
         network_decryption_caps: &Vec<DWalletNetworkDecryptionKeyCap>,
-<<<<<<< HEAD
     ) -> Result<HashMap<ObjectID, DWalletNetworkDecryptionKey>, self::Error> {
-=======
-    ) -> Result<HashMap<ObjectID, DWalletNetworkDecryptionKeyData>, self::Error> {
->>>>>>> 3a7e0d98
         let mut network_decryption_keys = HashMap::new();
         for cap in network_decryption_caps {
             let key_id = cap.dwallet_network_decryption_key_id;
@@ -1101,7 +1053,6 @@
                 .get_dynamic_fields(table_id, cursor, None)
                 .await
                 .map_err(|e| {
-<<<<<<< HEAD
                     Error::DataError(format!(
                         "can't get dynamic fields of table {:?}: {:?}",
                         table_id, e
@@ -1136,40 +1087,6 @@
             if !dynamic_fields.has_next_page {
                 break;
             }
-=======
-                Error::DataError(format!("can't deserialize object {:?}: {:?}", key_id, e))
-            })?;
-            match key_obj.state {
-                DWalletNetworkDecryptionKeyState::AwaitingNetworkDKG
-                | DWalletNetworkDecryptionKeyState::AwaitingNetworkReconfiguration => continue,
-                _ => {}
-            };
-            let network_dkg_public_output = self
-                .read_table_vec_as_raw_bytes(key_obj.network_dkg_public_output.contents.id)
-                .await?;
-            let current_reconfiguration_public_output = self
-                .read_table_vec_as_raw_bytes(
-                    key_obj.current_reconfiguration_public_output.contents.id,
-                )
-                .await?;
-            let next_reconfiguration_public_output = self
-                .read_table_vec_as_raw_bytes(key_obj.next_reconfiguration_public_output.contents.id)
-                .await?;
-
-            network_decryption_keys.insert(
-                key_id,
-                DWalletNetworkDecryptionKeyData {
-                    id: key_obj.id,
-                    dwallet_network_decryption_key_cap_id: key_obj
-                        .dwallet_network_decryption_key_cap_id,
-                    current_epoch: key_obj.current_epoch,
-                    current_reconfiguration_public_output,
-                    next_reconfiguration_public_output,
-                    network_dkg_public_output,
-                    state: key_obj.state,
-                },
-            );
->>>>>>> 3a7e0d98
         }
         Err(Error::DataError(format!(
             "Failed to load current reconfiguration public output for epoch {:?} from table {:?}",
