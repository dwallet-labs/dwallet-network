// Copyright (c) Mysten Labs, Inc.
// SPDX-License-Identifier: BSD-3-Clause-Clear

use clap::*;
use serde::{Deserialize, Serialize};
use serde_with::skip_serializing_none;
use std::cell::RefCell;
use std::collections::BTreeSet;
use std::sync::atomic::{AtomicBool, Ordering};
use sui_protocol_config_macros::{ProtocolConfigAccessors, ProtocolConfigFeatureFlagsGetters};
use tracing::{info, warn};

/// The minimum and maximum protocol versions supported by this build.
const MIN_PROTOCOL_VERSION: u64 = 1;
const MAX_PROTOCOL_VERSION: u64 = 33;

// Record history of protocol version allocations here:
//
// Version 1: Original version.
// Version 2: Framework changes, including advancing epoch_start_time in safemode.
// Version 3: gas model v2, including all sui conservation fixes. Fix for loaded child object
//            changes, enable package upgrades, add limits on `max_size_written_objects`,
//            `max_size_written_objects_system_tx`
// Version 4: New reward slashing rate. Framework changes to skip stake susbidy when the epoch
//            length is short.
// Version 5: Package upgrade compatibility error fix. New gas cost table. New scoring decision
//            mechanism that includes up to f scoring authorities.
// Version 6: Change to how bytes are charged in the gas meter, increase buffer stake to 0.5f
// Version 7: Disallow adding new abilities to types during package upgrades,
//            disable_invariant_violation_check_in_swap_loc,
//            disable init functions becoming entry,
//            hash module bytes individually before computing package digest.
// Version 8: Disallow changing abilities and type constraints for type parameters in structs
//            during upgrades.
// Version 9: Limit the length of Move idenfitiers to 128.
//            Disallow extraneous module bytes,
//            advance_to_highest_supported_protocol_version,
// Version 10:increase bytecode verifier `max_verifier_meter_ticks_per_function` and
//            `max_meter_ticks_per_module` limits each from 6_000_000 to 16_000_000. sui-system
//            framework changes.
// Version 11: Introduce `std::type_name::get_with_original_ids` to the system frameworks. Bound max depth of values within the VM.
// Version 12: Changes to deepbook in framework to add API for querying marketplace.
//             Change NW Batch to use versioned metadata field.
//             Changes to sui-system package to add PTB-friendly unstake function, and minor cleanup.
// Version 13: System package change deprecating `0xdee9::clob` and `0xdee9::custodian`, replaced by
//             `0xdee9::clob_v2` and `0xdee9::custodian_v2`.
// Version 14: Introduce a config variable to allow charging of computation to be either
//             bucket base or rounding up. The presence of `gas_rounding_step` (or `None`)
//             decides whether rounding is applied or not.
// Version 15: Add reordering of user transactions by gas price after consensus.
//             Add `sui::table_vec::drop` to the framework via a system package upgrade.
// Version 16: Enabled simplified_unwrap_then_delete feature flag, which allows the execution engine
//             to no longer consult the object store when generating unwrapped_then_deleted in the
//             effects; this also allows us to stop including wrapped tombstones in accumulator.
//             Add self-matching prevention for deepbook.
// Version 17: Enable upgraded multisig support.
// Version 18: Introduce execution layer versioning, preserve all existing behaviour in v0.
//             Gas minimum charges moved to be a multiplier over the reference gas price. In this
//             protocol version the multiplier is the same as the lowest bucket of computation
//             such that the minimum transaction cost is the same as the minimum computation
//             bucket.
//             Add a feature flag to indicate the changes semantics of `base_tx_cost_fixed`.
// Version 19: Changes to sui-system package to enable liquid staking.
//             Add limit for total size of events.
//             Increase limit for number of events emitted to 1024.
// Version 20: Enables the flag `narwhal_new_leader_election_schedule` for the new narwhal leader
//             schedule algorithm for enhanced fault tolerance and sets the bad node stake threshold
//             value. Both values are set for all the environments except mainnet.
// Version 21: ZKLogin known providers.
// Version 22: Child object format change.
// Version 23: Enabling the flag `narwhal_new_leader_election_schedule` for the new narwhal leader
//             schedule algorithm for enhanced fault tolerance and sets the bad node stake threshold
//             value for mainnet.
// Version 24: Re-enable simple gas conservation checks.
//             Package publish/upgrade number in a single transaction limited.
//             JWK / authenticator state flags.
// Version 25: Add sui::table_vec::swap and sui::table_vec::swap_remove to system packages.
// Version 26: New gas model version.
//             Add support for receiving objects off of other objects in devnet only.
// Version 28: Add sui::zklogin::verify_zklogin_id and related functions to sui framework.
//             Enable transaction effects v2 in devnet.
// Version 29: Add verify_legacy_zklogin_address flag to sui framework, this add ability to verify
//             transactions from a legacy zklogin address.
// Version 30: Enable Narwhal CertificateV2
//             Add support for random beacon.
//             Enable transaction effects v2 in testnet.
//             Deprecate supported oauth providers from protocol config and rely on node config
//             instead.
//             In execution, has_public_transfer is recomputed when loading the object.
//             Add support for shared obj deletion and receiving objects off of other objects in devnet only.
// Version 31: Add support for shared object deletion in devnet only.
//             Add support for getting object ID referenced by receiving object in sui framework.
//             Create new execution layer version, and preserve previous behavior in v1.
//             Update semantics of `sui::transfer::receive` and add `sui::transfer::public_receive`.
// Version 32: Add delete functions for VerifiedID and VerifiedIssuer.
//             Add sui::token module to sui framework.
//             Enable transfer to object in testnet.
//             Enable Narwhal CertificateV2 on mainnet
//             Make critbit tree and order getters public in deepbook.
// Version 33: Add support for `receiving_object_id` function in framework
//             Hardened OTW check.
//             Enable transfer-to-object in mainnet.
//             Enable shared object deletion in testnet.
//             Enable effects v2 in mainnet.

#[derive(Copy, Clone, Debug, Hash, Serialize, Deserialize, PartialEq, Eq, PartialOrd, Ord)]
pub struct ProtocolVersion(u64);

impl ProtocolVersion {
    // The minimum and maximum protocol version supported by this binary. Counterintuitively, this constant may
    // change over time as support for old protocol versions is removed from the source. This
    // ensures that when a new network (such as a testnet) is created, its genesis committee will
    // use a protocol version that is actually supported by the binary.
    pub const MIN: Self = Self(MIN_PROTOCOL_VERSION);

    pub const MAX: Self = Self(MAX_PROTOCOL_VERSION);

    #[cfg(not(msim))]
    const MAX_ALLOWED: Self = Self::MAX;

    // We create one additional "fake" version in simulator builds so that we can test upgrades.
    #[cfg(msim)]
    pub const MAX_ALLOWED: Self = Self(MAX_PROTOCOL_VERSION + 1);

    pub fn new(v: u64) -> Self {
        Self(v)
    }

    pub const fn as_u64(&self) -> u64 {
        self.0
    }

    // For serde deserialization - we don't define a Default impl because there isn't a single
    // universally appropriate default value.
    pub fn max() -> Self {
        Self::MAX
    }
}

impl From<u64> for ProtocolVersion {
    fn from(v: u64) -> Self {
        Self::new(v)
    }
}

impl std::ops::Sub<u64> for ProtocolVersion {
    type Output = Self;
    fn sub(self, rhs: u64) -> Self::Output {
        Self::new(self.0 - rhs)
    }
}

impl std::ops::Add<u64> for ProtocolVersion {
    type Output = Self;
    fn add(self, rhs: u64) -> Self::Output {
        Self::new(self.0 + rhs)
    }
}

/// Models the set of protocol versions supported by a validator.
/// The `sui-node` binary will always use the SYSTEM_DEFAULT constant, but for testing we need
/// to be able to inject arbitrary versions into SuiNode.
#[derive(Serialize, Deserialize, Debug, Clone, Copy, Hash, PartialEq, Eq)]
pub struct SupportedProtocolVersions {
    pub min: ProtocolVersion,
    pub max: ProtocolVersion,
}

impl SupportedProtocolVersions {
    pub const SYSTEM_DEFAULT: Self = Self {
        min: ProtocolVersion::MIN,
        max: ProtocolVersion::MAX,
    };

    /// Use by VersionedProtocolMessage implementors to describe in which range of versions a
    /// message variant is supported.
    pub fn new_for_message(min: u64, max: u64) -> Self {
        let min = ProtocolVersion::new(min);
        let max = ProtocolVersion::new(max);
        Self { min, max }
    }

    pub fn new_for_testing(min: u64, max: u64) -> Self {
        let min = min.into();
        let max = max.into();
        Self { min, max }
    }

    pub fn is_version_supported(&self, v: ProtocolVersion) -> bool {
        v.0 >= self.min.0 && v.0 <= self.max.0
    }
}

#[derive(Clone, Serialize, Deserialize, Debug, PartialEq, Copy, PartialOrd, Ord, Eq, ValueEnum)]
pub enum Chain {
    Mainnet,
    Testnet,
    Unknown,
}

impl Default for Chain {
    fn default() -> Self {
        Self::Unknown
    }
}

pub struct Error(pub String);

/// Records on/off feature flags that may vary at each protocol version.
#[derive(Default, Clone, Serialize, Debug, ProtocolConfigFeatureFlagsGetters)]
struct FeatureFlags {
    // Add feature flags here, e.g.:
    // new_protocol_feature: bool,
    #[serde(skip_serializing_if = "is_false")]
    package_upgrades: bool,
    // If true, validators will commit to the root state digest
    // in end of epoch checkpoint proposals
    #[serde(skip_serializing_if = "is_false")]
    commit_root_state_digest: bool,
    // Pass epoch start time to advance_epoch safe mode function.
    #[serde(skip_serializing_if = "is_false")]
    advance_epoch_start_time_in_safe_mode: bool,
    // If true, apply the fix to correctly capturing loaded child object versions in execution's
    // object runtime.
    #[serde(skip_serializing_if = "is_false")]
    loaded_child_objects_fixed: bool,
    // If true, treat missing types in the upgraded modules when creating an upgraded package as a
    // compatibility error.
    #[serde(skip_serializing_if = "is_false")]
    missing_type_is_compatibility_error: bool,
    // If true, then the scoring decision mechanism will not get disabled when we do have more than
    // f low scoring authorities, but it will simply flag as low scoring only up to f authorities.
    #[serde(skip_serializing_if = "is_false")]
    scoring_decision_with_validity_cutoff: bool,

    // DEPRECATED: this was an ephemeral feature flag only used by consensus handler, which has now
    // been deployed everywhere.
    #[serde(skip_serializing_if = "is_false")]
    consensus_order_end_of_epoch_last: bool,

    // Disallow adding abilities to types during package upgrades.
    #[serde(skip_serializing_if = "is_false")]
    disallow_adding_abilities_on_upgrade: bool,
    // Disables unnecessary invariant check in the Move VM when swapping the value out of a local
    #[serde(skip_serializing_if = "is_false")]
    disable_invariant_violation_check_in_swap_loc: bool,
    // advance to highest supported protocol version at epoch change, instead of the next consecutive
    // protocol version.
    #[serde(skip_serializing_if = "is_false")]
    advance_to_highest_supported_protocol_version: bool,
    // If true, disallow entry modifiers on entry functions
    #[serde(skip_serializing_if = "is_false")]
    ban_entry_init: bool,
    // If true, hash module bytes individually when calculating package digests for upgrades
    #[serde(skip_serializing_if = "is_false")]
    package_digest_hash_module: bool,
    // If true, disallow changing struct type parameters during package upgrades
    #[serde(skip_serializing_if = "is_false")]
    disallow_change_struct_type_params_on_upgrade: bool,
    // If true, checks no extra bytes in a compiled module
    #[serde(skip_serializing_if = "is_false")]
    no_extraneous_module_bytes: bool,
    // If true, then use the versioned metadata format in narwhal entities.
    #[serde(skip_serializing_if = "is_false")]
    narwhal_versioned_metadata: bool,

    // Enable zklogin auth
    #[serde(skip_serializing_if = "is_false")]
    zklogin_auth: bool,
    // How we order transactions coming out of consensus before sending to execution.
    #[serde(skip_serializing_if = "ConsensusTransactionOrdering::is_none")]
    consensus_transaction_ordering: ConsensusTransactionOrdering,

    // Previously, the unwrapped_then_deleted field in TransactionEffects makes a distinction between
    // whether an object has existed in the store previously (i.e. whether there is a tombstone).
    // Such dependency makes effects generation inefficient, and requires us to include wrapped
    // tombstone in state root hash.
    // To prepare for effects V2, with this flag set to true, we simplify the definition of
    // unwrapped_then_deleted to always include unwrapped then deleted objects,
    // regardless of their previous state in the store.
    #[serde(skip_serializing_if = "is_false")]
    simplified_unwrap_then_delete: bool,
    // Enable upgraded multisig support
    #[serde(skip_serializing_if = "is_false")]
    upgraded_multisig_supported: bool,
    // If true minimum txn charge is a multiplier of the gas price
    #[serde(skip_serializing_if = "is_false")]
    txn_base_cost_as_multiplier: bool,

    // If true, the ability to delete shared objects is in effect
    #[serde(skip_serializing_if = "is_false")]
    shared_object_deletion: bool,

    // If true, then the new algorithm for the leader election schedule will be used
    #[serde(skip_serializing_if = "is_false")]
    narwhal_new_leader_election_schedule: bool,

    // A list of supported OIDC providers that can be used for zklogin.
    #[serde(skip_serializing_if = "is_empty")]
    zklogin_supported_providers: BTreeSet<String>,

    // If true, use the new child object format
    #[serde(skip_serializing_if = "is_false")]
    loaded_child_object_format: bool,

    #[serde(skip_serializing_if = "is_false")]
    enable_jwk_consensus_updates: bool,

    #[serde(skip_serializing_if = "is_false")]
    end_of_epoch_transaction_supported: bool,

    // Perform simple conservation checks keeping into account out of gas scenarios
    // while charging for storage.
    #[serde(skip_serializing_if = "is_false")]
    simple_conservation_checks: bool,

    // If true, use the new child object format type logging
    #[serde(skip_serializing_if = "is_false")]
    loaded_child_object_format_type: bool,

    // Enable receiving sent objects
    #[serde(skip_serializing_if = "is_false")]
    receive_objects: bool,

    // Enable v2 of Headers for Narwhal
    #[serde(skip_serializing_if = "is_false")]
    narwhal_header_v2: bool,

    // Enable random beacon protocol
    #[serde(skip_serializing_if = "is_false")]
    random_beacon: bool,

    #[serde(skip_serializing_if = "is_false")]
    enable_effects_v2: bool,

    // If true, then use CertificateV2 in narwhal.
    #[serde(skip_serializing_if = "is_false")]
    narwhal_certificate_v2: bool,

    // If true, allow verify with legacy zklogin address
    #[serde(skip_serializing_if = "is_false")]
    verify_legacy_zklogin_address: bool,

    // Enable throughput aware consensus submission
    #[serde(skip_serializing_if = "is_false")]
    throughput_aware_consensus_submission: bool,

    // If true, recompute has_public_transfer from the type instead of what is stored in the object
    #[serde(skip_serializing_if = "is_false")]
    recompute_has_public_transfer_in_execution: bool,

    // If true, multisig containing zkLogin sig is accepted.
    #[serde(skip_serializing_if = "is_false")]
    accept_zklogin_in_multisig: bool,

    // If true, consensus prologue transaction also includes the consensus output digest.
    // It can be used to detect consensus output folk.
    #[serde(skip_serializing_if = "is_false")]
    include_consensus_digest_in_prologue: bool,

    // If true, use the hardened OTW check
    #[serde(skip_serializing_if = "is_false")]
    hardened_otw_check: bool,

    // If true allow calling receiving_object_id function
    #[serde(skip_serializing_if = "is_false")]
    allow_receiving_object_id: bool,

    // Enable signature mpc protocol
    #[serde(skip_serializing_if = "is_false")]
    signature_mpc: bool,

    // The network public key for paillier.
    #[serde(skip_serializing_if = "Option::is_none")]
    signature_mpc_tiresias_public_parameters: Option<String>,
}

fn is_false(b: &bool) -> bool {
    !b
}

fn is_empty(b: &BTreeSet<String>) -> bool {
    b.is_empty()
}

/// Ordering mechanism for transactions in one Narwhal consensus output.
#[derive(Default, Copy, Clone, PartialEq, Eq, Serialize, Debug)]
pub enum ConsensusTransactionOrdering {
    /// No ordering. Transactions are processed in the order they appear in the consensus output.
    #[default]
    None,
    /// Order transactions by gas price, highest first.
    ByGasPrice,
}

impl ConsensusTransactionOrdering {
    pub fn is_none(&self) -> bool {
        matches!(self, ConsensusTransactionOrdering::None)
    }
}

/// Constants that change the behavior of the protocol.
///
/// The value of each constant here must be fixed for a given protocol version. To change the value
/// of a constant, advance the protocol version, and add support for it in `get_for_version` under
/// the new version number.
/// (below).
///
/// To add a new field to this struct, use the following procedure:
/// - Advance the protocol version.
/// - Add the field as a private `Option<T>` to the struct.
/// - Initialize the field to `None` in prior protocol versions.
/// - Initialize the field to `Some(val)` for your new protocol version.
/// - Add a public getter that simply unwraps the field.
/// - Two public getters of the form `field(&self) -> field_type`
///     and `field_as_option(&self) -> Option<field_type>` will be automatically generated for you.
/// Example for a field: `new_constant: Option<u64>`
/// ```rust,ignore
///      pub fn new_constant(&self) -> u64 {
///         self.new_constant.expect(Self::CONSTANT_ERR_MSG)
///     }
///      pub fn new_constant_as_option(&self) -> Option<u64> {
///         self.new_constant.expect(Self::CONSTANT_ERR_MSG)
///     }
/// ```
/// With `pub fn new_constant(&self) -> u64`, if the constant is accessed in a protocol version
/// in which it is not defined, the validator will crash. (Crashing is necessary because
/// this type of error would almost always result in forking if not prevented here).
/// If you don't want the validator to crash, you can use the
/// `pub fn new_constant_as_option(&self) -> Option<u64>` getter, which will
/// return `None` if the field is not defined at that version.
/// - If you want a customized getter, you can add a method in the impl.
#[skip_serializing_none]
#[derive(Clone, Serialize, Debug, ProtocolConfigAccessors)]
pub struct ProtocolConfig {
    pub version: ProtocolVersion,

    feature_flags: FeatureFlags,

    // ==== Transaction input limits ====
    /// Maximum serialized size of a transaction (in bytes).
    max_tx_size_bytes: Option<u64>,

    /// Maximum number of input objects to a transaction. Enforced by the transaction input checker
    max_input_objects: Option<u64>,

    /// Max size of objects a transaction can write to disk after completion. Enforce by the Sui adapter.
    /// This is the sum of the serialized size of all objects written to disk.
    /// The max size of individual objects on the other hand is `max_move_object_size`.
    max_size_written_objects: Option<u64>,
    /// Max size of objects a system transaction can write to disk after completion. Enforce by the Sui adapter.
    /// Similar to `max_size_written_objects` but for system transactions.
    max_size_written_objects_system_tx: Option<u64>,

    /// Maximum size of serialized transaction effects.
    max_serialized_tx_effects_size_bytes: Option<u64>,

    /// Maximum size of serialized transaction effects for system transactions.
    max_serialized_tx_effects_size_bytes_system_tx: Option<u64>,

    /// Maximum number of gas payment objects for a transaction.
    max_gas_payment_objects: Option<u32>,

    /// Maximum number of modules in a Publish transaction.
    max_modules_in_publish: Option<u32>,

    /// Maximum number of arguments in a move call or a ProgrammableTransaction's
    /// TransferObjects command.
    max_arguments: Option<u32>,

    /// Maximum number of total type arguments, computed recursively.
    max_type_arguments: Option<u32>,

    /// Maximum depth of an individual type argument.
    max_type_argument_depth: Option<u32>,

    /// Maximum size of a Pure CallArg.
    max_pure_argument_size: Option<u32>,

    /// Maximum number of Commands in a ProgrammableTransaction.
    max_programmable_tx_commands: Option<u32>,

    // ==== Move VM, Move bytecode verifier, and execution limits ===
    /// Maximum Move bytecode version the VM understands. All older versions are accepted.
    move_binary_format_version: Option<u32>,

    /// Maximum size of the `contents` part of an object, in bytes. Enforced by the Sui adapter when effects are produced.
    max_move_object_size: Option<u64>,

    // TODO: Option<increase to 500 KB. currently, publishing a package > 500 KB exceeds the max computation gas cost
    /// Maximum size of a Move package object, in bytes. Enforced by the Sui adapter at the end of a publish transaction.
    max_move_package_size: Option<u64>,

    /// Max number of publish or upgrade commands allowed in a programmable transaction block.
    max_publish_or_upgrade_per_ptb: Option<u64>,

    /// Maximum number of gas units that a single MoveCall transaction can use. Enforced by the Sui adapter.
    max_tx_gas: Option<u64>,

    /// Maximum amount of the proposed gas price in MIST (defined in the transaction).
    max_gas_price: Option<u64>,

    /// The max computation bucket for gas. This is the max that can be charged for computation.
    max_gas_computation_bucket: Option<u64>,

    // Define the value used to round up computation gas charges
    gas_rounding_step: Option<u64>,

    /// Maximum number of nested loops. Enforced by the Move bytecode verifier.
    max_loop_depth: Option<u64>,

    /// Maximum number of type arguments that can be bound to generic type parameters. Enforced by the Move bytecode verifier.
    max_generic_instantiation_length: Option<u64>,

    /// Maximum number of parameters that a Move function can have. Enforced by the Move bytecode verifier.
    max_function_parameters: Option<u64>,

    /// Maximum number of basic blocks that a Move function can have. Enforced by the Move bytecode verifier.
    max_basic_blocks: Option<u64>,

    /// Maximum stack size value. Enforced by the Move bytecode verifier.
    max_value_stack_size: Option<u64>,

    /// Maximum number of "type nodes", a metric for how big a SignatureToken will be when expanded into a fully qualified type. Enforced by the Move bytecode verifier.
    max_type_nodes: Option<u64>,

    /// Maximum number of push instructions in one function. Enforced by the Move bytecode verifier.
    max_push_size: Option<u64>,

    /// Maximum number of struct definitions in a module. Enforced by the Move bytecode verifier.
    max_struct_definitions: Option<u64>,

    /// Maximum number of function definitions in a module. Enforced by the Move bytecode verifier.
    max_function_definitions: Option<u64>,

    /// Maximum number of fields allowed in a struct definition. Enforced by the Move bytecode verifier.
    max_fields_in_struct: Option<u64>,

    /// Maximum dependency depth. Enforced by the Move linker when loading dependent modules.
    max_dependency_depth: Option<u64>,

    /// Maximum number of Move events that a single transaction can emit. Enforced by the VM during execution.
    max_num_event_emit: Option<u64>,

    /// Maximum number of new IDs that a single transaction can create. Enforced by the VM during execution.
    max_num_new_move_object_ids: Option<u64>,

    /// Maximum number of new IDs that a single system transaction can create. Enforced by the VM during execution.
    max_num_new_move_object_ids_system_tx: Option<u64>,

    /// Maximum number of IDs that a single transaction can delete. Enforced by the VM during execution.
    max_num_deleted_move_object_ids: Option<u64>,

    /// Maximum number of IDs that a single system transaction can delete. Enforced by the VM during execution.
    max_num_deleted_move_object_ids_system_tx: Option<u64>,

    /// Maximum number of IDs that a single transaction can transfer. Enforced by the VM during execution.
    max_num_transferred_move_object_ids: Option<u64>,

    /// Maximum number of IDs that a single system transaction can transfer. Enforced by the VM during execution.
    max_num_transferred_move_object_ids_system_tx: Option<u64>,

    /// Maximum size of a Move user event. Enforced by the VM during execution.
    max_event_emit_size: Option<u64>,

    /// Maximum size of a Move user event. Enforced by the VM during execution.
    max_event_emit_size_total: Option<u64>,

    /// Maximum length of a vector in Move. Enforced by the VM during execution, and for constants, by the verifier.
    max_move_vector_len: Option<u64>,

    /// Maximum length of an `Identifier` in Move. Enforced by the bytecode verifier at signing.
    max_move_identifier_len: Option<u64>,

    /// Maximum depth of a Move value within the VM.
    max_move_value_depth: Option<u64>,

    /// Maximum number of back edges in Move function. Enforced by the bytecode verifier at signing.
    max_back_edges_per_function: Option<u64>,

    /// Maximum number of back edges in Move module. Enforced by the bytecode verifier at signing.
    max_back_edges_per_module: Option<u64>,

    /// Maximum number of meter `ticks` spent verifying a Move function. Enforced by the bytecode verifier at signing.
    max_verifier_meter_ticks_per_function: Option<u64>,

    /// Maximum number of meter `ticks` spent verifying a Move function. Enforced by the bytecode verifier at signing.
    max_meter_ticks_per_module: Option<u64>,

    // === Object runtime internal operation limits ====
    // These affect dynamic fields
    /// Maximum number of cached objects in the object runtime ObjectStore. Enforced by object runtime during execution
    object_runtime_max_num_cached_objects: Option<u64>,

    /// Maximum number of cached objects in the object runtime ObjectStore in system transaction. Enforced by object runtime during execution
    object_runtime_max_num_cached_objects_system_tx: Option<u64>,

    /// Maximum number of stored objects accessed by object runtime ObjectStore. Enforced by object runtime during execution
    object_runtime_max_num_store_entries: Option<u64>,

    /// Maximum number of stored objects accessed by object runtime ObjectStore in system transaction. Enforced by object runtime during execution
    object_runtime_max_num_store_entries_system_tx: Option<u64>,

    // === Execution gas costs ====
    /// Base cost for any Sui transaction
    base_tx_cost_fixed: Option<u64>,

    /// Additional cost for a transaction that publishes a package
    /// i.e., the base cost of such a transaction is base_tx_cost_fixed + package_publish_cost_fixed
    package_publish_cost_fixed: Option<u64>,

    /// Cost per byte of a Move call transaction
    /// i.e., the cost of such a transaction is base_cost + (base_tx_cost_per_byte * size)
    base_tx_cost_per_byte: Option<u64>,

    /// Cost per byte for a transaction that publishes a package
    package_publish_cost_per_byte: Option<u64>,

    // Per-byte cost of reading an object during transaction execution
    obj_access_cost_read_per_byte: Option<u64>,

    // Per-byte cost of writing an object during transaction execution
    obj_access_cost_mutate_per_byte: Option<u64>,

    // Per-byte cost of deleting an object during transaction execution
    obj_access_cost_delete_per_byte: Option<u64>,

    /// Per-byte cost charged for each input object to a transaction.
    /// Meant to approximate the cost of checking locks for each object
    // TODO: Option<I'm not sure that this cost makes sense. Checking locks is "free"
    // in the sense that an invalid tx that can never be committed/pay gas can
    // force validators to check an arbitrary number of locks. If those checks are
    // "free" for invalid transactions, why charge for them in valid transactions
    // TODO: Option<if we keep this, I think we probably want it to be a fixed cost rather
    // than a per-byte cost. checking an object lock should not require loading an
    // entire object, just consulting an ID -> tx digest map
    obj_access_cost_verify_per_byte: Option<u64>,

    /// === Gas version. gas model ===

    /// Gas model version, what code we are using to charge gas
    gas_model_version: Option<u64>,

    /// === Storage gas costs ===

    /// Per-byte cost of storing an object in the Sui global object store. Some of this cost may be refundable if the object is later freed
    obj_data_cost_refundable: Option<u64>,

    // Per-byte cost of storing an object in the Sui transaction log (e.g., in CertifiedTransactionEffects)
    // This depends on the size of various fields including the effects
    // TODO: Option<I don't fully understand this^ and more details would be useful
    obj_metadata_cost_non_refundable: Option<u64>,

    /// === Tokenomics ===

    // TODO: Option<this should be changed to u64.
    /// Sender of a txn that touches an object will get this percent of the storage rebate back.
    /// In basis point.
    storage_rebate_rate: Option<u64>,

    /// 5% of the storage fund's share of rewards are reinvested into the storage fund.
    /// In basis point.
    storage_fund_reinvest_rate: Option<u64>,

    /// The share of rewards that will be slashed and redistributed is 50%.
    /// In basis point.
    reward_slashing_rate: Option<u64>,

    /// Unit gas price, Mist per internal gas unit.
    storage_gas_price: Option<u64>,

    /// === Core Protocol ===

    /// Max number of transactions per checkpoint.
    /// Note that this is a protocol constant and not a config as validators must have this set to
    /// the same value, otherwise they *will* fork.
    max_transactions_per_checkpoint: Option<u64>,

    /// Max size of a checkpoint in bytes.
    /// Note that this is a protocol constant and not a config as validators must have this set to
    /// the same value, otherwise they *will* fork.
    max_checkpoint_size_bytes: Option<u64>,

    /// A protocol upgrade always requires 2f+1 stake to agree. We support a buffer of additional
    /// stake (as a fraction of f, expressed in basis points) that is required before an upgrade
    /// can happen automatically. 10000bps would indicate that complete unanimity is required (all
    /// 3f+1 must vote), while 0bps would indicate that 2f+1 is sufficient.
    buffer_stake_for_protocol_upgrade_bps: Option<u64>,

    // === Native Function Costs ===

    // `address` module
    // Cost params for the Move native function `address::from_bytes(bytes: vector<u8>)`
    address_from_bytes_cost_base: Option<u64>,
    // Cost params for the Move native function `address::to_u256(address): u256`
    address_to_u256_cost_base: Option<u64>,
    // Cost params for the Move native function `address::from_u256(u256): address`
    address_from_u256_cost_base: Option<u64>,

    // `dynamic_field` module
    // Cost params for the Move native function `hash_type_and_key<K: copy + drop + store>(parent: address, k: K): address`
    dynamic_field_hash_type_and_key_cost_base: Option<u64>,
    dynamic_field_hash_type_and_key_type_cost_per_byte: Option<u64>,
    dynamic_field_hash_type_and_key_value_cost_per_byte: Option<u64>,
    dynamic_field_hash_type_and_key_type_tag_cost_per_byte: Option<u64>,
    // Cost params for the Move native function `add_child_object<Child: key>(parent: address, child: Child)`
    dynamic_field_add_child_object_cost_base: Option<u64>,
    dynamic_field_add_child_object_type_cost_per_byte: Option<u64>,
    dynamic_field_add_child_object_value_cost_per_byte: Option<u64>,
    dynamic_field_add_child_object_struct_tag_cost_per_byte: Option<u64>,
    // Cost params for the Move native function `borrow_child_object_mut<Child: key>(parent: &mut UID, id: address): &mut Child`
    dynamic_field_borrow_child_object_cost_base: Option<u64>,
    dynamic_field_borrow_child_object_child_ref_cost_per_byte: Option<u64>,
    dynamic_field_borrow_child_object_type_cost_per_byte: Option<u64>,
    // Cost params for the Move native function `remove_child_object<Child: key>(parent: address, id: address): Child`
    dynamic_field_remove_child_object_cost_base: Option<u64>,
    dynamic_field_remove_child_object_child_cost_per_byte: Option<u64>,
    dynamic_field_remove_child_object_type_cost_per_byte: Option<u64>,
    // Cost params for the Move native function `has_child_object(parent: address, id: address): bool`
    dynamic_field_has_child_object_cost_base: Option<u64>,
    // Cost params for the Move native function `has_child_object_with_ty<Child: key>(parent: address, id: address): bool`
    dynamic_field_has_child_object_with_ty_cost_base: Option<u64>,
    dynamic_field_has_child_object_with_ty_type_cost_per_byte: Option<u64>,
    dynamic_field_has_child_object_with_ty_type_tag_cost_per_byte: Option<u64>,

    // `event` module
    // Cost params for the Move native function `event::emit<T: copy + drop>(event: T)`
    event_emit_cost_base: Option<u64>,
    event_emit_value_size_derivation_cost_per_byte: Option<u64>,
    event_emit_tag_size_derivation_cost_per_byte: Option<u64>,
    event_emit_output_cost_per_byte: Option<u64>,

    //  `object` module
    // Cost params for the Move native function `borrow_uid<T: key>(obj: &T): &UID`
    object_borrow_uid_cost_base: Option<u64>,
    // Cost params for the Move native function `delete_impl(id: address)`
    object_delete_impl_cost_base: Option<u64>,
    // Cost params for the Move native function `record_new_uid(id: address)`
    object_record_new_uid_cost_base: Option<u64>,

    // Transfer
    // Cost params for the Move native function `transfer_impl<T: key>(obj: T, recipient: address)`
    transfer_transfer_internal_cost_base: Option<u64>,
    // Cost params for the Move native function `freeze_object<T: key>(obj: T)`
    transfer_freeze_object_cost_base: Option<u64>,
    // Cost params for the Move native function `share_object<T: key>(obj: T)`
    transfer_share_object_cost_base: Option<u64>,
    // Cost params for the Move native function
    // `receive_object<T: key>(p: &mut UID, recv: Receiving<T>T)`
    transfer_receive_object_cost_base: Option<u64>,

    // TxContext
    // Cost params for the Move native function `transfer_impl<T: key>(obj: T, recipient: address)`
    tx_context_derive_id_cost_base: Option<u64>,

    // Types
    // Cost params for the Move native function `is_one_time_witness<T: drop>(_: &T): bool`
    types_is_one_time_witness_cost_base: Option<u64>,
    types_is_one_time_witness_type_tag_cost_per_byte: Option<u64>,
    types_is_one_time_witness_type_cost_per_byte: Option<u64>,

    // Validator
    // Cost params for the Move native function `validate_metadata_bcs(metadata: vector<u8>)`
    validator_validate_metadata_cost_base: Option<u64>,
    validator_validate_metadata_data_cost_per_byte: Option<u64>,

    // Crypto natives
    crypto_invalid_arguments_cost: Option<u64>,
    // bls12381::bls12381_min_sig_verify
    bls12381_bls12381_min_sig_verify_cost_base: Option<u64>,
    bls12381_bls12381_min_sig_verify_msg_cost_per_byte: Option<u64>,
    bls12381_bls12381_min_sig_verify_msg_cost_per_block: Option<u64>,

    // bls12381::bls12381_min_pk_verify
    bls12381_bls12381_min_pk_verify_cost_base: Option<u64>,
    bls12381_bls12381_min_pk_verify_msg_cost_per_byte: Option<u64>,
    bls12381_bls12381_min_pk_verify_msg_cost_per_block: Option<u64>,

    // ecdsa_k1::ecrecover
    ecdsa_k1_ecrecover_keccak256_cost_base: Option<u64>,
    ecdsa_k1_ecrecover_keccak256_msg_cost_per_byte: Option<u64>,
    ecdsa_k1_ecrecover_keccak256_msg_cost_per_block: Option<u64>,
    ecdsa_k1_ecrecover_sha256_cost_base: Option<u64>,
    ecdsa_k1_ecrecover_sha256_msg_cost_per_byte: Option<u64>,
    ecdsa_k1_ecrecover_sha256_msg_cost_per_block: Option<u64>,

    // ecdsa_k1::decompress_pubkey
    ecdsa_k1_decompress_pubkey_cost_base: Option<u64>,

    // ecdsa_k1::secp256k1_verify
    ecdsa_k1_secp256k1_verify_keccak256_cost_base: Option<u64>,
    ecdsa_k1_secp256k1_verify_keccak256_msg_cost_per_byte: Option<u64>,
    ecdsa_k1_secp256k1_verify_keccak256_msg_cost_per_block: Option<u64>,
    ecdsa_k1_secp256k1_verify_sha256_cost_base: Option<u64>,
    ecdsa_k1_secp256k1_verify_sha256_msg_cost_per_byte: Option<u64>,
    ecdsa_k1_secp256k1_verify_sha256_msg_cost_per_block: Option<u64>,

    // ecdsa_r1::ecrecover
    ecdsa_r1_ecrecover_keccak256_cost_base: Option<u64>,
    ecdsa_r1_ecrecover_keccak256_msg_cost_per_byte: Option<u64>,
    ecdsa_r1_ecrecover_keccak256_msg_cost_per_block: Option<u64>,
    ecdsa_r1_ecrecover_sha256_cost_base: Option<u64>,
    ecdsa_r1_ecrecover_sha256_msg_cost_per_byte: Option<u64>,
    ecdsa_r1_ecrecover_sha256_msg_cost_per_block: Option<u64>,

    // ecdsa_r1::secp256k1_verify
    ecdsa_r1_secp256r1_verify_keccak256_cost_base: Option<u64>,
    ecdsa_r1_secp256r1_verify_keccak256_msg_cost_per_byte: Option<u64>,
    ecdsa_r1_secp256r1_verify_keccak256_msg_cost_per_block: Option<u64>,
    ecdsa_r1_secp256r1_verify_sha256_cost_base: Option<u64>,
    ecdsa_r1_secp256r1_verify_sha256_msg_cost_per_byte: Option<u64>,
    ecdsa_r1_secp256r1_verify_sha256_msg_cost_per_block: Option<u64>,

    // ecvrf::verify
    ecvrf_ecvrf_verify_cost_base: Option<u64>,
    ecvrf_ecvrf_verify_alpha_string_cost_per_byte: Option<u64>,
    ecvrf_ecvrf_verify_alpha_string_cost_per_block: Option<u64>,

    // ed25519
    ed25519_ed25519_verify_cost_base: Option<u64>,
    ed25519_ed25519_verify_msg_cost_per_byte: Option<u64>,
    ed25519_ed25519_verify_msg_cost_per_block: Option<u64>,

    // groth16::prepare_verifying_key
    groth16_prepare_verifying_key_bls12381_cost_base: Option<u64>,
    groth16_prepare_verifying_key_bn254_cost_base: Option<u64>,

    // groth16::verify_groth16_proof_internal
    groth16_verify_groth16_proof_internal_bls12381_cost_base: Option<u64>,
    groth16_verify_groth16_proof_internal_bls12381_cost_per_public_input: Option<u64>,
    groth16_verify_groth16_proof_internal_bn254_cost_base: Option<u64>,
    groth16_verify_groth16_proof_internal_bn254_cost_per_public_input: Option<u64>,
    groth16_verify_groth16_proof_internal_public_input_cost_per_byte: Option<u64>,

    // hash::blake2b256
    hash_blake2b256_cost_base: Option<u64>,
    hash_blake2b256_data_cost_per_byte: Option<u64>,
    hash_blake2b256_data_cost_per_block: Option<u64>,
    // hash::keccak256
    hash_keccak256_cost_base: Option<u64>,
    hash_keccak256_data_cost_per_byte: Option<u64>,
    hash_keccak256_data_cost_per_block: Option<u64>,

    // hmac::hmac_sha3_256
    hmac_hmac_sha3_256_cost_base: Option<u64>,
    hmac_hmac_sha3_256_input_cost_per_byte: Option<u64>,
    hmac_hmac_sha3_256_input_cost_per_block: Option<u64>,

    // zklogin::check_zklogin_id
    check_zklogin_id_cost_base: Option<u64>,
    // zklogin::check_zklogin_issuer
    check_zklogin_issuer_cost_base: Option<u64>,

    // Const params for consensus scoring decision
    // The scaling factor property for the MED outlier detection
    scoring_decision_mad_divisor: Option<f64>,
    // The cutoff value for the MED outlier detection
    scoring_decision_cutoff_value: Option<f64>,

    // twopc_mpc::dkg_verify_decommitment_and_proof_of_centralized_party_public_key_share
    dkg_verify_decommitment_and_proof_of_centralized_party_public_key_share_cost_base: Option<u64>,

    // twopc_mpc::sign_verify_encrypted_signature_parts_prehash_cost_base
    sign_verify_encrypted_signature_parts_prehash_cost_base: Option<u64>,

<<<<<<< HEAD
    //sui_state_proof::sui_state_proof_verify_committee_cost_base
    sui_state_proof_verify_committee_cost_base: Option<u64>,

    //sui_state_proof::sui_state_proof_verify_link_cap_base
    sui_state_proof_verify_link_cap_base: Option<u64>,

    //sui_state_proof::sui_state_proof_verify_transaction_base
    sui_state_proof_verify_transaction_base: Option<u64>,



=======
>>>>>>> 0750e3b5
    /// === Execution Version ===
    execution_version: Option<u64>,

    // Dictates the threshold (percentage of stake) that is used to calculate the "bad" nodes to be
    // swapped when creating the consensus schedule. The values should be of the range [0 - 33]. Anything
    // above 33 (f) will not be allowed.
    consensus_bad_nodes_stake_threshold: Option<u64>,

    max_jwk_votes_per_validator_per_epoch: Option<u64>,
    // The maximum age of a JWK in epochs before it is removed from the AuthenticatorState object.
    // Applied at the end of an epoch as a delta from the new epoch value, so setting this to 1
    // will cause the new epoch to start with JWKs from the previous epoch still valid.
    max_age_of_jwk_in_epochs: Option<u64>,

    /// === random beacon ===

    /// Maximum allowed precision loss when reducing voting weights for the random beacon
    /// protocol.
    random_beacon_reduction_allowed_delta: Option<u16>,
}

// feature flags
impl ProtocolConfig {
    // Add checks for feature flag support here, e.g.:
    // pub fn check_new_protocol_feature_supported(&self) -> Result<(), Error> {
    //     if self.feature_flags.new_protocol_feature_supported {
    //         Ok(())
    //     } else {
    //         Err(Error(format!(
    //             "new_protocol_feature is not supported at {:?}",
    //             self.version
    //         )))
    //     }
    // }

    pub fn check_package_upgrades_supported(&self) -> Result<(), Error> {
        if self.feature_flags.package_upgrades {
            Ok(())
        } else {
            Err(Error(format!(
                "package upgrades are not supported at {:?}",
                self.version
            )))
        }
    }

    pub fn allow_receiving_object_id(&self) -> bool {
        self.feature_flags.allow_receiving_object_id
    }

    pub fn receiving_objects_supported(&self) -> bool {
        self.feature_flags.receive_objects
    }

    pub fn package_upgrades_supported(&self) -> bool {
        self.feature_flags.package_upgrades
    }

    pub fn check_commit_root_state_digest_supported(&self) -> bool {
        self.feature_flags.commit_root_state_digest
    }

    pub fn get_advance_epoch_start_time_in_safe_mode(&self) -> bool {
        self.feature_flags.advance_epoch_start_time_in_safe_mode
    }

    pub fn loaded_child_objects_fixed(&self) -> bool {
        self.feature_flags.loaded_child_objects_fixed
    }

    pub fn missing_type_is_compatibility_error(&self) -> bool {
        self.feature_flags.missing_type_is_compatibility_error
    }

    pub fn scoring_decision_with_validity_cutoff(&self) -> bool {
        self.feature_flags.scoring_decision_with_validity_cutoff
    }

    pub fn narwhal_versioned_metadata(&self) -> bool {
        self.feature_flags.narwhal_versioned_metadata
    }

    pub fn consensus_order_end_of_epoch_last(&self) -> bool {
        self.feature_flags.consensus_order_end_of_epoch_last
    }

    pub fn disallow_adding_abilities_on_upgrade(&self) -> bool {
        self.feature_flags.disallow_adding_abilities_on_upgrade
    }

    pub fn disable_invariant_violation_check_in_swap_loc(&self) -> bool {
        self.feature_flags
            .disable_invariant_violation_check_in_swap_loc
    }

    pub fn advance_to_highest_supported_protocol_version(&self) -> bool {
        self.feature_flags
            .advance_to_highest_supported_protocol_version
    }

    pub fn ban_entry_init(&self) -> bool {
        self.feature_flags.ban_entry_init
    }

    pub fn package_digest_hash_module(&self) -> bool {
        self.feature_flags.package_digest_hash_module
    }

    pub fn disallow_change_struct_type_params_on_upgrade(&self) -> bool {
        self.feature_flags
            .disallow_change_struct_type_params_on_upgrade
    }

    pub fn no_extraneous_module_bytes(&self) -> bool {
        self.feature_flags.no_extraneous_module_bytes
    }

    pub fn zklogin_auth(&self) -> bool {
        self.feature_flags.zklogin_auth
    }

    pub fn zklogin_supported_providers(&self) -> &BTreeSet<String> {
        &self.feature_flags.zklogin_supported_providers
    }

    pub fn consensus_transaction_ordering(&self) -> ConsensusTransactionOrdering {
        self.feature_flags.consensus_transaction_ordering
    }

    pub fn simplified_unwrap_then_delete(&self) -> bool {
        self.feature_flags.simplified_unwrap_then_delete
    }

    pub fn supports_upgraded_multisig(&self) -> bool {
        self.feature_flags.upgraded_multisig_supported
    }

    pub fn txn_base_cost_as_multiplier(&self) -> bool {
        self.feature_flags.txn_base_cost_as_multiplier
    }

    pub fn shared_object_deletion(&self) -> bool {
        self.feature_flags.shared_object_deletion
    }

    pub fn narwhal_new_leader_election_schedule(&self) -> bool {
        self.feature_flags.narwhal_new_leader_election_schedule
    }

    pub fn loaded_child_object_format(&self) -> bool {
        self.feature_flags.loaded_child_object_format
    }

    pub fn enable_jwk_consensus_updates(&self) -> bool {
        let ret = self.feature_flags.enable_jwk_consensus_updates;
        if ret {
            // jwk updates required end-of-epoch transactions
            assert!(self.feature_flags.end_of_epoch_transaction_supported);
        }
        ret
    }

    pub fn simple_conservation_checks(&self) -> bool {
        self.feature_flags.simple_conservation_checks
    }

    pub fn loaded_child_object_format_type(&self) -> bool {
        self.feature_flags.loaded_child_object_format_type
    }

    pub fn end_of_epoch_transaction_supported(&self) -> bool {
        let ret = self.feature_flags.end_of_epoch_transaction_supported;
        if !ret {
            // jwk updates required end-of-epoch transactions
            assert!(!self.feature_flags.enable_jwk_consensus_updates);
        }
        ret
    }

    pub fn recompute_has_public_transfer_in_execution(&self) -> bool {
        self.feature_flags
            .recompute_has_public_transfer_in_execution
    }

    // this function only exists for readability in the genesis code.
    pub fn create_authenticator_state_in_genesis(&self) -> bool {
        self.enable_jwk_consensus_updates()
    }

    pub fn narwhal_header_v2(&self) -> bool {
        self.feature_flags.narwhal_header_v2
    }

    pub fn random_beacon(&self) -> bool {
        let ret = self.feature_flags.random_beacon;
        if ret {
            // random beacon requires narwhal v2 headers
            assert!(self.feature_flags.narwhal_header_v2);
        }
        ret
    }

    pub fn enable_effects_v2(&self) -> bool {
        self.feature_flags.enable_effects_v2
    }

    pub fn narwhal_certificate_v2(&self) -> bool {
        self.feature_flags.narwhal_certificate_v2
    }

    pub fn verify_legacy_zklogin_address(&self) -> bool {
        self.feature_flags.verify_legacy_zklogin_address
    }

    pub fn accept_zklogin_in_multisig(&self) -> bool {
        self.feature_flags.accept_zklogin_in_multisig
    }

    pub fn throughput_aware_consensus_submission(&self) -> bool {
        self.feature_flags.throughput_aware_consensus_submission
    }

    pub fn include_consensus_digest_in_prologue(&self) -> bool {
        self.feature_flags.include_consensus_digest_in_prologue
    }

    pub fn hardened_otw_check(&self) -> bool {
        self.feature_flags.hardened_otw_check
    }

    pub fn signature_mpc(&self) -> bool {
        self.feature_flags.signature_mpc
    }

    pub fn signature_mpc_tiresias_public_parameters(&self) -> Option<&str> {
        self.feature_flags.signature_mpc_tiresias_public_parameters.as_deref()
    }
}

#[cfg(not(msim))]
static POISON_VERSION_METHODS: AtomicBool = AtomicBool::new(false);

// Use a thread local in sim tests for test isolation.
#[cfg(msim)]
thread_local! {
    static POISON_VERSION_METHODS: AtomicBool = AtomicBool::new(false);
}

// Instantiations for each protocol version.
impl ProtocolConfig {
    /// Get the value ProtocolConfig that are in effect during the given protocol version.
    pub fn get_for_version(version: ProtocolVersion, chain: Chain) -> Self {
        // ProtocolVersion can be deserialized so we need to check it here as well.
        assert!(version.0 >= ProtocolVersion::MIN.0, "{:?}", version);
        assert!(version.0 <= ProtocolVersion::MAX_ALLOWED.0, "{:?}", version);

        let mut ret = Self::get_for_version_impl(version, chain);
        ret.version = version;

        CONFIG_OVERRIDE.with(|ovr| {
            if let Some(override_fn) = &*ovr.borrow() {
                warn!(
                    "overriding ProtocolConfig settings with custom settings (you should not see this log outside of tests)"
                );
                override_fn(version, ret)
            } else {
                ret
            }
        })
    }

    /// Get the value ProtocolConfig that are in effect during the given protocol version.
    /// Or none if the version is not supported.
    pub fn get_for_version_if_supported(version: ProtocolVersion, chain: Chain) -> Option<Self> {
        if version.0 >= ProtocolVersion::MIN.0 && version.0 <= ProtocolVersion::MAX_ALLOWED.0 {
            let mut ret = Self::get_for_version_impl(version, chain);
            ret.version = version;
            Some(ret)
        } else {
            None
        }
    }

    #[cfg(not(msim))]
    pub fn poison_get_for_min_version() {
        POISON_VERSION_METHODS.store(true, Ordering::Relaxed);
    }

    #[cfg(not(msim))]
    fn load_poison_get_for_min_version() -> bool {
        POISON_VERSION_METHODS.load(Ordering::Relaxed)
    }

    #[cfg(msim)]
    pub fn poison_get_for_min_version() {
        POISON_VERSION_METHODS.with(|p| p.store(true, Ordering::Relaxed));
    }

    #[cfg(msim)]
    fn load_poison_get_for_min_version() -> bool {
        POISON_VERSION_METHODS.with(|p| p.load(Ordering::Relaxed))
    }

    /// Convenience to get the constants at the current minimum supported version.
    /// Mainly used by client code that may not yet be protocol-version aware.
    pub fn get_for_min_version() -> Self {
        if Self::load_poison_get_for_min_version() {
            panic!("get_for_min_version called on validator");
        }
        ProtocolConfig::get_for_version(ProtocolVersion::MIN, Chain::Unknown)
    }

    /// CAREFUL! - You probably want to use `get_for_version` instead.
    ///
    /// Convenience to get the constants at the current maximum supported version.
    /// Mainly used by genesis. Note well that this function uses the max version
    /// supported locally by the node, which is not necessarily the current version
    /// of the network. ALSO, this function disregards chain specific config (by
    /// using Chain::Unknown), thereby potentially returning a protocol config that
    /// is incorrect for some feature flags. Definitely safe for testing and for
    /// protocol version 11 and prior.
    #[allow(non_snake_case)]
    pub fn get_for_max_version_UNSAFE() -> Self {
        if Self::load_poison_get_for_min_version() {
            panic!("get_for_max_version_UNSAFE called on validator");
        }
        ProtocolConfig::get_for_version(ProtocolVersion::MAX, Chain::Unknown)
    }

    fn get_for_version_impl(version: ProtocolVersion, chain: Chain) -> Self {
        #[cfg(msim)]
        {
            // populate the fake simulator version # with a different base tx cost.
            if version == ProtocolVersion::MAX_ALLOWED {
                let mut config = Self::get_for_version_impl(version - 1, Chain::Unknown);
                config.base_tx_cost_fixed = Some(config.base_tx_cost_fixed() + 1000);
                return config;
            }
        }

        // IMPORTANT: Never modify the value of any constant for a pre-existing protocol version.
        // To change the values here you must create a new protocol version with the new values!
        let mut cfg = Self {
            // will be overwritten before being returned
            version,

            // All flags are disabled in V1
            feature_flags: Default::default(),

            max_tx_size_bytes: Some(128 * 1024),
            // We need this number to be at least 100x less than `max_serialized_tx_effects_size_bytes`otherwise effects can be huge
            max_input_objects: Some(2048),
            max_serialized_tx_effects_size_bytes: Some(512 * 1024),
            max_serialized_tx_effects_size_bytes_system_tx: Some(512 * 1024 * 16),
            max_gas_payment_objects: Some(256),
            max_modules_in_publish: Some(128),
            max_arguments: Some(512),
            max_type_arguments: Some(16),
            max_type_argument_depth: Some(16),
            max_pure_argument_size: Some(1024 * 1024), // TODO change back to 16
            max_programmable_tx_commands: Some(1024),
            move_binary_format_version: Some(6),
            max_move_object_size: Some(250 * 1024),
            max_move_package_size: Some(100 * 1024),
            max_publish_or_upgrade_per_ptb: None,
            max_tx_gas: Some(10_000_000_000),
            max_gas_price: Some(100_000),
            max_gas_computation_bucket: Some(5_000_000),
            max_loop_depth: Some(5),
            max_generic_instantiation_length: Some(32),
            max_function_parameters: Some(128),
            max_basic_blocks: Some(1024),
            max_value_stack_size: Some(1024),
            max_type_nodes: Some(256),
            max_push_size: Some(10000),
            max_struct_definitions: Some(200),
            max_function_definitions: Some(1000),
            max_fields_in_struct: Some(32),
            max_dependency_depth: Some(100),
            max_num_event_emit: Some(256),
            max_num_new_move_object_ids: Some(2048),
            max_num_new_move_object_ids_system_tx: Some(2048 * 16),
            max_num_deleted_move_object_ids: Some(2048),
            max_num_deleted_move_object_ids_system_tx: Some(2048 * 16),
            max_num_transferred_move_object_ids: Some(2048),
            max_num_transferred_move_object_ids_system_tx: Some(2048 * 16),
            max_event_emit_size: Some(250 * 1024),
            max_move_vector_len: Some(256 * 1024),

            /// TODO: Is this too low/high?
            max_back_edges_per_function: Some(10_000),

            /// TODO:  Is this too low/high?
            max_back_edges_per_module: Some(10_000),

            /// TODO: Is this too low/high?
            max_verifier_meter_ticks_per_function: Some(6_000_000),

            /// TODO: Is this too low/high?
            max_meter_ticks_per_module: Some(6_000_000),

            object_runtime_max_num_cached_objects: Some(1000),
            object_runtime_max_num_cached_objects_system_tx: Some(1000 * 16),
            object_runtime_max_num_store_entries: Some(1000),
            object_runtime_max_num_store_entries_system_tx: Some(1000 * 16),
            base_tx_cost_fixed: Some(110_000),
            package_publish_cost_fixed: Some(1_000),
            base_tx_cost_per_byte: Some(0),
            package_publish_cost_per_byte: Some(80),
            obj_access_cost_read_per_byte: Some(15),
            obj_access_cost_mutate_per_byte: Some(40),
            obj_access_cost_delete_per_byte: Some(40),
            obj_access_cost_verify_per_byte: Some(200),
            obj_data_cost_refundable: Some(100),
            obj_metadata_cost_non_refundable: Some(50),
            gas_model_version: Some(1),
            storage_rebate_rate: Some(9900),
            storage_fund_reinvest_rate: Some(500),
            reward_slashing_rate: Some(5000),
            storage_gas_price: Some(1),
            max_transactions_per_checkpoint: Some(10_000),
            max_checkpoint_size_bytes: Some(30 * 1024 * 1024),

            // For now, perform upgrades with a bare quorum of validators.
            // MUSTFIX: This number should be increased to at least 2000 (20%) for mainnet.
            buffer_stake_for_protocol_upgrade_bps: Some(0),

            /// === Native Function Costs ===
            // `address` module
            // Cost params for the Move native function `address::from_bytes(bytes: vector<u8>)`
            address_from_bytes_cost_base: Some(52),
            // Cost params for the Move native function `address::to_u256(address): u256`
            address_to_u256_cost_base: Some(52),
            // Cost params for the Move native function `address::from_u256(u256): address`
            address_from_u256_cost_base: Some(52),

            // `dynamic_field` module
            // Cost params for the Move native function `hash_type_and_key<K: copy + drop + store>(parent: address, k: K): address`
            dynamic_field_hash_type_and_key_cost_base: Some(100),
            dynamic_field_hash_type_and_key_type_cost_per_byte: Some(2),
            dynamic_field_hash_type_and_key_value_cost_per_byte: Some(2),
            dynamic_field_hash_type_and_key_type_tag_cost_per_byte: Some(2),
            // Cost params for the Move native function `add_child_object<Child: key>(parent: address, child: Child)`
            dynamic_field_add_child_object_cost_base: Some(100),
            dynamic_field_add_child_object_type_cost_per_byte: Some(10),
            dynamic_field_add_child_object_value_cost_per_byte: Some(10),
            dynamic_field_add_child_object_struct_tag_cost_per_byte: Some(10),
            // Cost params for the Move native function `borrow_child_object_mut<Child: key>(parent: &mut UID, id: address): &mut Child`
            dynamic_field_borrow_child_object_cost_base: Some(100),
            dynamic_field_borrow_child_object_child_ref_cost_per_byte: Some(10),
            dynamic_field_borrow_child_object_type_cost_per_byte: Some(10),
            // Cost params for the Move native function `remove_child_object<Child: key>(parent: address, id: address): Child`
            dynamic_field_remove_child_object_cost_base: Some(100),
            dynamic_field_remove_child_object_child_cost_per_byte: Some(2),
            dynamic_field_remove_child_object_type_cost_per_byte: Some(2),
            // Cost params for the Move native function `has_child_object(parent: address, id: address): bool`
            dynamic_field_has_child_object_cost_base: Some(100),
            // Cost params for the Move native function `has_child_object_with_ty<Child: key>(parent: address, id: address): bool`
            dynamic_field_has_child_object_with_ty_cost_base: Some(100),
            dynamic_field_has_child_object_with_ty_type_cost_per_byte: Some(2),
            dynamic_field_has_child_object_with_ty_type_tag_cost_per_byte: Some(2),

            // `event` module
            // Cost params for the Move native function `event::emit<T: copy + drop>(event: T)`
            event_emit_cost_base: Some(52),
            event_emit_value_size_derivation_cost_per_byte: Some(2),
            event_emit_tag_size_derivation_cost_per_byte: Some(5),
            event_emit_output_cost_per_byte: Some(10),

            //  `object` module
            // Cost params for the Move native function `borrow_uid<T: key>(obj: &T): &UID`
            object_borrow_uid_cost_base: Some(52),
            // Cost params for the Move native function `delete_impl(id: address)`
            object_delete_impl_cost_base: Some(52),
            // Cost params for the Move native function `record_new_uid(id: address)`
            object_record_new_uid_cost_base: Some(52),

            // `transfer` module
            // Cost params for the Move native function `transfer_impl<T: key>(obj: T, recipient: address)`
            transfer_transfer_internal_cost_base: Some(52),
            // Cost params for the Move native function `freeze_object<T: key>(obj: T)`
            transfer_freeze_object_cost_base: Some(52),
            // Cost params for the Move native function `share_object<T: key>(obj: T)`
            transfer_share_object_cost_base: Some(52),
            transfer_receive_object_cost_base: None,

            // `tx_context` module
            // Cost params for the Move native function `transfer_impl<T: key>(obj: T, recipient: address)`
            tx_context_derive_id_cost_base: Some(52),

            // `types` module
            // Cost params for the Move native function `is_one_time_witness<T: drop>(_: &T): bool`
            types_is_one_time_witness_cost_base: Some(52),
            types_is_one_time_witness_type_tag_cost_per_byte: Some(2),
            types_is_one_time_witness_type_cost_per_byte: Some(2),

            // `validator` module
            // Cost params for the Move native function `validate_metadata_bcs(metadata: vector<u8>)`
            validator_validate_metadata_cost_base: Some(52),
            validator_validate_metadata_data_cost_per_byte: Some(2),

            // Crypto
            crypto_invalid_arguments_cost: Some(100),
            // bls12381::bls12381_min_pk_verify
            bls12381_bls12381_min_sig_verify_cost_base: Some(52),
            bls12381_bls12381_min_sig_verify_msg_cost_per_byte: Some(2),
            bls12381_bls12381_min_sig_verify_msg_cost_per_block: Some(2),

            // bls12381::bls12381_min_pk_verify
            bls12381_bls12381_min_pk_verify_cost_base: Some(52),
            bls12381_bls12381_min_pk_verify_msg_cost_per_byte: Some(2),
            bls12381_bls12381_min_pk_verify_msg_cost_per_block: Some(2),

            // ecdsa_k1::ecrecover
            ecdsa_k1_ecrecover_keccak256_cost_base: Some(52),
            ecdsa_k1_ecrecover_keccak256_msg_cost_per_byte: Some(2),
            ecdsa_k1_ecrecover_keccak256_msg_cost_per_block: Some(2),
            ecdsa_k1_ecrecover_sha256_cost_base: Some(52),
            ecdsa_k1_ecrecover_sha256_msg_cost_per_byte: Some(2),
            ecdsa_k1_ecrecover_sha256_msg_cost_per_block: Some(2),

            // ecdsa_k1::decompress_pubkey
            ecdsa_k1_decompress_pubkey_cost_base: Some(52),

            // ecdsa_k1::secp256k1_verify
            ecdsa_k1_secp256k1_verify_keccak256_cost_base: Some(52),
            ecdsa_k1_secp256k1_verify_keccak256_msg_cost_per_byte: Some(2),
            ecdsa_k1_secp256k1_verify_keccak256_msg_cost_per_block: Some(2),
            ecdsa_k1_secp256k1_verify_sha256_cost_base: Some(52),
            ecdsa_k1_secp256k1_verify_sha256_msg_cost_per_byte: Some(2),
            ecdsa_k1_secp256k1_verify_sha256_msg_cost_per_block: Some(2),

            // ecdsa_r1::ecrecover
            ecdsa_r1_ecrecover_keccak256_cost_base: Some(52),
            ecdsa_r1_ecrecover_keccak256_msg_cost_per_byte: Some(2),
            ecdsa_r1_ecrecover_keccak256_msg_cost_per_block: Some(2),
            ecdsa_r1_ecrecover_sha256_cost_base: Some(52),
            ecdsa_r1_ecrecover_sha256_msg_cost_per_byte: Some(2),
            ecdsa_r1_ecrecover_sha256_msg_cost_per_block: Some(2),

            // ecdsa_r1::secp256k1_verify
            ecdsa_r1_secp256r1_verify_keccak256_cost_base: Some(52),
            ecdsa_r1_secp256r1_verify_keccak256_msg_cost_per_byte: Some(2),
            ecdsa_r1_secp256r1_verify_keccak256_msg_cost_per_block: Some(2),
            ecdsa_r1_secp256r1_verify_sha256_cost_base: Some(52),
            ecdsa_r1_secp256r1_verify_sha256_msg_cost_per_byte: Some(2),
            ecdsa_r1_secp256r1_verify_sha256_msg_cost_per_block: Some(2),

            // ecvrf::verify
            ecvrf_ecvrf_verify_cost_base: Some(52),
            ecvrf_ecvrf_verify_alpha_string_cost_per_byte: Some(2),
            ecvrf_ecvrf_verify_alpha_string_cost_per_block: Some(2),

            // ed25519
            ed25519_ed25519_verify_cost_base: Some(52),
            ed25519_ed25519_verify_msg_cost_per_byte: Some(2),
            ed25519_ed25519_verify_msg_cost_per_block: Some(2),

            // groth16::prepare_verifying_key
            groth16_prepare_verifying_key_bls12381_cost_base: Some(52),
            groth16_prepare_verifying_key_bn254_cost_base: Some(52),

            // groth16::verify_groth16_proof_internal
            groth16_verify_groth16_proof_internal_bls12381_cost_base: Some(52),
            groth16_verify_groth16_proof_internal_bls12381_cost_per_public_input: Some(2),
            groth16_verify_groth16_proof_internal_bn254_cost_base: Some(52),
            groth16_verify_groth16_proof_internal_bn254_cost_per_public_input: Some(2),
            groth16_verify_groth16_proof_internal_public_input_cost_per_byte: Some(2),

            // hash::blake2b256
            hash_blake2b256_cost_base: Some(52),
            hash_blake2b256_data_cost_per_byte: Some(2),
            hash_blake2b256_data_cost_per_block: Some(2),
            // hash::keccak256
            hash_keccak256_cost_base: Some(52),
            hash_keccak256_data_cost_per_byte: Some(2),
            hash_keccak256_data_cost_per_block: Some(2),

            // hmac::hmac_sha3_256
            hmac_hmac_sha3_256_cost_base: Some(52),
            hmac_hmac_sha3_256_input_cost_per_byte: Some(2),
            hmac_hmac_sha3_256_input_cost_per_block: Some(2),

            // zklogin::check_zklogin_id
            check_zklogin_id_cost_base: None,
            // zklogin::check_zklogin_issuer
            check_zklogin_issuer_cost_base: None,

            // twopc_mpc::dkg_verify_decommitment_and_proof_of_centralized_party_public_key_share
            dkg_verify_decommitment_and_proof_of_centralized_party_public_key_share_cost_base: Some(52),
            // twopc_mpc::sign_verify_encrypted_signature_parts_prehash_cost_base
            sign_verify_encrypted_signature_parts_prehash_cost_base: Some(52),

<<<<<<< HEAD
            //sui_state_proof::sui_state_proof_verify_committee_cost_base
            sui_state_proof_verify_committee_cost_base: Some(52),
            //sui_state_proof::sui_state_proof_verify_link_cap_base
            sui_state_proof_verify_link_cap_base: Some(52),
            //sui_state_proof::sui_state_proof_verify_transaction_base
            sui_state_proof_verify_transaction_base: Some(52),
        

=======
>>>>>>> 0750e3b5
            max_size_written_objects: None,
            max_size_written_objects_system_tx: None,

            // Const params for consensus scoring decision
            scoring_decision_mad_divisor: None,
            scoring_decision_cutoff_value: None,

            // Limits the length of a Move identifier
            max_move_identifier_len: None,
            max_move_value_depth: None,

            gas_rounding_step: None,

            execution_version: None,

            max_event_emit_size_total: None,

            consensus_bad_nodes_stake_threshold: None,

            max_jwk_votes_per_validator_per_epoch: None,

            max_age_of_jwk_in_epochs: None,

            random_beacon_reduction_allowed_delta: None,

            // When adding a new constant, set it to None in the earliest version, like this:
            // new_constant: None,
        };
        for cur in 2..=version.0 {
            match cur {
                1 => unreachable!(),
                2 => {
                    cfg.feature_flags.advance_epoch_start_time_in_safe_mode = true;
                }
                3 => {
                    // changes for gas model
                    cfg.gas_model_version = Some(2);
                    // max gas budget is in MIST and an absolute value 50SUI
                    cfg.max_tx_gas = Some(50_000_000_000);
                    // min gas budget is in MIST and an absolute value 2000MIST or 0.000002SUI
                    cfg.base_tx_cost_fixed = Some(2_000);
                    // storage gas price multiplier
                    cfg.storage_gas_price = Some(76);
                    cfg.feature_flags.loaded_child_objects_fixed = true;
                    // max size of written objects during a TXn
                    // this is a sum of all objects written during a TXn
                    cfg.max_size_written_objects = Some(5 * 1000 * 1000);
                    // max size of written objects during a system TXn to allow for larger writes
                    // akin to `max_size_written_objects` but for system TXns
                    cfg.max_size_written_objects_system_tx = Some(50 * 1000 * 1000);
                    cfg.feature_flags.package_upgrades = true;
                }
                // This is the first protocol version currently possible.
                // Mainnet starts with version 4. Previous versions are pre mainnet and have
                // all been wiped out.
                // Every other chain is after version 4.
                4 => {
                    // Change reward slashing rate to 100%.
                    cfg.reward_slashing_rate = Some(10000);
                    // protect old and new lookup for object version
                    cfg.gas_model_version = Some(3);
                }
                5 => {
                    cfg.feature_flags.missing_type_is_compatibility_error = true;
                    cfg.gas_model_version = Some(4);
                    cfg.feature_flags.scoring_decision_with_validity_cutoff = true;
                    cfg.scoring_decision_mad_divisor = Some(2.3);
                    cfg.scoring_decision_cutoff_value = Some(2.5);
                }
                6 => {
                    cfg.gas_model_version = Some(5);
                    cfg.buffer_stake_for_protocol_upgrade_bps = Some(5000);
                    cfg.feature_flags.consensus_order_end_of_epoch_last = true;
                }
                7 => {
                    cfg.feature_flags.disallow_adding_abilities_on_upgrade = true;
                    cfg.feature_flags
                        .disable_invariant_violation_check_in_swap_loc = true;
                    cfg.feature_flags.ban_entry_init = true;
                    cfg.feature_flags.package_digest_hash_module = true;
                }
                8 => {
                    cfg.feature_flags
                        .disallow_change_struct_type_params_on_upgrade = true;
                }
                9 => {
                    // Limits the length of a Move identifier
                    cfg.max_move_identifier_len = Some(128);
                    cfg.feature_flags.no_extraneous_module_bytes = true;
                    cfg.feature_flags
                        .advance_to_highest_supported_protocol_version = true;
                }
                10 => {
                    cfg.max_verifier_meter_ticks_per_function = Some(16_000_000);
                    cfg.max_meter_ticks_per_module = Some(16_000_000);
                }
                11 => {
                    cfg.max_move_value_depth = Some(128);
                }
                12 => {
                    cfg.feature_flags.narwhal_versioned_metadata = true;
                    if chain != Chain::Mainnet {
                        cfg.feature_flags.commit_root_state_digest = true;
                    }

                    if chain != Chain::Mainnet && chain != Chain::Testnet {
                        cfg.feature_flags.zklogin_auth = true;
                    }
                }
                13 => {}
                14 => {
                    cfg.gas_rounding_step = Some(1_000);
                    cfg.gas_model_version = Some(6);
                }
                15 => {
                    cfg.feature_flags.consensus_transaction_ordering =
                        ConsensusTransactionOrdering::ByGasPrice;
                }
                16 => {
                    cfg.feature_flags.simplified_unwrap_then_delete = true;
                }
                17 => {
                    cfg.feature_flags.upgraded_multisig_supported = true;
                }
                18 => {
                    cfg.execution_version = Some(1);
                    // Following flags are implied by this execution version.  Once support for earlier
                    // protocol versions is dropped, these flags can be removed:
                    // cfg.feature_flags.package_upgrades = true;
                    // cfg.feature_flags.disallow_adding_abilities_on_upgrade = true;
                    // cfg.feature_flags.disallow_change_struct_type_params_on_upgrade = true;
                    // cfg.feature_flags.loaded_child_objects_fixed = true;
                    // cfg.feature_flags.ban_entry_init = true;
                    // cfg.feature_flags.pack_digest_hash_modules = true;
                    cfg.feature_flags.txn_base_cost_as_multiplier = true;
                    // this is a multiplier of the gas price
                    cfg.base_tx_cost_fixed = Some(1_000);
                }
                19 => {
                    cfg.max_num_event_emit = Some(1024);
                    // We maintain the same total size limit for events, but increase the number of
                    // events that can be emitted.
                    cfg.max_event_emit_size_total = Some(
                        256 /* former event count limit */ * 250 * 1024, /* size limit per event */
                    );
                }
                20 => {
                    cfg.feature_flags.commit_root_state_digest = true;

                    if chain != Chain::Mainnet {
                        cfg.feature_flags.narwhal_new_leader_election_schedule = true;
                        cfg.consensus_bad_nodes_stake_threshold = Some(20);
                    }
                }

                21 => {
                    if chain != Chain::Mainnet {
                        cfg.feature_flags.zklogin_supported_providers = BTreeSet::from([
                            "Google".to_string(),
                            "Facebook".to_string(),
                            "Twitch".to_string(),
                        ]);
                    }
                }
                22 => {
                    cfg.feature_flags.loaded_child_object_format = true;
                }
                23 => {
                    cfg.feature_flags.loaded_child_object_format_type = true;
                    cfg.feature_flags.narwhal_new_leader_election_schedule = true;
                    // Taking a baby step approach, we consider only 20% by stake as bad nodes so we
                    // have a 80% by stake of nodes participating in the leader committee. That allow
                    // us for more redundancy in case we have validators under performing - since the
                    // responsibility is shared amongst more nodes. We can increase that once we do have
                    // higher confidence.
                    cfg.consensus_bad_nodes_stake_threshold = Some(20);
                }
                24 => {
                    cfg.feature_flags.simple_conservation_checks = true;
                    cfg.max_publish_or_upgrade_per_ptb = Some(5);

                    cfg.feature_flags.end_of_epoch_transaction_supported = true;

                    if chain != Chain::Mainnet {
                        cfg.feature_flags.enable_jwk_consensus_updates = true;
                        // Max of 10 votes per hour
                        cfg.max_jwk_votes_per_validator_per_epoch = Some(240);
                        cfg.max_age_of_jwk_in_epochs = Some(1);
                    }
                }
                25 => {
                    // Enable zkLogin for all providers in all networks.
                    cfg.feature_flags.zklogin_supported_providers = BTreeSet::from([
                        "Google".to_string(),
                        "Facebook".to_string(),
                        "Twitch".to_string(),
                    ]);
                    cfg.feature_flags.zklogin_auth = true;

                    // Enable jwk consensus updates
                    cfg.feature_flags.enable_jwk_consensus_updates = true;
                    cfg.max_jwk_votes_per_validator_per_epoch = Some(240);
                    cfg.max_age_of_jwk_in_epochs = Some(1);
                }
                26 => {
                    cfg.gas_model_version = Some(7);
                    // Only enable receiving objects in devnet
                    if chain != Chain::Mainnet && chain != Chain::Testnet {
                        cfg.transfer_receive_object_cost_base = Some(52);
                        cfg.feature_flags.receive_objects = true;
                    }
                }
                27 => {
                    cfg.gas_model_version = Some(8);
                }
                28 => {
                    // zklogin::check_zklogin_id
                    cfg.check_zklogin_id_cost_base = Some(200);
                    // zklogin::check_zklogin_issuer
                    cfg.check_zklogin_issuer_cost_base = Some(200);

                    // Only enable effects v2 on devnet.
                    if chain != Chain::Mainnet && chain != Chain::Testnet {
                        cfg.feature_flags.enable_effects_v2 = true;
                    }
                }
                29 => {
                    cfg.feature_flags.verify_legacy_zklogin_address = true;
                }
                30 => {
                    // Only enable nw certificate v2 on testnet.
                    if chain != Chain::Mainnet {
                        cfg.feature_flags.narwhal_certificate_v2 = true;
                    }

                    cfg.random_beacon_reduction_allowed_delta = Some(800);
                    // Only enable effects v2 on devnet and testnet.
                    if chain != Chain::Mainnet {
                        cfg.feature_flags.enable_effects_v2 = true;
                    }

                    // zklogin_supported_providers config is deprecated, zklogin
                    // signature verifier will use the fetched jwk map to determine
                    // whether the provider is supported based on node config.
                    cfg.feature_flags.zklogin_supported_providers = BTreeSet::default();

                    cfg.feature_flags.recompute_has_public_transfer_in_execution = true;
                }
                31 => {
                    cfg.execution_version = Some(2);
                    // Only enable shared object deletion on devnet
                    if chain != Chain::Mainnet && chain != Chain::Testnet {
                        cfg.feature_flags.shared_object_deletion = true;
                    }
                }
                32 => {
                    // enable zklogin in multisig in devnet and testnet
                    if chain != Chain::Mainnet {
                        cfg.feature_flags.accept_zklogin_in_multisig = true;
                    }
                    // enable receiving objects in devnet and testnet
                    if chain != Chain::Mainnet {
                        cfg.transfer_receive_object_cost_base = Some(52);
                        cfg.feature_flags.receive_objects = true;
                    }
                    // Only enable random beacon on devnet
                    if chain != Chain::Mainnet && chain != Chain::Testnet {
                        cfg.feature_flags.narwhal_header_v2 = true;
                        cfg.feature_flags.random_beacon = true;
                    }
                    // Only enable consensus digest in consensus commit prologue in devnet.
                    if chain != Chain::Testnet && chain != Chain::Mainnet {
                        cfg.feature_flags.include_consensus_digest_in_prologue = true;
                    }

                    // enable nw cert v2 on mainnet
                    cfg.feature_flags.narwhal_certificate_v2 = true;
                }
                33 => {
                    cfg.feature_flags.hardened_otw_check = true;
                    cfg.feature_flags.allow_receiving_object_id = true;

                    // Enable transfer-to-object in mainnet
                    cfg.transfer_receive_object_cost_base = Some(52);
                    cfg.feature_flags.receive_objects = true;

                    // Enable shared object deletion in testnet and devnet
                    if chain != Chain::Mainnet {
                        cfg.feature_flags.shared_object_deletion = true;
                    }

                    cfg.feature_flags.enable_effects_v2 = true;

                    cfg.feature_flags.zklogin_auth = false;
                    cfg.feature_flags.accept_zklogin_in_multisig = false;
                    cfg.feature_flags.verify_legacy_zklogin_address = false;
                    cfg.feature_flags.enable_jwk_consensus_updates = false;
                    cfg.feature_flags.zklogin_supported_providers = Default::default();
                    cfg.feature_flags.random_beacon = false;

                    // enable signature mpc and set paillier public key for testing
                    cfg.feature_flags.signature_mpc = true;
                    cfg.feature_flags.signature_mpc_tiresias_public_parameters = Some(String::from("97431848911c007fa3a15b718ae97da192e68a4928c0259f2d19ab58ed01f1aa930e6aeb81f0d4429ac2f037def9508b91b45875c11668cea5dc3d4941abd8fbb2d6c8750e88a69727f982e633051f60252ad96ba2e9c9204f4c766c1c97bc096bb526e4b7621ec18766738010375829657c77a23faf50e3a31cb471f72c7abecdec61bdf45b2c73c666aa3729add2d01d7d96172353380c10011e1db3c47199b72da6ae769690c883e9799563d6605e0670a911a57ab5efc69a8c5611f158f1ae6e0b1b6434bafc21238921dc0b98a294195e4e88c173c8dab6334b207636774daad6f35138b9802c1784f334a82cbff480bb78976b22bb0fb41e78fdcb8095"));

                }
                // Use this template when making changes:
                //
                //     // modify an existing constant.
                //     move_binary_format_version: Some(7),
                //
                //     // Add a new constant (which is set to None in prior versions).
                //     new_constant: Some(new_value),
                //
                //     // Remove a constant (ensure that it is never accessed during this version).
                //     max_move_object_size: None,
                _ => panic!("unsupported version {:?}", version),
            }
        }
        cfg
    }

    /// Override one or more settings in the config, for testing.
    /// This must be called at the beginning of the test, before get_for_(min|max)_version is
    /// called, since those functions cache their return value.
    pub fn apply_overrides_for_testing(
        override_fn: impl Fn(ProtocolVersion, Self) -> Self + Send + 'static,
    ) -> OverrideGuard {
        CONFIG_OVERRIDE.with(|ovr| {
            let mut cur = ovr.borrow_mut();
            assert!(cur.is_none(), "config override already present");
            *cur = Some(Box::new(override_fn));
            OverrideGuard
        })
    }
}

// Setters for tests
impl ProtocolConfig {
    pub fn set_package_upgrades_for_testing(&mut self, val: bool) {
        self.feature_flags.package_upgrades = val
    }
    pub fn set_advance_to_highest_supported_protocol_version_for_testing(&mut self, val: bool) {
        self.feature_flags
            .advance_to_highest_supported_protocol_version = val
    }
    pub fn set_commit_root_state_digest_supported(&mut self, val: bool) {
        self.feature_flags.commit_root_state_digest = val
    }
    pub fn set_zklogin_auth_for_testing(&mut self, val: bool) {
        self.feature_flags.zklogin_auth = val
    }
    pub fn set_enable_jwk_consensus_updates_for_testing(&mut self, val: bool) {
        self.feature_flags.enable_jwk_consensus_updates = val
    }
    pub fn set_upgraded_multisig_for_testing(&mut self, val: bool) {
        self.feature_flags.upgraded_multisig_supported = val
    }
    #[cfg(msim)]
    pub fn set_simplified_unwrap_then_delete(&mut self, val: bool) {
        self.feature_flags.simplified_unwrap_then_delete = val;
        if val == false {
            // Given that we will never enable effect V2 before turning on simplified_unwrap_then_delete, we also need to disable effect V2 here.
            self.set_enable_effects_v2(false);
        }
    }
    pub fn set_shared_object_deletion(&mut self, val: bool) {
        self.feature_flags.shared_object_deletion = val;
    }

    pub fn set_narwhal_new_leader_election_schedule(&mut self, val: bool) {
        self.feature_flags.narwhal_new_leader_election_schedule = val;
    }

    pub fn set_consensus_bad_nodes_stake_threshold(&mut self, val: u64) {
        self.consensus_bad_nodes_stake_threshold = Some(val);
    }
    pub fn set_receive_object_for_testing(&mut self, val: bool) {
        self.feature_flags.receive_objects = val
    }
    pub fn set_narwhal_certificate_v2(&mut self, val: bool) {
        self.feature_flags.narwhal_certificate_v2 = val
    }
    pub fn set_verify_legacy_zklogin_address(&mut self, val: bool) {
        self.feature_flags.verify_legacy_zklogin_address = val
    }
    pub fn set_enable_effects_v2(&mut self, val: bool) {
        self.feature_flags.enable_effects_v2 = val;
    }
}

type OverrideFn = dyn Fn(ProtocolVersion, ProtocolConfig) -> ProtocolConfig + Send;

thread_local! {
    static CONFIG_OVERRIDE: RefCell<Option<Box<OverrideFn>>> = RefCell::new(None);
}

#[must_use]
pub struct OverrideGuard;

impl Drop for OverrideGuard {
    fn drop(&mut self) {
        info!("restoring override fn");
        CONFIG_OVERRIDE.with(|ovr| {
            *ovr.borrow_mut() = None;
        });
    }
}

/// Defines which limit got crossed.
/// The value which crossed the limit and value of the limit crossed are embedded
#[derive(PartialEq, Eq)]
pub enum LimitThresholdCrossed {
    None,
    Soft(u128, u128),
    Hard(u128, u128),
}

/// Convenience function for comparing limit ranges
/// V::MAX must be at >= U::MAX and T::MAX
pub fn check_limit_in_range<T: Into<V>, U: Into<V>, V: PartialOrd + Into<u128>>(
    x: T,
    soft_limit: U,
    hard_limit: V,
) -> LimitThresholdCrossed {
    let x: V = x.into();
    let soft_limit: V = soft_limit.into();

    debug_assert!(soft_limit <= hard_limit);

    // It is important to preserve this comparison order because if soft_limit == hard_limit
    // we want LimitThresholdCrossed::Hard
    if x >= hard_limit {
        LimitThresholdCrossed::Hard(x.into(), hard_limit.into())
    } else if x < soft_limit {
        LimitThresholdCrossed::None
    } else {
        LimitThresholdCrossed::Soft(x.into(), soft_limit.into())
    }
}

#[macro_export]
macro_rules! check_limit {
    ($x:expr, $hard:expr) => {
        check_limit!($x, $hard, $hard)
    };
    ($x:expr, $soft:expr, $hard:expr) => {
        check_limit_in_range($x as u64, $soft, $hard)
    };
}

/// Used to check which limits were crossed if the TX is metered (not system tx)
/// Args are: is_metered, value_to_check, metered_limit, unmetered_limit
/// metered_limit is always less than or equal to unmetered_hard_limit
#[macro_export]
macro_rules! check_limit_by_meter {
    ($is_metered:expr, $x:expr, $metered_limit:expr, $unmetered_hard_limit:expr, $metric:expr) => {{
        // If this is metered, we use the metered_limit limit as the upper bound
        let (h, metered_str) = if $is_metered {
            ($metered_limit, "metered")
        } else {
            // Unmetered gets more headroom
            ($unmetered_hard_limit, "unmetered")
        };
        use sui_protocol_config::check_limit_in_range;
        let result = check_limit_in_range($x as u64, $metered_limit, h);
        match result {
            LimitThresholdCrossed::None => {}
            LimitThresholdCrossed::Soft(_, _) => {
                $metric.with_label_values(&[metered_str, "soft"]).inc();
            }
            LimitThresholdCrossed::Hard(_, _) => {
                $metric.with_label_values(&[metered_str, "hard"]).inc();
            }
        };
        result
    }};
}

#[cfg(all(test, not(msim)))]
mod test {
    use super::*;
    use insta::assert_yaml_snapshot;

    #[test]
    fn snapshot_tests() {
        println!("\n============================================================================");
        println!("!                                                                          !");
        println!("! IMPORTANT: never update snapshots from this test. only add new versions! !");
        println!("!                                                                          !");
        println!("============================================================================\n");
        for chain_id in &[Chain::Unknown, Chain::Mainnet, Chain::Testnet] {
            // make Chain::Unknown snapshots compatible with pre-chain-id snapshots so that we
            // don't break the release-time compatibility tests. Once Chain Id configs have been
            // released everywhere, we can remove this and only test Mainnet and Testnet
            let chain_str = match chain_id {
                Chain::Unknown => "".to_string(),
                _ => format!("{:?}_", chain_id),
            };
            for i in MIN_PROTOCOL_VERSION..=MAX_PROTOCOL_VERSION {
                let cur = ProtocolVersion::new(i);
                assert_yaml_snapshot!(
                    format!("{}version_{}", chain_str, cur.as_u64()),
                    ProtocolConfig::get_for_version(cur, *chain_id)
                );
            }
        }
    }

    #[test]
    fn test_getters() {
        let prot: ProtocolConfig =
            ProtocolConfig::get_for_version(ProtocolVersion::new(1), Chain::Unknown);
        assert_eq!(
            prot.max_arguments(),
            prot.max_arguments_as_option().unwrap()
        );
    }

    #[test]
    fn test_setters() {
        let mut prot: ProtocolConfig =
            ProtocolConfig::get_for_version(ProtocolVersion::new(1), Chain::Unknown);
        prot.set_max_arguments_for_testing(123);
        assert_eq!(prot.max_arguments(), 123);

        prot.set_max_arguments_from_str_for_testing("321".to_string());
        assert_eq!(prot.max_arguments(), 321);

        prot.disable_max_arguments_for_testing();
        assert_eq!(prot.max_arguments_as_option(), None);

        prot.set_attr_for_testing("max_arguments".to_string(), "456".to_string());
        assert_eq!(prot.max_arguments(), 456);
    }

    #[test]
    fn lookup_by_string_test() {
        let prot: ProtocolConfig =
            ProtocolConfig::get_for_version(ProtocolVersion::new(1), Chain::Unknown);
        // Does not exist
        assert!(prot.lookup_attr("some random string".to_string()).is_none());

        assert!(
            prot.lookup_attr("max_arguments".to_string())
                == Some(ProtocolConfigValue::u32(prot.max_arguments())),
        );

        // We didnt have this in version 1
        assert!(prot
            .lookup_attr("max_move_identifier_len".to_string())
            .is_none());

        // But we did in version 9
        let prot: ProtocolConfig =
            ProtocolConfig::get_for_version(ProtocolVersion::new(9), Chain::Unknown);
        assert!(
            prot.lookup_attr("max_move_identifier_len".to_string())
                == Some(ProtocolConfigValue::u64(prot.max_move_identifier_len()))
        );

        let prot: ProtocolConfig =
            ProtocolConfig::get_for_version(ProtocolVersion::new(1), Chain::Unknown);
        // We didnt have this in version 1
        assert!(prot
            .attr_map()
            .get("max_move_identifier_len")
            .unwrap()
            .is_none());
        // We had this in version 1
        assert!(
            prot.attr_map().get("max_arguments").unwrap()
                == &Some(ProtocolConfigValue::u32(prot.max_arguments()))
        );

        // Check feature flags
        let prot: ProtocolConfig =
            ProtocolConfig::get_for_version(ProtocolVersion::new(1), Chain::Unknown);
        // Does not exist
        assert!(prot
            .feature_flags
            .lookup_attr("some random string".to_owned())
            .is_none());
        assert!(prot
            .feature_flags
            .attr_map()
            .get("some random string")
            .is_none());

        // Was false in v1
        assert!(
            prot.feature_flags
                .lookup_attr("package_upgrades".to_owned())
                == Some(false)
        );
        assert!(
            prot.feature_flags
                .attr_map()
                .get("package_upgrades")
                .unwrap()
                == &false
        );
        let prot: ProtocolConfig =
            ProtocolConfig::get_for_version(ProtocolVersion::new(4), Chain::Unknown);
        // Was true from v3 and up
        assert!(
            prot.feature_flags
                .lookup_attr("package_upgrades".to_owned())
                == Some(true)
        );
        assert!(
            prot.feature_flags
                .attr_map()
                .get("package_upgrades")
                .unwrap()
                == &true
        );
    }

    #[test]
    fn limit_range_fn_test() {
        let low = 100u32;
        let high = 10000u64;

        assert!(check_limit!(1u8, low, high) == LimitThresholdCrossed::None);
        assert!(matches!(
            check_limit!(255u16, low, high),
            LimitThresholdCrossed::Soft(255u128, 100)
        ));
        // This wont compile because lossy
        //assert!(check_limit!(100000000u128, low, high) == LimitThresholdCrossed::None);
        // This wont compile because lossy
        //assert!(check_limit!(100000000usize, low, high) == LimitThresholdCrossed::None);

        assert!(matches!(
            check_limit!(2550000u64, low, high),
            LimitThresholdCrossed::Hard(2550000, 10000)
        ));

        assert!(matches!(
            check_limit!(2550000u64, high, high),
            LimitThresholdCrossed::Hard(2550000, 10000)
        ));

        assert!(matches!(
            check_limit!(1u8, high),
            LimitThresholdCrossed::None
        ));

        assert!(check_limit!(255u16, high) == LimitThresholdCrossed::None);

        assert!(matches!(
            check_limit!(2550000u64, high),
            LimitThresholdCrossed::Hard(2550000, 10000)
        ));
    }
}<|MERGE_RESOLUTION|>--- conflicted
+++ resolved
@@ -863,7 +863,6 @@
     // twopc_mpc::sign_verify_encrypted_signature_parts_prehash_cost_base
     sign_verify_encrypted_signature_parts_prehash_cost_base: Option<u64>,
 
-<<<<<<< HEAD
     //sui_state_proof::sui_state_proof_verify_committee_cost_base
     sui_state_proof_verify_committee_cost_base: Option<u64>,
 
@@ -875,8 +874,6 @@
 
 
 
-=======
->>>>>>> 0750e3b5
     /// === Execution Version ===
     execution_version: Option<u64>,
 
@@ -1236,7 +1233,7 @@
             max_arguments: Some(512),
             max_type_arguments: Some(16),
             max_type_argument_depth: Some(16),
-            max_pure_argument_size: Some(1024 * 1024), // TODO change back to 16
+            max_pure_argument_size: Some(1024 * 1024), // changed from 16 * 1024 as otherwise we can't submit the state proof for SUI
             max_programmable_tx_commands: Some(1024),
             move_binary_format_version: Some(6),
             max_move_object_size: Some(250 * 1024),
@@ -1470,7 +1467,6 @@
             // twopc_mpc::sign_verify_encrypted_signature_parts_prehash_cost_base
             sign_verify_encrypted_signature_parts_prehash_cost_base: Some(52),
 
-<<<<<<< HEAD
             //sui_state_proof::sui_state_proof_verify_committee_cost_base
             sui_state_proof_verify_committee_cost_base: Some(52),
             //sui_state_proof::sui_state_proof_verify_link_cap_base
@@ -1479,8 +1475,6 @@
             sui_state_proof_verify_transaction_base: Some(52),
         
 
-=======
->>>>>>> 0750e3b5
             max_size_written_objects: None,
             max_size_written_objects_system_tx: None,
 
