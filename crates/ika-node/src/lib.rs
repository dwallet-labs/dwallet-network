--- conflicted
+++ resolved
@@ -84,13 +84,6 @@
 
 use crate::metrics::IkaNodeMetrics;
 
-/// Buffer size for the consensus round completed sessions channel.
-/// This channel carries session completion notifications from the consensus
-/// to the dWallet MPC outputs verifier. The buffer size of 100K allows
-/// for high throughput scenarios where many sessions complete rapidly
-/// without blocking the consensus flow.
-const CONSENSUS_ROUND_COMPLETED_SESSIONS_CHANNEL_BUFFER_SIZE: usize = 100_000;
-
 pub mod admin;
 mod handle;
 pub mod metrics;
@@ -878,11 +871,7 @@
         let (
             consensus_round_completed_sessions_sender,
             consensus_round_completed_sessions_receiver,
-<<<<<<< HEAD
-        ) = mpsc::channel(CONSENSUS_ROUND_COMPLETED_SESSIONS_CHANNEL_BUFFER_SIZE);
-=======
         ) = mpsc::unbounded_channel();
->>>>>>> 92206668
 
         let mut dwallet_mpc_outputs_verifier = DWalletMPCOutputsVerifier::new(
             dwallet_mpc_metrics.clone(),
