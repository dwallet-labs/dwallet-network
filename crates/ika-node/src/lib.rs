// Copyright (c) Mysten Labs, Inc.
// SPDX-License-Identifier: BSD-3-Clause-Clear

use anemo::Network;
use anemo::PeerId;
use anemo_tower::callback::CallbackLayer;
use anemo_tower::trace::DefaultMakeSpan;
use anemo_tower::trace::DefaultOnFailure;
use anemo_tower::trace::TraceLayer;
use anyhow::anyhow;
use anyhow::Result;
use arc_swap::ArcSwap;
use fastcrypto_zkp::bn254::zk_login::JwkId;
use fastcrypto_zkp::bn254::zk_login::OIDCProvider;
use futures::TryFutureExt;
use mysten_network::server::SUI_TLS_SERVER_NAME;
use prometheus::Registry;
use std::collections::{BTreeSet, HashMap, HashSet};
use std::fmt;
use std::net::SocketAddr;
use std::path::PathBuf;
use std::str::FromStr;
#[cfg(msim)]
use std::sync::atomic::Ordering;
use std::sync::{Arc, RwLock, Weak};
use std::time::Duration;

use ika_core::consensus_adapter::ConsensusClient;
use ika_core::consensus_manager::UpdatableConsensusClient;

use ika_types::digests::ChainIdentifier;
use ika_types::digests::CheckpointMessageDigest;
use ika_types::sui::SystemInner;
use sui_types::base_types::{random_object_ref, ConciseableName, ObjectID};
use sui_types::crypto::RandomnessRound;
use tap::tap::TapFallible;
use tokio::runtime::Handle;
use tokio::sync::{broadcast, mpsc, watch, Mutex};
use tokio::task::{JoinHandle, JoinSet};
use tower::ServiceBuilder;
use tracing::{debug, error, warn};
use tracing::{error_span, info, Instrument};

use fastcrypto_zkp::bn254::zk_login::JWK;
pub use handle::IkaNodeHandle;
use ika_archival::reader::ArchiveReaderBalancer;
use ika_archival::writer::ArchiveWriter;
use ika_config::node::RunWithRange;
use ika_config::node_config_metrics::NodeConfigMetrics;
use ika_config::object_storage_config::{ObjectStoreConfig, ObjectStoreType};
use ika_config::{ConsensusConfig, NodeConfig};
use ika_core::authority::authority_per_epoch_store::AuthorityPerEpochStore;
use ika_core::authority::epoch_start_configuration::EpochStartConfigTrait;
use ika_core::authority::epoch_start_configuration::EpochStartConfiguration;
use ika_core::authority::AuthorityState;
use ika_core::checkpoints::{
    CheckpointMetrics, CheckpointService, CheckpointStore, SendCheckpointToStateSync,
    SubmitCheckpointToConsensus,
};
use ika_core::consensus_adapter::{
    CheckConnection, ConnectionMonitorStatus, ConsensusAdapter, ConsensusAdapterMetrics,
};
use ika_core::consensus_manager::{ConsensusManager, ConsensusManagerTrait};
use ika_core::consensus_throughput_calculator::{
    ConsensusThroughputCalculator, ConsensusThroughputProfiler, ThroughputProfileRanges,
};
use ika_core::consensus_validator::{IkaTxValidator, IkaTxValidatorMetrics};
use ika_core::epoch::committee_store::CommitteeStore;
use ika_core::epoch::consensus_store_pruner::ConsensusStorePruner;
use ika_core::epoch::epoch_metrics::EpochMetrics;
use ika_core::storage::RocksDbStore;
use mysten_metrics::{spawn_monitored_task, RegistryService};
use mysten_network::server::ServerBuilder;
use mysten_service::server_timing::server_timing_middleware;

use ika_network::discovery::TrustedPeerChangeEvent;
use ika_network::{discovery, state_sync};
use ika_protocol_config::{Chain, ProtocolConfig};
use sui_macros::fail_point;
use sui_macros::{fail_point_async, replay_log};
use sui_storage::{FileCompression, StorageFormat};
use sui_types::base_types::EpochId;

use ika_types::committee::Committee;
use ika_types::crypto::AuthorityName;
use ika_types::error::{IkaError, IkaResult};
use ika_types::messages_consensus::{AuthorityCapabilitiesV1, ConsensusTransaction};
use ika_types::quorum_driver_types::QuorumDriverEffectsQueueResult;
use ika_types::sui::epoch_start_system::EpochStartSystem;
use ika_types::sui::epoch_start_system::EpochStartSystemTrait;
use ika_types::sui::SystemInnerTrait;
use sui_types::crypto::KeypairTraits;

use ika_core::consensus_adapter::SubmitToConsensus;
use ika_types::supported_protocol_versions::SupportedProtocolVersions;
use typed_store::rocks::default_db_options;
use typed_store::DBMetrics;

use crate::metrics::{GrpcMetrics, IkaNodeMetrics};

pub mod admin;
mod handle;
pub mod metrics;

pub struct ValidatorComponents {
    consensus_manager: ConsensusManager,
    consensus_store_pruner: ConsensusStorePruner,
    consensus_adapter: Arc<ConsensusAdapter>,
    // Keeping the handle to the checkpoint service tasks to shut them down during reconfiguration.
    checkpoint_service_tasks: JoinSet<()>,
    checkpoint_metrics: Arc<CheckpointMetrics>,
    ika_tx_validator_metrics: Arc<IkaTxValidatorMetrics>,

    dwallet_mpc_service_exit: watch::Sender<()>,
}
pub struct P2pComponents {
    p2p_network: Network,
    known_peers: HashMap<PeerId, String>,
    discovery_handle: discovery::Handle,
    state_sync_handle: state_sync::Handle,
}

#[cfg(msim)]
mod simulator {
    use std::sync::atomic::AtomicBool;

    use super::*;
    pub(super) struct SimState {
        pub sim_node: ika_simulator::runtime::NodeHandle,
        pub sim_safe_mode_expected: AtomicBool,
        _leak_detector: ika_simulator::NodeLeakDetector,
    }

    impl Default for SimState {
        fn default() -> Self {
            Self {
                sim_node: ika_simulator::runtime::NodeHandle::current(),
                sim_safe_mode_expected: AtomicBool::new(false),
                _leak_detector: ika_simulator::NodeLeakDetector::new(),
            }
        }
    }

    type JwkInjector = dyn Fn(AuthorityName, &OIDCProvider) -> IkaResult<Vec<(JwkId, JWK)>>
        + Send
        + Sync
        + 'static;

    fn default_fetch_jwks(
        _authority: AuthorityName,
        _provider: &OIDCProvider,
    ) -> IkaResult<Vec<(JwkId, JWK)>> {
        use fastcrypto_zkp::bn254::zk_login::parse_jwks;
        // Just load a default Twitch jwk for testing.
        parse_jwks(
            ika_types::zk_login_util::DEFAULT_JWK_BYTES,
            &OIDCProvider::Twitch,
        )
        .map_err(|_| IkaError::JWKRetrievalError)
    }

    thread_local! {
        static JWK_INJECTOR: std::cell::RefCell<Arc<JwkInjector>> = std::cell::RefCell::new(Arc::new(default_fetch_jwks));
    }

    pub(super) fn get_jwk_injector() -> Arc<JwkInjector> {
        JWK_INJECTOR.with(|injector| injector.borrow().clone())
    }

    pub fn set_jwk_injector(injector: Arc<JwkInjector>) {
        JWK_INJECTOR.with(|cell| *cell.borrow_mut() = injector);
    }
}

use dwallet_mpc_types::dwallet_mpc::NetworkDecryptionKeyPublicData;
use ika_core::authority::authority_perpetual_tables::AuthorityPerpetualTables;
use ika_core::consensus_handler::ConsensusHandlerInitializer;
use ika_core::dwallet_mpc::dwallet_mpc_service::DWalletMPCService;
use ika_core::dwallet_mpc::mpc_manager::DWalletMPCManager;
use ika_core::dwallet_mpc::mpc_outputs_verifier::DWalletMPCOutputsVerifier;
use ika_core::dwallet_mpc::network_dkg::{
    DwalletMPCNetworkKeys, ValidatorPrivateDecryptionKeyData,
};
use ika_core::sui_connector::metrics::SuiConnectorMetrics;
use ika_core::sui_connector::sui_executor::StopReason;
use ika_core::sui_connector::SuiConnectorService;
use ika_sui_client::metrics::SuiClientMetrics;
use ika_sui_client::{SuiBridgeClient, SuiClient};
use ika_types::messages_dwallet_mpc::IkaPackagesConfig;
#[cfg(msim)]
pub use simulator::set_jwk_injector;
#[cfg(msim)]
use simulator::*;
use sui_types::execution_config_utils::to_binary_config;
use tokio::sync::watch::Receiver;

pub struct IkaNode {
    config: NodeConfig,
    validator_components: Mutex<Option<ValidatorComponents>>,

    state: Arc<AuthorityState>,
    registry_service: RegistryService,
    metrics: Arc<IkaNodeMetrics>,

    _discovery: discovery::Handle,
    _connection_monitor_handle: consensus_core::ConnectionMonitorHandle,
    state_sync_handle: state_sync::Handle,
    checkpoint_store: Arc<CheckpointStore>,
    connection_monitor_status: Arc<ConnectionMonitorStatus>,

    /// Broadcast channel to send the starting system state for the next epoch.
    end_of_epoch_channel: broadcast::Sender<SystemInner>,

    /// Broadcast channel to notify state-sync for new validator peers.
    trusted_peer_change_tx: watch::Sender<TrustedPeerChangeEvent>,

    #[cfg(msim)]
    sim_state: SimState,

    sui_connector_service: Arc<SuiConnectorService>,

    _state_archive_handle: Option<broadcast::Sender<()>>,

    shutdown_channel_tx: broadcast::Sender<Option<RunWithRange>>,
}

impl fmt::Debug for IkaNode {
    fn fmt(&self, f: &mut fmt::Formatter) -> fmt::Result {
        f.debug_struct("IkaNode")
            .field("name", &self.state.name.concise())
            .finish()
    }
}

impl IkaNode {
    pub async fn start(
        config: NodeConfig,
        registry_service: RegistryService,
        _custom_rpc_runtime: Option<Handle>,
    ) -> Result<Arc<IkaNode>> {
        Self::start_async(config, registry_service, "unknown").await
    }

    pub async fn start_async(
        config: NodeConfig,
        registry_service: RegistryService,
        _software_version: &'static str,
    ) -> Result<Arc<IkaNode>> {
        if let Err(err) = rayon::ThreadPoolBuilder::new()
            .panic_handler(|err| error!("Rayon thread pool task panicked: {:?}", err))
            .build_global()
        {
            // This error will get printed while running the testing chain using Swarm,
            // as all the validators start on the same process,
            // therefore Rayon can't configure a thread pool more than once.
            error!("Failed to create rayon thread pool: {:?}", err);
        }
        NodeConfigMetrics::new(&registry_service.default_registry()).record_metrics(&config);
        let mut config = config.clone();
        if config.supported_protocol_versions.is_none() {
            info!(
                "populating config.supported_protocol_versions with default {:?}",
                SupportedProtocolVersions::SYSTEM_DEFAULT
            );
            config.supported_protocol_versions = Some(SupportedProtocolVersions::SYSTEM_DEFAULT);
        }

        let prometheus_registry = registry_service.default_registry();

        info!(node =? config.protocol_public_key(),
            "Initializing ika-node listening on {}", config.network_address
        );

        // Initialize metrics to track db usage before creating any stores
        DBMetrics::init(&prometheus_registry);

        // Initialize Mysten metrics.
        mysten_metrics::init_metrics(&prometheus_registry);
        // Unsupported (because of the use of static variable) and unnecessary in simtests.
        #[cfg(not(msim))]
        mysten_metrics::thread_stall_monitor::start_thread_stall_monitor();

        let sui_client_metrics = SuiClientMetrics::new(&registry_service.default_registry());

        let sui_client = Arc::new(
            SuiClient::new(
                &config.sui_connector_config.sui_rpc_url,
                sui_client_metrics,
                config.sui_connector_config.ika_package_id,
                config.sui_connector_config.ika_system_package_id,
                config.sui_connector_config.ika_system_object_id,
            )
            .await?,
        );

        let latest_system_state = sui_client.must_get_system_inner_object().await;
        let epoch_start_system_state = sui_client
            .get_epoch_start_system_until_success(&latest_system_state)
            .await;
        let dwallet_coordinator_inner = sui_client.must_get_dwallet_coordinator_inner_v1().await;
        let previous_epoch_last_checkpoint_sequence_number =
            dwallet_coordinator_inner.previous_epoch_last_checkpoint_sequence_number;

        let committee = epoch_start_system_state.get_ika_committee();
        let committee_arc = Arc::new(committee.clone());

        let secret = Arc::pin(config.protocol_key_pair().copy());
        //let genesis_committee = genesis.committee()?;
        let committee_store = Arc::new(CommitteeStore::new(
            config.db_path().join("epochs"),
            &committee_arc,
            None,
        ));
        let perpetual_tables_options = default_db_options().optimize_db_for_write_throughput(4);
        let perpetual_tables = Arc::new(AuthorityPerpetualTables::open(
            &config.db_path().join("store"),
            Some(perpetual_tables_options.options),
        ));

        //let cur_epoch = latest_system_state.epoch();
        // let committee = committee_store
        //     .get_committee(&cur_epoch)?
        //     .expect("Committee of the current epoch must exist");
        let chain_identifier =
            ChainIdentifier::from(config.sui_connector_config.ika_system_object_id);

        let epoch_start_configuration = EpochStartConfiguration::new(epoch_start_system_state)
            .expect("EpochStartConfiguration construction cannot fail");

        // let epoch_start_configuration = store
        //     .get_epoch_start_configuration()?
        //     .expect("EpochStartConfiguration of the current epoch must exist");

        let epoch_options = default_db_options().optimize_db_for_write_throughput(4);
        let packages_config = IkaPackagesConfig {
            ika_package_id: config.sui_connector_config.ika_package_id,
            ika_system_package_id: config.sui_connector_config.ika_system_package_id,
            ika_system_object_id: config.sui_connector_config.ika_system_object_id,
        };

        let epoch_store = AuthorityPerEpochStore::new(
            config.protocol_public_key(),
            committee_arc.clone(),
            &config.db_path().join("store"),
            Some(epoch_options.options),
            EpochMetrics::new(&registry_service.default_registry()),
            epoch_start_configuration,
            chain_identifier.clone(),
            perpetual_tables.clone(),
            packages_config,
        );

        info!("created epoch store");

        replay_log!(
            "Beginning replay run. Epoch: {:?}, Protocol config: {:?}",
            epoch_store.epoch(),
            epoch_store.protocol_config()
        );

        let effective_buffer_stake = epoch_store.get_effective_buffer_stake_bps();
        let default_buffer_stake = epoch_store
            .protocol_config()
            .buffer_stake_for_protocol_upgrade_bps();
        if effective_buffer_stake != default_buffer_stake {
            warn!(
                ?effective_buffer_stake,
                ?default_buffer_stake,
                "buffer_stake_for_protocol_upgrade_bps is currently overridden"
            );
        }

        info!("creating checkpoint store");

        let checkpoint_store = CheckpointStore::new(&config.db_path().join("checkpoints"));
        // checkpoint_store.insert_genesis_checkpoint(
        //     genesis.checkpoint(),
        //     genesis.checkpoint_contents().clone(),
        //     &epoch_store,
        // );

        info!("Creating state sync store");
        let state_sync_store = RocksDbStore::new(committee_store.clone(), checkpoint_store.clone());

        let sui_connector_metrics = SuiConnectorMetrics::new(&registry_service.default_registry());

        let (network_keys_sender, network_keys_receiver) = watch::channel(Default::default());
        let (next_epoch_committee_sender, next_epoch_committee_receiver) =
            watch::channel::<Committee>(committee);
        let sui_connector_service = Arc::new(
            SuiConnectorService::new(
                perpetual_tables.clone(),
                checkpoint_store.clone(),
                sui_client.clone(),
                config.sui_connector_config.clone(),
                sui_connector_metrics,
                network_keys_sender,
                next_epoch_committee_sender,
            )
            .await?,
        );

        info!("creating archive reader");
        // Create network
        // TODO only configure validators as seed/preferred peers for validators and not for
        // fullnodes once we've had a chance to re-work fullnode configuration generation.
        let archive_readers =
            ArchiveReaderBalancer::new(config.archive_reader_config(), &prometheus_registry)?;
        let (trusted_peer_change_tx, trusted_peer_change_rx) = watch::channel(Default::default());
        let P2pComponents {
            p2p_network,
            known_peers,
            discovery_handle,
            state_sync_handle,
        } = Self::create_p2p_network(
            &config,
            state_sync_store.clone(),
            chain_identifier,
            trusted_peer_change_rx,
            archive_readers.clone(),
            &prometheus_registry,
        )?;

        // We must explicitly send this instead of relying on the initial value to trigger
        // watch value change, so that state-sync is able to process it.
        send_trusted_peer_change(
            &config,
            &trusted_peer_change_tx,
            epoch_store.epoch_start_state(),
        )
        .expect("Initial trusted peers must be set");

        info!("start state archival");
        // Start archiving local state to remote store
        let state_archive_handle =
            Self::start_state_archival(&config, &prometheus_registry, state_sync_store.clone())
                .await?;

        let authority_name = config.protocol_public_key();

        info!("create authority state");
        let state = AuthorityState::new(
            authority_name,
            secret,
            config.supported_protocol_versions.unwrap(),
            perpetual_tables.clone(),
            epoch_store.clone(),
            committee_store.clone(),
            checkpoint_store.clone(),
            &prometheus_registry,
            config.clone(),
        )
        .await;

        info!("created authority state");

        let (end_of_epoch_channel, _end_of_epoch_receiver) =
            broadcast::channel(config.end_of_epoch_broadcast_channel_capacity);

        let authority_names_to_peer_ids = epoch_store
            .epoch_start_state()
            .get_authority_names_to_peer_ids();

        let network_connection_metrics = consensus_core::QuinnConnectionMetrics::new(
            "ika",
            &registry_service.default_registry(),
        );

        let authority_names_to_peer_ids = ArcSwap::from_pointee(authority_names_to_peer_ids);

        let connection_monitor_handle = consensus_core::AnemoConnectionMonitor::spawn(
            p2p_network.downgrade(),
            Arc::new(network_connection_metrics),
            known_peers,
        );

        let connection_monitor_status = ConnectionMonitorStatus {
            connection_statuses: connection_monitor_handle.connection_statuses(),
            authority_names_to_peer_ids,
        };

        let connection_monitor_status = Arc::new(connection_monitor_status);
        let ika_node_metrics = Arc::new(IkaNodeMetrics::new(&registry_service.default_registry()));

        let validator_components = if state.is_validator(&epoch_store) {
            let components = Self::construct_validator_components(
                config.clone(),
                state.clone(),
                committee_arc,
                epoch_store.clone(),
                checkpoint_store.clone(),
                state_sync_handle.clone(),
                connection_monitor_status.clone(),
                &registry_service,
                ika_node_metrics.clone(),
                previous_epoch_last_checkpoint_sequence_number,
                // Safe to unwrap() because the node is a Validator.
                network_keys_receiver.clone(),
                next_epoch_committee_receiver.clone(),
                sui_client.clone(),
            )
            .await?;
            // This is only needed during cold start.
            components.consensus_adapter.submit_recovered(&epoch_store);

            Some(components)
        } else {
            None
        };

        // setup shutdown channel
        let (shutdown_channel, _) = broadcast::channel::<Option<RunWithRange>>(1);

        let node = Self {
            config,
            validator_components: Mutex::new(validator_components),
            state,
            registry_service,
            metrics: ika_node_metrics,

            _discovery: discovery_handle,
            _connection_monitor_handle: connection_monitor_handle,
            state_sync_handle,
            checkpoint_store,

            end_of_epoch_channel,
            connection_monitor_status,
            trusted_peer_change_tx,

            #[cfg(msim)]
            sim_state: Default::default(),

            sui_connector_service,
            _state_archive_handle: state_archive_handle,
            shutdown_channel_tx: shutdown_channel,
        };

        info!("IkaNode started!");
        let node = Arc::new(node);
        let node_copy = node.clone();
        let perpetual_tables_copy = perpetual_tables.clone();
        let sui_client_clone = sui_client.clone();
        spawn_monitored_task!(async move {
            let result = Self::monitor_reconfiguration(
                node_copy,
                perpetual_tables_copy,
                network_keys_receiver.clone(),
                next_epoch_committee_receiver.clone(),
                sui_client_clone,
            )
            .await;
            if let Err(error) = result {
                warn!("Reconfiguration finished with error {:?}", error);
            }
        });

        Ok(node)
    }

    pub fn subscribe_to_epoch_change(&self) -> broadcast::Receiver<SystemInner> {
        self.end_of_epoch_channel.subscribe()
    }

    pub fn subscribe_to_shutdown_channel(&self) -> broadcast::Receiver<Option<RunWithRange>> {
        self.shutdown_channel_tx.subscribe()
    }

    pub fn current_epoch_for_testing(&self) -> EpochId {
        self.state.current_epoch_for_testing()
    }

    pub fn db_checkpoint_path(&self) -> PathBuf {
        self.config.db_checkpoint_path()
    }

    pub fn clear_override_protocol_upgrade_buffer_stake(&self, epoch: EpochId) -> IkaResult {
        self.state
            .clear_override_protocol_upgrade_buffer_stake(epoch)
    }

    pub fn set_override_protocol_upgrade_buffer_stake(
        &self,
        epoch: EpochId,
        buffer_stake_bps: u64,
    ) -> IkaResult {
        self.state
            .set_override_protocol_upgrade_buffer_stake(epoch, buffer_stake_bps)
    }

    async fn start_state_archival(
        config: &NodeConfig,
        prometheus_registry: &Registry,
        state_sync_store: RocksDbStore,
    ) -> Result<Option<tokio::sync::broadcast::Sender<()>>> {
        if let Some(remote_store_config) = &config.state_archive_write_config.object_store_config {
            let local_store_config = ObjectStoreConfig {
                object_store: Some(ObjectStoreType::File),
                directory: Some(config.archive_path()),
                ..Default::default()
            };
            let archive_writer = ArchiveWriter::new(
                local_store_config,
                remote_store_config.clone(),
                FileCompression::Zstd,
                StorageFormat::Blob,
                Duration::from_secs(600),
                256 * 1024 * 1024,
                prometheus_registry,
            )
            .await?;
            Ok(Some(archive_writer.start(state_sync_store).await?))
        } else {
            Ok(None)
        }
    }

    fn create_p2p_network(
        config: &NodeConfig,
        state_sync_store: RocksDbStore,
        chain_identifier: ChainIdentifier,
        trusted_peer_change_rx: watch::Receiver<TrustedPeerChangeEvent>,
        archive_readers: ArchiveReaderBalancer,
        prometheus_registry: &Registry,
    ) -> Result<P2pComponents> {
        let (state_sync, state_sync_server) = state_sync::Builder::new()
            .config(config.p2p_config.state_sync.clone().unwrap_or_default())
            .store(state_sync_store)
            .archive_readers(archive_readers)
            .with_metrics(prometheus_registry)
            .build();

        let (discovery, discovery_server) = discovery::Builder::new(trusted_peer_change_rx)
            .config(config.p2p_config.clone())
            .build();

        let discovery_config = config.p2p_config.discovery.clone().unwrap_or_default();
        let known_peers: HashMap<PeerId, String> = discovery_config
            .allowlisted_peers
            .clone()
            .into_iter()
            .map(|ap| (ap.peer_id, "allowlisted_peer".to_string()))
            .chain(config.p2p_config.seed_peers.iter().filter_map(|peer| {
                peer.peer_id
                    .map(|peer_id| (peer_id, "seed_peer".to_string()))
            }))
            .collect();

        let p2p_network = {
            let routes = anemo::Router::new()
                .add_rpc_service(discovery_server)
                .add_rpc_service(state_sync_server);
            let inbound_network_metrics =
                consensus_core::NetworkRouteMetrics::new("ika", "inbound", prometheus_registry);
            let outbound_network_metrics =
                consensus_core::NetworkRouteMetrics::new("ika", "outbound", prometheus_registry);

            let service = ServiceBuilder::new()
                .layer(
                    TraceLayer::new_for_server_errors()
                        .make_span_with(DefaultMakeSpan::new().level(tracing::Level::INFO))
                        .on_failure(DefaultOnFailure::new().level(tracing::Level::WARN)),
                )
                .layer(CallbackLayer::new(
                    consensus_core::MetricsMakeCallbackHandler::new(
                        Arc::new(inbound_network_metrics),
                        config.p2p_config.excessive_message_size(),
                    ),
                ))
                .service(routes);

            let outbound_layer = ServiceBuilder::new()
                .layer(
                    TraceLayer::new_for_client_and_server_errors()
                        .make_span_with(DefaultMakeSpan::new().level(tracing::Level::INFO))
                        .on_failure(DefaultOnFailure::new().level(tracing::Level::WARN)),
                )
                .layer(CallbackLayer::new(
                    consensus_core::MetricsMakeCallbackHandler::new(
                        Arc::new(outbound_network_metrics),
                        config.p2p_config.excessive_message_size(),
                    ),
                ))
                .into_inner();

            let mut anemo_config = config.p2p_config.anemo_config.clone().unwrap_or_default();
            // Set the max_frame_size to be 1 GB to work around the issue of there being too many
            // staking events in the epoch change txn.
            anemo_config.max_frame_size = Some(1 << 30);

            // Set a higher default value for socket send/receive buffers if not already
            // configured.
            let mut quic_config = anemo_config.quic.unwrap_or_default();
            if quic_config.socket_send_buffer_size.is_none() {
                quic_config.socket_send_buffer_size = Some(20 << 20);
            }
            if quic_config.socket_receive_buffer_size.is_none() {
                quic_config.socket_receive_buffer_size = Some(20 << 20);
            }
            quic_config.allow_failed_socket_buffer_size_setting = true;

            // Set high-performance defaults for quinn transport.
            // With 200MiB buffer size and ~500ms RTT, max throughput ~400MiB/s.
            if quic_config.max_concurrent_bidi_streams.is_none() {
                quic_config.max_concurrent_bidi_streams = Some(500);
            }
            if quic_config.max_concurrent_uni_streams.is_none() {
                quic_config.max_concurrent_uni_streams = Some(500);
            }
            if quic_config.stream_receive_window.is_none() {
                quic_config.stream_receive_window = Some(100 << 20);
            }
            if quic_config.receive_window.is_none() {
                quic_config.receive_window = Some(200 << 20);
            }
            if quic_config.send_window.is_none() {
                quic_config.send_window = Some(200 << 20);
            }
            if quic_config.crypto_buffer_size.is_none() {
                quic_config.crypto_buffer_size = Some(1 << 20);
            }
            if quic_config.max_idle_timeout_ms.is_none() {
                quic_config.max_idle_timeout_ms = Some(30_000);
            }
            if quic_config.keep_alive_interval_ms.is_none() {
                quic_config.keep_alive_interval_ms = Some(5_000);
            }
            anemo_config.quic = Some(quic_config);

            let server_name = format!("ika-{}", chain_identifier);
            let network = Network::bind(config.p2p_config.listen_address)
                .server_name(&server_name)
                .private_key(config.network_key_pair().copy().private().0.to_bytes())
                .config(anemo_config)
                .outbound_request_layer(outbound_layer)
                .start(service)?;
            info!(
                server_name = server_name,
                "P2p network started on {}",
                network.local_addr()
            );

            network
        };

        let discovery_handle =
            discovery.start(p2p_network.clone(), config.network_key_pair().copy());
        let state_sync_handle = state_sync.start(p2p_network.clone());

        Ok(P2pComponents {
            p2p_network,
            known_peers,
            discovery_handle,
            state_sync_handle,
        })
    }

    async fn construct_validator_components(
        config: NodeConfig,
        state: Arc<AuthorityState>,
        committee: Arc<Committee>,
        epoch_store: Arc<AuthorityPerEpochStore>,
        checkpoint_store: Arc<CheckpointStore>,
        state_sync_handle: state_sync::Handle,
        connection_monitor_status: Arc<ConnectionMonitorStatus>,
        registry_service: &RegistryService,
        ika_node_metrics: Arc<IkaNodeMetrics>,
        previous_epoch_last_checkpoint_sequence_number: u64,
<<<<<<< HEAD
        network_keys_receiver: Receiver<HashMap<ObjectID, NetworkDecryptionKeyPublicData>>,
        next_epoch_committee_receiver: Receiver<Committee>,
=======
        network_keys_receiver: Receiver<Arc<HashMap<ObjectID, NetworkDecryptionKeyPublicData>>>,
>>>>>>> 7fcc7057
        sui_client: Arc<SuiBridgeClient>,
    ) -> Result<ValidatorComponents> {
        let mut config_clone = config.clone();
        let consensus_config = config_clone
            .consensus_config
            .as_mut()
            .ok_or_else(|| anyhow!("Validator is missing consensus config"))?;

        let client = Arc::new(UpdatableConsensusClient::new());
        let consensus_adapter = Arc::new(Self::construct_consensus_adapter(
            &committee,
            consensus_config,
            state.name,
            connection_monitor_status.clone(),
            &registry_service.default_registry(),
            epoch_store.protocol_config().clone(),
            client.clone(),
        ));
        let consensus_manager =
            ConsensusManager::new(&config, consensus_config, registry_service, client);

        // This only gets started up once, not on every epoch. (Make call to remove every epoch.)
        let consensus_store_pruner = ConsensusStorePruner::new(
            consensus_manager.get_storage_base_path(),
            consensus_config.db_retention_epochs(),
            consensus_config.db_pruner_period(),
            &registry_service.default_registry(),
        );

        let checkpoint_metrics = CheckpointMetrics::new(&registry_service.default_registry());
        let ika_tx_validator_metrics =
            IkaTxValidatorMetrics::new(&registry_service.default_registry());

        Self::start_epoch_specific_validator_components(
            &config,
            state.clone(),
            consensus_adapter,
            checkpoint_store,
            epoch_store,
            state_sync_handle,
            consensus_manager,
            consensus_store_pruner,
            checkpoint_metrics,
            ika_node_metrics,
            ika_tx_validator_metrics,
            previous_epoch_last_checkpoint_sequence_number,
            network_keys_receiver,
            next_epoch_committee_receiver,
            sui_client,
        )
        .await
    }

    async fn start_epoch_specific_validator_components(
        config: &NodeConfig,
        state: Arc<AuthorityState>,
        consensus_adapter: Arc<ConsensusAdapter>,
        checkpoint_store: Arc<CheckpointStore>,
        epoch_store: Arc<AuthorityPerEpochStore>,
        state_sync_handle: state_sync::Handle,
        consensus_manager: ConsensusManager,
        consensus_store_pruner: ConsensusStorePruner,
        checkpoint_metrics: Arc<CheckpointMetrics>,
        _ika_node_metrics: Arc<IkaNodeMetrics>,
        ika_tx_validator_metrics: Arc<IkaTxValidatorMetrics>,
        previous_epoch_last_checkpoint_sequence_number: u64,
<<<<<<< HEAD
        network_keys_receiver: Receiver<HashMap<ObjectID, NetworkDecryptionKeyPublicData>>,
        next_epoch_committee_receiver: Receiver<Committee>,
=======
        network_keys_receiver: Receiver<Arc<HashMap<ObjectID, NetworkDecryptionKeyPublicData>>>,
>>>>>>> 7fcc7057
        sui_client: Arc<SuiBridgeClient>,
    ) -> Result<ValidatorComponents> {
        let (checkpoint_service, checkpoint_service_tasks) = Self::start_checkpoint_service(
            config,
            consensus_adapter.clone(),
            checkpoint_store,
            epoch_store.clone(),
            state.clone(),
            state_sync_handle,
            checkpoint_metrics.clone(),
            previous_epoch_last_checkpoint_sequence_number,
        );

        let dwallet_mpc_service_exit = Self::start_dwallet_mpc_service(
            epoch_store.clone(),
            sui_client,
            Arc::new(consensus_adapter.clone()),
            config.clone(),
            network_keys_receiver,
            next_epoch_committee_receiver,
        )
        .await;
        // This verifier is in sync with the consensus,
        // used to verify outputs before sending a system TX to store them.
        epoch_store
            .set_dwallet_mpc_outputs_verifier(DWalletMPCOutputsVerifier::new(&epoch_store))?;

        // create a new map that gets injected into both the consensus handler and the consensus adapter
        // the consensus handler will write values forwarded from consensus, and the consensus adapter
        // will read the values to make decisions about which validator submits a transaction to consensus
        let low_scoring_authorities = Arc::new(ArcSwap::new(Arc::new(HashMap::new())));

        consensus_adapter.swap_low_scoring_authorities(low_scoring_authorities.clone());

        let throughput_calculator = Arc::new(ConsensusThroughputCalculator::new(
            None,
            state.metrics.clone(),
        ));

        let throughput_profiler = Arc::new(ConsensusThroughputProfiler::new(
            throughput_calculator.clone(),
            None,
            None,
            state.metrics.clone(),
            ThroughputProfileRanges::from_chain(epoch_store.get_chain_identifier()),
        ));

        consensus_adapter.swap_throughput_profiler(throughput_profiler);

        let consensus_handler_initializer = ConsensusHandlerInitializer::new(
            state.clone(),
            checkpoint_service.clone(),
            epoch_store.clone(),
            low_scoring_authorities,
            throughput_calculator,
        );

        consensus_manager
            .start(
                config,
                epoch_store.clone(),
                consensus_handler_initializer,
                IkaTxValidator::new(
                    state.clone(),
                    consensus_adapter.clone(),
                    checkpoint_service.clone(),
                    ika_tx_validator_metrics.clone(),
                ),
            )
            .await;

        Ok(ValidatorComponents {
            consensus_manager,
            consensus_store_pruner,
            consensus_adapter,
            checkpoint_service_tasks,
            checkpoint_metrics,
            ika_tx_validator_metrics,
            dwallet_mpc_service_exit,
        })
    }

    fn start_checkpoint_service(
        config: &NodeConfig,
        consensus_adapter: Arc<ConsensusAdapter>,
        checkpoint_store: Arc<CheckpointStore>,
        epoch_store: Arc<AuthorityPerEpochStore>,
        state: Arc<AuthorityState>,
        state_sync_handle: state_sync::Handle,
        checkpoint_metrics: Arc<CheckpointMetrics>,
        previous_epoch_last_checkpoint_sequence_number: u64,
    ) -> (Arc<CheckpointService>, JoinSet<()>) {
        let epoch_start_timestamp_ms = epoch_store.epoch_start_state().epoch_start_timestamp_ms();
        let epoch_duration_ms = epoch_store.epoch_start_state().epoch_duration_ms();

        debug!(
            "Starting checkpoint service with epoch start timestamp {}
            and epoch duration {}",
            epoch_start_timestamp_ms, epoch_duration_ms
        );

        let checkpoint_output = Box::new(SubmitCheckpointToConsensus {
            sender: consensus_adapter,
            signer: state.secret.clone(),
            authority: config.protocol_public_key(),
            metrics: checkpoint_metrics.clone(),
        });

        let certified_checkpoint_output = SendCheckpointToStateSync::new(state_sync_handle);
        let max_tx_per_checkpoint = max_tx_per_checkpoint(epoch_store.protocol_config());
        let max_checkpoint_size_bytes =
            epoch_store.protocol_config().max_checkpoint_size_bytes() as usize;

        CheckpointService::spawn(
            state.clone(),
            checkpoint_store,
            epoch_store,
            checkpoint_output,
            Box::new(certified_checkpoint_output),
            checkpoint_metrics,
            max_tx_per_checkpoint,
            max_checkpoint_size_bytes,
            previous_epoch_last_checkpoint_sequence_number,
        )
    }

    fn construct_consensus_adapter(
        committee: &Committee,
        consensus_config: &ConsensusConfig,
        authority: AuthorityName,
        connection_monitor_status: Arc<ConnectionMonitorStatus>,
        prometheus_registry: &Registry,
        protocol_config: ProtocolConfig,
        consensus_client: Arc<dyn ConsensusClient>,
    ) -> ConsensusAdapter {
        let ca_metrics = ConsensusAdapterMetrics::new(prometheus_registry);
        // The consensus adapter allows the authority to send user certificates through consensus.

        ConsensusAdapter::new(
            consensus_client,
            authority,
            connection_monitor_status,
            consensus_config.max_pending_transactions(),
            consensus_config.max_pending_transactions() * 2 / committee.num_members(),
            consensus_config.max_submit_position,
            consensus_config.submit_delay_step_override(),
            ca_metrics,
            protocol_config,
        )
    }

    pub fn state(&self) -> Arc<AuthorityState> {
        self.state.clone()
    }

    pub fn clone_committee_store(&self) -> Arc<CommitteeStore> {
        self.state.committee_store().clone()
    }

    /*
    pub fn clone_authority_store(&self) -> Arc<AuthorityStore> {
        self.state.db()
    }
    */

    /// This function awaits the completion of checkpoint execution of the current epoch,
    /// after which it initiates reconfiguration of the entire system.
    pub async fn monitor_reconfiguration(
        self: Arc<Self>,
        perpetual_tables: Arc<AuthorityPerpetualTables>,
<<<<<<< HEAD
        network_keys_receiver: Receiver<HashMap<ObjectID, NetworkDecryptionKeyPublicData>>,
        next_epoch_committee_receiver: Receiver<Committee>,
=======
        network_keys_receiver: Receiver<Arc<HashMap<ObjectID, NetworkDecryptionKeyPublicData>>>,
>>>>>>> 7fcc7057
        sui_client: Arc<SuiBridgeClient>,
    ) -> Result<()> {
        let sui_client_clone2 = sui_client.clone();
        loop {
            let run_with_range = self.config.run_with_range;

            let cur_epoch_store = self.state.load_epoch_store_one_call_per_task();

            let stop_condition = self
                .sui_connector_service
                .run_epoch(cur_epoch_store.epoch(), run_with_range)
                .await;

            let (latest_system_state, epoch_start_system_state) = match stop_condition {
                StopReason::EpochComplete(latest_system_state, epoch_start_system_state) => {
                    (latest_system_state, epoch_start_system_state)
                }
                StopReason::RunWithRangeCondition => {
                    IkaNode::shutdown(&self).await;
                    self.shutdown_channel_tx
                        .send(run_with_range)
                        .expect("RunWithRangeCondition met but failed to send shutdown message");
                    return Ok(());
                }
            };

            // // Safe to call because we are in the middle of reconfiguration.
            // let latest_system_state = self
            //     .state
            //     .get_object_cache_reader()
            //     .get_ika_system_state_object_unsafe()
            //     .expect("Read Ika System State object cannot fail");

            #[cfg(msim)]
            if !self
                .sim_state
                .sim_safe_mode_expected
                .load(Ordering::Relaxed)
            {
                debug_assert!(!latest_system_state.safe_mode());
            }

            if let Err(err) = self.end_of_epoch_channel.send(latest_system_state.clone()) {
                if self.state.is_fullnode(&cur_epoch_store) {
                    warn!(
                        "Failed to send end of epoch notification to subscriber: {:?}",
                        err
                    );
                }
            }
            let dwallet_coordinator_inner =
                sui_client.must_get_dwallet_coordinator_inner_v1().await;
            let previous_epoch_last_checkpoint_sequence_number =
                dwallet_coordinator_inner.previous_epoch_last_checkpoint_sequence_number;

            let next_epoch_committee = epoch_start_system_state.get_ika_committee();
            let next_epoch = next_epoch_committee.epoch();
            assert_eq!(cur_epoch_store.epoch() + 1, next_epoch);

            info!(
                next_epoch,
                "Finished executing all checkpoints in epoch. About to reconfigure the system."
            );

            fail_point_async!("reconfig_delay");

            // We save the connection monitor status map regardless of validator / fullnode status
            // so that we don't need to restart the connection monitor every epoch.
            // Update the mappings that will be used by the consensus adapter if it exists or is
            // about to be created.
            let authority_names_to_peer_ids =
                epoch_start_system_state.get_authority_names_to_peer_ids();
            self.connection_monitor_status
                .update_mapping_for_epoch(authority_names_to_peer_ids);

            cur_epoch_store.record_epoch_reconfig_start_time_metric();

            let _ = send_trusted_peer_change(
                &self.config,
                &self.trusted_peer_change_tx,
                &epoch_start_system_state,
            );

            // The following code handles 4 different cases, depending on whether the node
            // was a validator in the previous epoch, and whether the node is a validator
            // in the new epoch.

            let new_validator_components = if let Some(ValidatorComponents {
                consensus_manager,
                consensus_store_pruner,
                consensus_adapter,
                mut checkpoint_service_tasks,
                checkpoint_metrics,
                ika_tx_validator_metrics,
                dwallet_mpc_service_exit,
            }) = self.validator_components.lock().await.take()
            {
                info!("Reconfiguring the validator.");
                // Cancel the old checkpoint service tasks.
                // Waiting for checkpoint builder to finish gracefully is not possible, because it
                // may wait on transactions while consensus on peers have already shut down.
                checkpoint_service_tasks.abort_all();
                drop(dwallet_mpc_service_exit);
                while let Some(result) = checkpoint_service_tasks.join_next().await {
                    if let Err(err) = result {
                        if err.is_panic() {
                            std::panic::resume_unwind(err.into_panic());
                        }
                        warn!("Error in checkpoint service task: {:?}", err);
                    }
                }
                info!("Checkpoint service has shut down.");

                consensus_manager.shutdown().await;
                info!("Consensus has shut down.");

                let new_epoch_store = self
                    .reconfigure_state(
                        &cur_epoch_store,
                        next_epoch_committee.clone(),
                        epoch_start_system_state,
                        perpetual_tables.clone(),
                    )
                    .await;
                info!("Epoch store finished reconfiguration.");

                consensus_store_pruner.prune(next_epoch).await;

                if self.state.is_validator(&new_epoch_store) {
                    // Only restart consensus if this node is still a validator in the new epoch.
                    Some(
                        Self::start_epoch_specific_validator_components(
                            &self.config,
                            self.state.clone(),
                            consensus_adapter,
                            self.checkpoint_store.clone(),
                            new_epoch_store.clone(),
                            self.state_sync_handle.clone(),
                            consensus_manager,
                            consensus_store_pruner,
                            checkpoint_metrics,
                            self.metrics.clone(),
                            ika_tx_validator_metrics,
                            previous_epoch_last_checkpoint_sequence_number,
                            // safe to unwrap because we are a validator
                            network_keys_receiver.clone(),
                            next_epoch_committee_receiver.clone(),
                            sui_client_clone2.clone(),
                        )
                        .await?,
                    )
                } else {
                    info!("This node is no longer a validator after reconfiguration");
                    None
                }
            } else {
                let new_epoch_store = self
                    .reconfigure_state(
                        &cur_epoch_store,
                        next_epoch_committee.clone(),
                        epoch_start_system_state,
                        perpetual_tables.clone(),
                    )
                    .await;

                if self.state.is_validator(&new_epoch_store) {
                    info!("Promoting the node from fullnode to validator, starting grpc server");

                    Some(
                        Self::construct_validator_components(
                            self.config.clone(),
                            self.state.clone(),
                            Arc::new(next_epoch_committee.clone()),
                            new_epoch_store.clone(),
                            self.checkpoint_store.clone(),
                            self.state_sync_handle.clone(),
                            self.connection_monitor_status.clone(),
                            &self.registry_service,
                            self.metrics.clone(),
                            previous_epoch_last_checkpoint_sequence_number,
                            // safe to unwrap because we are a validator
                            network_keys_receiver.clone(),
                            next_epoch_committee_receiver.clone(),
                            sui_client.clone(),
                        )
                        .await?,
                    )
                } else {
                    None
                }
            };
            *self.validator_components.lock().await = new_validator_components;

            // Force releasing current epoch store DB handle, because the
            // Arc<AuthorityPerEpochStore> may linger.
            cur_epoch_store.release_db_handles();

            info!("Reconfiguration finished");
        }
    }

    async fn shutdown(&self) {
        if let Some(validator_components) = &*self.validator_components.lock().await {
            validator_components.consensus_manager.shutdown().await;
        }
    }

    async fn reconfigure_state(
        &self,
        cur_epoch_store: &AuthorityPerEpochStore,
        next_epoch_committee: Committee,
        next_epoch_start_system_state: EpochStartSystem,
        perpetual_tables: Arc<AuthorityPerpetualTables>,
    ) -> Arc<AuthorityPerEpochStore> {
        let next_epoch = next_epoch_committee.epoch();

        let epoch_start_configuration = EpochStartConfiguration::new(next_epoch_start_system_state)
            .expect("EpochStartConfiguration construction cannot fail");

        let new_epoch_store = self
            .state
            .reconfigure(
                cur_epoch_store,
                self.config.supported_protocol_versions.unwrap(),
                next_epoch_committee,
                epoch_start_configuration,
                perpetual_tables,
            )
            .await
            .expect("Reconfigure authority state cannot fail");
        info!(next_epoch, "Node State has been reconfigured");
        assert_eq!(next_epoch, new_epoch_store.epoch());

        new_epoch_store
    }

    pub fn get_config(&self) -> &NodeConfig {
        &self.config
    }

    async fn start_dwallet_mpc_service(
        epoch_store: Arc<AuthorityPerEpochStore>,
        sui_client: Arc<SuiBridgeClient>,
        consensus_adapter: Arc<dyn SubmitToConsensus>,
        node_config: NodeConfig,
<<<<<<< HEAD
        network_keys_receiver: Receiver<HashMap<ObjectID, NetworkDecryptionKeyPublicData>>,
        next_epoch_committee_receiver: Receiver<Committee>,
=======
        network_keys_receiver: Receiver<Arc<HashMap<ObjectID, NetworkDecryptionKeyPublicData>>>,
>>>>>>> 7fcc7057
    ) -> watch::Sender<()> {
        let (exit_sender, exit_receiver) = watch::channel(());
        let mut service = DWalletMPCService::new(
            epoch_store.clone(),
            exit_receiver,
            consensus_adapter,
            node_config,
            sui_client,
            network_keys_receiver,
            next_epoch_committee_receiver,
        )
        .await;

        spawn_monitored_task!(service.spawn());

        exit_sender
    }
}

#[cfg(msim)]
impl IkaNode {
    pub fn get_sim_node_id(&self) -> ika_simulator::task::NodeId {
        self.sim_state.sim_node.id()
    }

    pub fn set_safe_mode_expected(&self, new_value: bool) {
        info!("Setting safe mode expected to {}", new_value);
        self.sim_state
            .sim_safe_mode_expected
            .store(new_value, Ordering::Relaxed);
    }

    #[allow(unused_variables)]
    async fn fetch_jwks(
        authority: AuthorityName,
        provider: &OIDCProvider,
    ) -> IkaResult<Vec<(JwkId, JWK)>> {
        get_jwk_injector()(authority, provider)
    }
}

/// Notify state-sync that a new list of trusted peers are now available.
fn send_trusted_peer_change(
    config: &NodeConfig,
    sender: &watch::Sender<TrustedPeerChangeEvent>,
    epoch_state_state: &EpochStartSystem,
) -> Result<(), watch::error::SendError<TrustedPeerChangeEvent>> {
    sender
        .send(TrustedPeerChangeEvent {
            new_peers: epoch_state_state.get_validator_as_p2p_peers(config.protocol_public_key()),
        })
        .tap_err(|err| {
            warn!(
                "Failed to send validator peer information to state sync: {:?}",
                err
            );
        })
}

#[derive(Debug, serde::Serialize, serde::Deserialize)]
pub struct Threshold {
    pub threshold_seconds: Option<u32>,
}

async fn health_check_handler(
    axum::extract::Query(Threshold { threshold_seconds }): axum::extract::Query<Threshold>,
    axum::Extension(state): axum::Extension<Arc<AuthorityState>>,
) -> impl axum::response::IntoResponse {
    if let Some(threshold_seconds) = threshold_seconds {
        // Attempt to get the latest checkpoint
        let summary = match state
            .get_checkpoint_store()
            .get_highest_executed_checkpoint()
        {
            Ok(Some(summary)) => summary,
            Ok(None) => {
                warn!("Highest executed checkpoint not found");
                return (axum::http::StatusCode::SERVICE_UNAVAILABLE, "down");
            }
            Err(err) => {
                warn!("Failed to retrieve highest executed checkpoint: {:?}", err);
                return (axum::http::StatusCode::SERVICE_UNAVAILABLE, "down");
            }
        };

        // Calculate the threshold time based on the provided threshold_seconds
        let latest_chain_time = summary.timestamp();
        let threshold =
            std::time::SystemTime::now() - Duration::from_secs(threshold_seconds as u64);

        // Check if the latest checkpoint is within the threshold
        if latest_chain_time < threshold {
            warn!(
                ?latest_chain_time,
                ?threshold,
                "failing healthcheck due to checkpoint lag"
            );
            return (axum::http::StatusCode::SERVICE_UNAVAILABLE, "down");
        }
    }
    // if health endpoint is responding and no threshold is given, respond success
    (axum::http::StatusCode::OK, "up")
}

#[cfg(not(test))]
fn max_tx_per_checkpoint(protocol_config: &ProtocolConfig) -> usize {
    protocol_config.max_messages_per_checkpoint() as usize
}

#[cfg(test)]
fn max_tx_per_checkpoint(_: &ProtocolConfig) -> usize {
    2
}<|MERGE_RESOLUTION|>--- conflicted
+++ resolved
@@ -765,12 +765,8 @@
         registry_service: &RegistryService,
         ika_node_metrics: Arc<IkaNodeMetrics>,
         previous_epoch_last_checkpoint_sequence_number: u64,
-<<<<<<< HEAD
-        network_keys_receiver: Receiver<HashMap<ObjectID, NetworkDecryptionKeyPublicData>>,
+        network_keys_receiver: Receiver<Arc<HashMap<ObjectID, NetworkDecryptionKeyPublicData>>>,
         next_epoch_committee_receiver: Receiver<Committee>,
-=======
-        network_keys_receiver: Receiver<Arc<HashMap<ObjectID, NetworkDecryptionKeyPublicData>>>,
->>>>>>> 7fcc7057
         sui_client: Arc<SuiBridgeClient>,
     ) -> Result<ValidatorComponents> {
         let mut config_clone = config.clone();
@@ -837,12 +833,8 @@
         _ika_node_metrics: Arc<IkaNodeMetrics>,
         ika_tx_validator_metrics: Arc<IkaTxValidatorMetrics>,
         previous_epoch_last_checkpoint_sequence_number: u64,
-<<<<<<< HEAD
-        network_keys_receiver: Receiver<HashMap<ObjectID, NetworkDecryptionKeyPublicData>>,
+        network_keys_receiver: Receiver<Arc<HashMap<ObjectID, NetworkDecryptionKeyPublicData>>>,
         next_epoch_committee_receiver: Receiver<Committee>,
-=======
-        network_keys_receiver: Receiver<Arc<HashMap<ObjectID, NetworkDecryptionKeyPublicData>>>,
->>>>>>> 7fcc7057
         sui_client: Arc<SuiBridgeClient>,
     ) -> Result<ValidatorComponents> {
         let (checkpoint_service, checkpoint_service_tasks) = Self::start_checkpoint_service(
@@ -1013,12 +1005,8 @@
     pub async fn monitor_reconfiguration(
         self: Arc<Self>,
         perpetual_tables: Arc<AuthorityPerpetualTables>,
-<<<<<<< HEAD
-        network_keys_receiver: Receiver<HashMap<ObjectID, NetworkDecryptionKeyPublicData>>,
+        network_keys_receiver: Receiver<Arc<HashMap<ObjectID, NetworkDecryptionKeyPublicData>>>,
         next_epoch_committee_receiver: Receiver<Committee>,
-=======
-        network_keys_receiver: Receiver<Arc<HashMap<ObjectID, NetworkDecryptionKeyPublicData>>>,
->>>>>>> 7fcc7057
         sui_client: Arc<SuiBridgeClient>,
     ) -> Result<()> {
         let sui_client_clone2 = sui_client.clone();
@@ -1264,12 +1252,8 @@
         sui_client: Arc<SuiBridgeClient>,
         consensus_adapter: Arc<dyn SubmitToConsensus>,
         node_config: NodeConfig,
-<<<<<<< HEAD
-        network_keys_receiver: Receiver<HashMap<ObjectID, NetworkDecryptionKeyPublicData>>,
+        network_keys_receiver: Receiver<Arc<HashMap<ObjectID, NetworkDecryptionKeyPublicData>>>,
         next_epoch_committee_receiver: Receiver<Committee>,
-=======
-        network_keys_receiver: Receiver<Arc<HashMap<ObjectID, NetworkDecryptionKeyPublicData>>>,
->>>>>>> 7fcc7057
     ) -> watch::Sender<()> {
         let (exit_sender, exit_receiver) = watch::channel(());
         let mut service = DWalletMPCService::new(
