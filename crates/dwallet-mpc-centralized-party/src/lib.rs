--- conflicted
+++ resolved
@@ -80,18 +80,8 @@
     let decentralized_first_round_output: EncryptionOfSecretKeyShareAndPublicKeyShare =
         bcs::from_bytes(&decentralized_first_round_output)
             .context("Failed to deserialize decentralized first round output")?;
-<<<<<<< HEAD
-    let protocol_public_parameters = class_groups_constants::protocol_public_parameters();
-    let public_parameters = ProtocolPublicParameters::new::<
-        { secp256k1::SCALAR_LIMBS },
-        { secp256k1::class_groups::FUNDAMENTAL_DISCRIMINANT_LIMBS },
-        { secp256k1::class_groups::NON_FUNDAMENTAL_DISCRIMINANT_LIMBS },
-        secp256k1::GroupElement,
-    >(bcs::from_bytes(&protocol_public_parameters)?);
-=======
     let public_parameters = class_groups_constants::protocol_public_parameters();
 
->>>>>>> 31acde9f
     let session_id = commitment::CommitmentSizedNumber::from_le_hex(&session_id);
 
     let round_result = DKGCentralizedParty::advance(
@@ -102,21 +92,10 @@
     )
     .context("advance() failed on the DKGCentralizedParty")?;
 
-<<<<<<< HEAD
-    let public_key_share_and_proof = round_result.outgoing_message;
-    let centralized_party_dkg_output = round_result.public_output;
-    let centralized_party_secret_key_share = round_result.private_output;
-
-    let public_key_share_and_proof = bcs::to_bytes(&public_key_share_and_proof)?;
-    let centralized_public_output = bcs::to_bytes(&centralized_party_dkg_output)?;
-    let centralized_secret_output = bcs::to_bytes(&centralized_party_secret_key_share)?;
-
-=======
     let public_key_share_and_proof = bcs::to_bytes(&round_result.outgoing_message)?;
     let centralized_public_output = bcs::to_bytes(&round_result.public_output)?;
     let centralized_secret_output = bcs::to_bytes(&round_result.private_output)?;
 
->>>>>>> 31acde9f
     Ok((
         public_key_share_and_proof,
         centralized_public_output,
@@ -158,16 +137,7 @@
     session_ids: Vec<String>,
 ) -> anyhow::Result<(Vec<HashedMessages>, Vec<SignedMessages>)> {
     let protocol_public_parameters = class_groups_constants::protocol_public_parameters();
-<<<<<<< HEAD
-    let protocol_public_parameters = ProtocolPublicParameters::new::<
-        { secp256k1::SCALAR_LIMBS },
-        { secp256k1::class_groups::FUNDAMENTAL_DISCRIMINANT_LIMBS },
-        { secp256k1::class_groups::NON_FUNDAMENTAL_DISCRIMINANT_LIMBS },
-        secp256k1::GroupElement,
-    >(bcs::from_bytes(&protocol_public_parameters)?);
-=======
 
->>>>>>> 31acde9f
     let centralized_party_dkg_output: <AsyncProtocol as twopc_mpc::dkg::Protocol>::CentralizedPartyDKGPublicOutput =
         bcs::from_bytes(&centralized_party_dkg_output)?;
     let (signed_messages, hashed_messages): (Vec<_>, Vec<_>) = messages
