[package]
name = "dwallet-mpc-centralized-party"
edition = "2021"
version.workspace = true

[dependencies]
mpc.workspace = true
twopc_mpc.workspace = true
<<<<<<< HEAD
commitment = { git = "https://github.com/dwallet-labs/cryptography-private", rev = "0de4eec4" }
=======
commitment = { git = "https://github.com/dwallet-labs/cryptography-private", rev = "98e222d5", subdir = "commitment" }
>>>>>>> 38411ae9
shared_wasm_class_groups = { path = "../shared-wasm-class-groups" }
class_groups.workspace = true
group.workspace = true
homomorphic_encryption.workspace = true
dwallet-mpc-types.workspace = true
schemars.workspace = true
anyhow.workspace = true
bcs.workspace = true
rand_core = "0.6.4"
rand_chacha = "0.3.1"
serde = { version = "1.0.217", features = ["derive"] }
crypto-bigint.workspace = true

[lints]
workspace = true<|MERGE_RESOLUTION|>--- conflicted
+++ resolved
@@ -6,11 +6,7 @@
 [dependencies]
 mpc.workspace = true
 twopc_mpc.workspace = true
-<<<<<<< HEAD
-commitment = { git = "https://github.com/dwallet-labs/cryptography-private", rev = "0de4eec4" }
-=======
-commitment = { git = "https://github.com/dwallet-labs/cryptography-private", rev = "98e222d5", subdir = "commitment" }
->>>>>>> 38411ae9
+commitment = { git = "https://github.com/dwallet-labs/cryptography-private", rev = "98e222d5" }
 shared_wasm_class_groups = { path = "../shared-wasm-class-groups" }
 class_groups.workspace = true
 group.workspace = true
