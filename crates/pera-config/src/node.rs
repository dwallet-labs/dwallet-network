// Copyright (c) Mysten Labs, Inc.
// SPDX-License-Identifier: BSD-3-Clause-Clear
use crate::certificate_deny_config::CertificateDenyConfig;
use crate::genesis;
use crate::object_storage_config::ObjectStoreConfig;
use crate::p2p::P2pConfig;
use crate::transaction_deny_config::TransactionDenyConfig;
use crate::Config;
use anyhow::Result;
use consensus_config::Parameters as ConsensusParameters;
use mpc::PartyID;
use narwhal_config::Parameters as NarwhalParameters;
use once_cell::sync::OnceCell;
use pera_keys::keypair_file::{read_authority_keypair_from_file, read_keypair_from_file};
use pera_types::base_types::{ObjectID, PeraAddress};
use pera_types::committee::EpochId;
use pera_types::crypto::AuthorityPublicKeyBytes;
use pera_types::crypto::KeypairTraits;
use pera_types::crypto::NetworkKeyPair;
use pera_types::crypto::PeraKeyPair;
use pera_types::messages_checkpoint::CheckpointSequenceNumber;
use pera_types::supported_protocol_versions::{Chain, SupportedProtocolVersions};
use pera_types::traffic_control::{PolicyConfig, RemoteFirewallConfig};
use rand::rngs::OsRng;
use serde::{Deserialize, Serialize};
use serde_with::serde_as;
use std::collections::{BTreeMap, BTreeSet, HashMap};
use std::net::SocketAddr;
use std::num::NonZeroUsize;
use std::path::{Path, PathBuf};
use std::sync::Arc;
use std::time::Duration;

use pera_types::crypto::{get_key_pair_from_rng, AccountKeyPair, AuthorityKeyPair};
use pera_types::multiaddr::Multiaddr;
use tracing::info;

// Default max number of concurrent requests served
pub const DEFAULT_GRPC_CONCURRENCY_LIMIT: usize = 20000000000;

/// Default gas price of 100 NPera
pub const DEFAULT_VALIDATOR_GAS_PRICE: u64 = pera_types::transaction::DEFAULT_VALIDATOR_GAS_PRICE;

/// Default commission rate of 2%
pub const DEFAULT_COMMISSION_RATE: u64 = 200;

/// Default max number of active dWallet MPC sessions allowed to run simultaneously.
pub const DEFAULT_MAX_ACTIVE_DWALLET_MPC_SESSIONS: usize = 3000;

#[serde_as]
#[derive(Clone, Debug, Deserialize, Serialize)]
#[serde(rename_all = "kebab-case")]
pub struct NodeConfig {
<<<<<<< HEAD
    // todo (#348): Update the system to ensure that each
    // todo (#348): validator saves only their own decryption share
    #[serde(default)]
    pub dwallet_mpc_decryption_shares_public_parameters:
        Option<twopc_mpc::sign::ClassGroupsPublicParams>,
    #[serde(default)]
    pub dwallet_mpc_class_groups_decryption_shares:
        Option<HashMap<PartyID, class_groups::SecretKeyShareSizedNumber>>,
=======
>>>>>>> 8e582e4c
    /// The maximum number of active dWallet MPC sessions allowed to run simultaneously.
    #[serde(default = "default_max_mpc_protocol_sessions_in_progress")]
    pub max_active_dwallet_mpc_sessions: usize,
    #[serde(default = "default_authority_key_pair")]
    pub protocol_key_pair: AuthorityKeyPairWithPath,
    #[serde(default = "default_key_pair")]
    pub worker_key_pair: KeyPairWithPath,
    #[serde(default = "default_key_pair")]
    pub account_key_pair: KeyPairWithPath,
    #[serde(default = "default_key_pair")]
    pub network_key_pair: KeyPairWithPath,

    pub db_path: PathBuf,
    #[serde(default = "default_grpc_address")]
    pub network_address: Multiaddr,
    #[serde(default = "default_json_rpc_address")]
    pub json_rpc_address: SocketAddr,

    #[serde(default)]
    pub enable_experimental_rest_api: bool,

    #[serde(default = "default_metrics_address")]
    pub metrics_address: SocketAddr,
    #[serde(default = "default_admin_interface_port")]
    pub admin_interface_port: u16,

    #[serde(skip_serializing_if = "Option::is_none")]
    pub consensus_config: Option<ConsensusConfig>,

    #[serde(default = "default_enable_index_processing")]
    pub enable_index_processing: bool,

    #[serde(default, skip_serializing_if = "std::ops::Not::not")]
    pub remove_deprecated_tables: bool,

    #[serde(default)]
    /// Determines the jsonrpc server type as either:
    /// - 'websocket' for a websocket based service (deprecated)
    /// - 'http' for an http based service
    /// - 'both' for both a websocket and http based service (deprecated)
    pub jsonrpc_server_type: Option<ServerType>,

    #[serde(default)]
    pub grpc_load_shed: Option<bool>,

    #[serde(default = "default_concurrency_limit")]
    pub grpc_concurrency_limit: Option<usize>,

    #[serde(default)]
    pub p2p_config: P2pConfig,

    pub genesis: Genesis,

    #[serde(default = "default_authority_store_pruning_config")]
    pub authority_store_pruning_config: AuthorityStorePruningConfig,

    /// Size of the broadcast channel used for notifying other systems of end of epoch.
    ///
    /// If unspecified, this will default to `128`.
    #[serde(default = "default_end_of_epoch_broadcast_channel_capacity")]
    pub end_of_epoch_broadcast_channel_capacity: usize,

    #[serde(default)]
    pub checkpoint_executor_config: CheckpointExecutorConfig,

    #[serde(skip_serializing_if = "Option::is_none")]
    pub metrics: Option<MetricsConfig>,

    /// In a `pera-node` binary, this is set to SupportedProtocolVersions::SYSTEM_DEFAULT
    /// in pera-node/src/main.rs. It is present in the config so that it can be changed by tests in
    /// order to test protocol upgrades.
    #[serde(skip)]
    pub supported_protocol_versions: Option<SupportedProtocolVersions>,

    #[serde(default)]
    pub db_checkpoint_config: DBCheckpointConfig,

    #[serde(default)]
    pub indirect_objects_threshold: usize,

    #[serde(default)]
    pub expensive_safety_check_config: ExpensiveSafetyCheckConfig,

    #[serde(skip_serializing_if = "Option::is_none")]
    pub name_service_package_address: Option<PeraAddress>,

    #[serde(skip_serializing_if = "Option::is_none")]
    pub name_service_registry_id: Option<ObjectID>,

    #[serde(skip_serializing_if = "Option::is_none")]
    pub name_service_reverse_registry_id: Option<ObjectID>,

    #[serde(default)]
    pub transaction_deny_config: TransactionDenyConfig,

    #[serde(default)]
    pub certificate_deny_config: CertificateDenyConfig,

    #[serde(default)]
    pub state_debug_dump_config: StateDebugDumpConfig,

    #[serde(default)]
    pub state_archive_write_config: StateArchiveConfig,

    #[serde(default)]
    pub state_archive_read_config: Vec<StateArchiveConfig>,

    #[serde(default)]
    pub state_snapshot_write_config: StateSnapshotConfig,

    #[serde(default)]
    pub indexer_max_subscriptions: Option<usize>,

    #[serde(default = "default_transaction_kv_store_config")]
    pub transaction_kv_store_read_config: TransactionKeyValueStoreReadConfig,

    #[serde(skip_serializing_if = "Option::is_none")]
    pub transaction_kv_store_write_config: Option<TransactionKeyValueStoreWriteConfig>,

    #[serde(default = "default_jwk_fetch_interval_seconds")]
    pub jwk_fetch_interval_seconds: u64,

    #[serde(default = "default_zklogin_oauth_providers")]
    pub zklogin_oauth_providers: BTreeMap<Chain, BTreeSet<String>>,

    #[serde(default = "default_authority_overload_config")]
    pub authority_overload_config: AuthorityOverloadConfig,

    #[serde(skip_serializing_if = "Option::is_none")]
    pub run_with_range: Option<RunWithRange>,

    // For killswitch use None
    #[serde(skip_serializing_if = "Option::is_none")]
    pub policy_config: Option<PolicyConfig>,

    #[serde(skip_serializing_if = "Option::is_none")]
    pub firewall_config: Option<RemoteFirewallConfig>,

    #[serde(default)]
    pub execution_cache: ExecutionCacheConfig,

    // step 1 in removing the old state accumulator
    #[serde(skip)]
    #[serde(default = "bool_true")]
    pub state_accumulator_v2: bool,

    #[serde(default = "bool_true")]
    pub enable_soft_bundle: bool,

    #[serde(default = "bool_true")]
    pub enable_validator_tx_finalizer: bool,
}

#[derive(Clone, Debug, Deserialize, Serialize, Default)]
#[serde(rename_all = "kebab-case")]
pub enum ExecutionCacheConfig {
    #[default]
    PassthroughCache,
    WritebackCache {
        max_cache_size: Option<usize>,
    },
}

#[derive(Clone, Copy, Debug, Deserialize, Serialize)]
#[serde(rename_all = "lowercase")]
pub enum ServerType {
    WebSocket,
    Http,
    Both,
}

#[derive(Clone, Debug, Deserialize, Serialize, Default)]
#[serde(rename_all = "kebab-case")]
pub struct TransactionKeyValueStoreReadConfig {
    pub base_url: String,
}

fn default_jwk_fetch_interval_seconds() -> u64 {
    3600
}

pub fn default_zklogin_oauth_providers() -> BTreeMap<Chain, BTreeSet<String>> {
    let mut map = BTreeMap::new();

    // providers that are available on devnet only.
    let experimental_providers = BTreeSet::from([
        "Google".to_string(),
        "Facebook".to_string(),
        "Twitch".to_string(),
        "Kakao".to_string(),
        "Apple".to_string(),
        "Slack".to_string(),
        "TestIssuer".to_string(),
        "Microsoft".to_string(),
        "KarrierOne".to_string(),
        "Credenza3".to_string(),
        "AwsTenant-region:us-east-1-tenant_id:us-east-1_LPSLCkC3A".to_string(), // test tenant in mysten aws
        "AwsTenant-region:us-east-1-tenant_id:us-east-1_qPsZxYqd8".to_string(), // ambrus, external partner
    ]);

    // providers that are available for mainnet and testnet.
    let providers = BTreeSet::from([
        "Google".to_string(),
        "Facebook".to_string(),
        "Twitch".to_string(),
        "Apple".to_string(),
        "AwsTenant-region:us-east-1-tenant_id:us-east-1_qPsZxYqd8".to_string(),
        "KarrierOne".to_string(),
        "Credenza3".to_string(),
    ]);
    map.insert(Chain::Mainnet, providers.clone());
    map.insert(Chain::Testnet, providers);
    map.insert(Chain::Unknown, experimental_providers);
    map
}

fn default_transaction_kv_store_config() -> TransactionKeyValueStoreReadConfig {
    TransactionKeyValueStoreReadConfig {
        base_url: "https://transactions.pera.io/".to_string(),
    }
}

fn default_authority_store_pruning_config() -> AuthorityStorePruningConfig {
    AuthorityStorePruningConfig::default()
}

pub fn default_enable_index_processing() -> bool {
    true
}

fn default_grpc_address() -> Multiaddr {
    "/ip4/0.0.0.0/tcp/8080".parse().unwrap()
}
fn default_authority_key_pair() -> AuthorityKeyPairWithPath {
    AuthorityKeyPairWithPath::new(get_key_pair_from_rng::<AuthorityKeyPair, _>(&mut OsRng).1)
}

fn default_key_pair() -> KeyPairWithPath {
    KeyPairWithPath::new(
        get_key_pair_from_rng::<AccountKeyPair, _>(&mut OsRng)
            .1
            .into(),
    )
}

pub fn default_max_mpc_protocol_sessions_in_progress() -> usize {
    DEFAULT_MAX_ACTIVE_DWALLET_MPC_SESSIONS
}

fn default_metrics_address() -> SocketAddr {
    use std::net::{IpAddr, Ipv4Addr};
    SocketAddr::new(IpAddr::V4(Ipv4Addr::new(0, 0, 0, 0)), 9184)
}

pub fn default_admin_interface_port() -> u16 {
    1337
}

pub fn default_json_rpc_address() -> SocketAddr {
    use std::net::{IpAddr, Ipv4Addr};
    SocketAddr::new(IpAddr::V4(Ipv4Addr::new(0, 0, 0, 0)), 9000)
}

pub fn default_concurrency_limit() -> Option<usize> {
    Some(DEFAULT_GRPC_CONCURRENCY_LIMIT)
}

pub fn default_end_of_epoch_broadcast_channel_capacity() -> usize {
    128
}

pub fn bool_true() -> bool {
    true
}

fn is_true(value: &bool) -> bool {
    *value
}

impl Config for NodeConfig {}

impl NodeConfig {
    pub fn protocol_key_pair(&self) -> &AuthorityKeyPair {
        self.protocol_key_pair.authority_keypair()
    }

    pub fn worker_key_pair(&self) -> &NetworkKeyPair {
        match self.worker_key_pair.keypair() {
            PeraKeyPair::Ed25519(kp) => kp,
            other => panic!(
                "Invalid keypair type: {:?}, only Ed25519 is allowed for worker key",
                other
            ),
        }
    }

    pub fn network_key_pair(&self) -> &NetworkKeyPair {
        match self.network_key_pair.keypair() {
            PeraKeyPair::Ed25519(kp) => kp,
            other => panic!(
                "Invalid keypair type: {:?}, only Ed25519 is allowed for network key",
                other
            ),
        }
    }

    pub fn protocol_public_key(&self) -> AuthorityPublicKeyBytes {
        self.protocol_key_pair().public().into()
    }

    pub fn db_path(&self) -> PathBuf {
        self.db_path.join("live")
    }

    pub fn db_checkpoint_path(&self) -> PathBuf {
        self.db_path.join("db_checkpoints")
    }

    pub fn archive_path(&self) -> PathBuf {
        self.db_path.join("archive")
    }

    pub fn snapshot_path(&self) -> PathBuf {
        self.db_path.join("snapshot")
    }

    pub fn network_address(&self) -> &Multiaddr {
        &self.network_address
    }

    pub fn consensus_config(&self) -> Option<&ConsensusConfig> {
        self.consensus_config.as_ref()
    }

    pub fn genesis(&self) -> Result<&genesis::Genesis> {
        self.genesis.genesis()
    }

    pub fn pera_address(&self) -> PeraAddress {
        (&self.account_key_pair.keypair().public()).into()
    }

    pub fn archive_reader_config(&self) -> Vec<ArchiveReaderConfig> {
        self.state_archive_read_config
            .iter()
            .flat_map(|config| {
                config
                    .object_store_config
                    .as_ref()
                    .map(|remote_store_config| ArchiveReaderConfig {
                        remote_store_config: remote_store_config.clone(),
                        download_concurrency: NonZeroUsize::new(config.concurrency)
                            .unwrap_or(NonZeroUsize::new(5).unwrap()),
                        use_for_pruning_watermark: config.use_for_pruning_watermark,
                    })
            })
            .collect()
    }

    pub fn jsonrpc_server_type(&self) -> ServerType {
        self.jsonrpc_server_type.unwrap_or(ServerType::Http)
    }
}

#[derive(Debug, Clone, Deserialize, Serialize)]
pub enum ConsensusProtocol {
    #[serde(rename = "narwhal")]
    Narwhal,
    #[serde(rename = "mysticeti")]
    Mysticeti,
}

#[derive(Debug, Clone, Deserialize, Serialize)]
#[serde(rename_all = "kebab-case")]
pub struct ConsensusConfig {
    // Base consensus DB path for all epochs.
    pub db_path: PathBuf,

    // The number of epochs for which to retain the consensus DBs. Setting it to 0 will make a consensus DB getting
    // dropped as soon as system is switched to a new epoch.
    pub db_retention_epochs: Option<u64>,

    // Pruner will run on every epoch change but it will also check periodically on every `db_pruner_period_secs`
    // seconds to see if there are any epoch DBs to remove.
    pub db_pruner_period_secs: Option<u64>,

    /// Maximum number of pending transactions to submit to consensus, including those
    /// in submission wait.
    /// Default to 20_000 inflight limit, assuming 20_000 txn tps * 1 sec consensus latency.
    pub max_pending_transactions: Option<usize>,

    /// When defined caps the calculated submission position to the max_submit_position. Even if the
    /// is elected to submit from a higher position than this, it will "reset" to the max_submit_position.
    pub max_submit_position: Option<usize>,

    /// The submit delay step to consensus defined in milliseconds. When provided it will
    /// override the current back off logic otherwise the default backoff logic will be applied based
    /// on consensus latency estimates.
    pub submit_delay_step_override_millis: Option<u64>,

    // Deprecated: Narwhal specific configs.
    pub address: Multiaddr,
    pub narwhal_config: NarwhalParameters,

    pub parameters: Option<ConsensusParameters>,
}

impl ConsensusConfig {
    pub fn address(&self) -> &Multiaddr {
        &self.address
    }

    pub fn db_path(&self) -> &Path {
        &self.db_path
    }

    pub fn max_pending_transactions(&self) -> usize {
        self.max_pending_transactions.unwrap_or(20_000)
    }

    pub fn submit_delay_step_override(&self) -> Option<Duration> {
        self.submit_delay_step_override_millis
            .map(Duration::from_millis)
    }

    pub fn narwhal_config(&self) -> &NarwhalParameters {
        &self.narwhal_config
    }

    pub fn db_retention_epochs(&self) -> u64 {
        self.db_retention_epochs.unwrap_or(0)
    }

    pub fn db_pruner_period(&self) -> Duration {
        // Default to 1 hour
        self.db_pruner_period_secs
            .map(Duration::from_secs)
            .unwrap_or(Duration::from_secs(3_600))
    }
}

#[derive(Clone, Debug, Deserialize, Serialize)]
#[serde(rename_all = "kebab-case")]
pub struct CheckpointExecutorConfig {
    /// Upper bound on the number of checkpoints that can be concurrently executed
    ///
    /// If unspecified, this will default to `200`
    #[serde(default = "default_checkpoint_execution_max_concurrency")]
    pub checkpoint_execution_max_concurrency: usize,

    /// Number of seconds to wait for effects of a batch of transactions
    /// before logging a warning. Note that we will continue to retry
    /// indefinitely
    ///
    /// If unspecified, this will default to `10`.
    #[serde(default = "default_local_execution_timeout_sec")]
    pub local_execution_timeout_sec: u64,

    /// Optional directory used for data ingestion pipeline
    /// When specified, each executed checkpoint will be saved in a local directory for post processing
    #[serde(default, skip_serializing_if = "Option::is_none")]
    pub data_ingestion_dir: Option<PathBuf>,
}

#[derive(Clone, Debug, Default, Deserialize, Serialize)]
#[serde(rename_all = "kebab-case")]
pub struct ExpensiveSafetyCheckConfig {
    /// If enabled, at epoch boundary, we will check that the storage
    /// fund balance is always identical to the sum of the storage
    /// rebate of all live objects, and that the total PERA in the network remains
    /// the same.
    #[serde(default)]
    enable_epoch_pera_conservation_check: bool,

    /// If enabled, we will check that the total PERA in all input objects of a tx
    /// (both the Move part and the storage rebate) matches the total PERA in all
    /// output objects of the tx + gas fees
    #[serde(default)]
    enable_deep_per_tx_pera_conservation_check: bool,

    /// Disable epoch PERA conservation check even when we are running in debug mode.
    #[serde(default)]
    force_disable_epoch_pera_conservation_check: bool,

    /// If enabled, at epoch boundary, we will check that the accumulated
    /// live object state matches the end of epoch root state digest.
    #[serde(default)]
    enable_state_consistency_check: bool,

    /// Disable state consistency check even when we are running in debug mode.
    #[serde(default)]
    force_disable_state_consistency_check: bool,

    #[serde(default)]
    enable_secondary_index_checks: bool,
    // TODO: Add more expensive checks here
}

impl ExpensiveSafetyCheckConfig {
    pub fn new_enable_all() -> Self {
        Self {
            enable_epoch_pera_conservation_check: true,
            enable_deep_per_tx_pera_conservation_check: true,
            force_disable_epoch_pera_conservation_check: false,
            enable_state_consistency_check: true,
            force_disable_state_consistency_check: false,
            enable_secondary_index_checks: false, // Disable by default for now
        }
    }

    pub fn new_disable_all() -> Self {
        Self {
            enable_epoch_pera_conservation_check: false,
            enable_deep_per_tx_pera_conservation_check: false,
            force_disable_epoch_pera_conservation_check: true,
            enable_state_consistency_check: false,
            force_disable_state_consistency_check: true,
            enable_secondary_index_checks: false,
        }
    }

    pub fn force_disable_epoch_pera_conservation_check(&mut self) {
        self.force_disable_epoch_pera_conservation_check = true;
    }

    pub fn enable_epoch_pera_conservation_check(&self) -> bool {
        (self.enable_epoch_pera_conservation_check || cfg!(debug_assertions))
            && !self.force_disable_epoch_pera_conservation_check
    }

    pub fn force_disable_state_consistency_check(&mut self) {
        self.force_disable_state_consistency_check = true;
    }

    pub fn enable_state_consistency_check(&self) -> bool {
        (self.enable_state_consistency_check || cfg!(debug_assertions))
            && !self.force_disable_state_consistency_check
    }

    pub fn enable_deep_per_tx_pera_conservation_check(&self) -> bool {
        self.enable_deep_per_tx_pera_conservation_check || cfg!(debug_assertions)
    }

    pub fn enable_secondary_index_checks(&self) -> bool {
        self.enable_secondary_index_checks
    }
}

fn default_checkpoint_execution_max_concurrency() -> usize {
    200
}

fn default_local_execution_timeout_sec() -> u64 {
    30
}

impl Default for CheckpointExecutorConfig {
    fn default() -> Self {
        Self {
            checkpoint_execution_max_concurrency: default_checkpoint_execution_max_concurrency(),
            local_execution_timeout_sec: default_local_execution_timeout_sec(),
            data_ingestion_dir: None,
        }
    }
}

#[derive(Debug, Clone, Deserialize, Serialize)]
#[serde(rename_all = "kebab-case")]
pub struct AuthorityStorePruningConfig {
    /// number of the latest epoch dbs to retain
    #[serde(default = "default_num_latest_epoch_dbs_to_retain")]
    pub num_latest_epoch_dbs_to_retain: usize,
    /// time interval used by the pruner to determine whether there are any epoch DBs to remove
    #[serde(default = "default_epoch_db_pruning_period_secs")]
    pub epoch_db_pruning_period_secs: u64,
    /// number of epochs to keep the latest version of objects for.
    /// Note that a zero value corresponds to an aggressive pruner.
    /// This mode is experimental and needs to be used with caution.
    /// Use `u64::MAX` to disable the pruner for the objects.
    #[serde(default)]
    pub num_epochs_to_retain: u64,
    /// pruner's runtime interval used for aggressive mode
    #[serde(skip_serializing_if = "Option::is_none")]
    pub pruning_run_delay_seconds: Option<u64>,
    /// maximum number of checkpoints in the pruning batch. Can be adjusted to increase performance
    #[serde(default = "default_max_checkpoints_in_batch")]
    pub max_checkpoints_in_batch: usize,
    /// maximum number of transaction in the pruning batch
    #[serde(default = "default_max_transactions_in_batch")]
    pub max_transactions_in_batch: usize,
    /// enables periodic background compaction for old SST files whose last modified time is
    /// older than `periodic_compaction_threshold_days` days.
    /// That ensures that all sst files eventually go through the compaction process
    #[serde(skip_serializing_if = "Option::is_none")]
    pub periodic_compaction_threshold_days: Option<usize>,
    /// number of epochs to keep the latest version of transactions and effects for
    #[serde(skip_serializing_if = "Option::is_none")]
    pub num_epochs_to_retain_for_checkpoints: Option<u64>,
    /// disables object tombstone pruning. We don't serialize it if it is the default value, false.
    #[serde(default, skip_serializing_if = "std::ops::Not::not")]
    pub killswitch_tombstone_pruning: bool,
    #[serde(default = "default_smoothing", skip_serializing_if = "is_true")]
    pub smooth: bool,
}

fn default_num_latest_epoch_dbs_to_retain() -> usize {
    3
}

fn default_epoch_db_pruning_period_secs() -> u64 {
    3600
}

fn default_max_transactions_in_batch() -> usize {
    1000
}

fn default_max_checkpoints_in_batch() -> usize {
    10
}

fn default_smoothing() -> bool {
    cfg!(not(test))
}

impl Default for AuthorityStorePruningConfig {
    fn default() -> Self {
        Self {
            num_latest_epoch_dbs_to_retain: default_num_latest_epoch_dbs_to_retain(),
            epoch_db_pruning_period_secs: default_epoch_db_pruning_period_secs(),
            num_epochs_to_retain: 0,
            pruning_run_delay_seconds: if cfg!(msim) { Some(2) } else { None },
            max_checkpoints_in_batch: default_max_checkpoints_in_batch(),
            max_transactions_in_batch: default_max_transactions_in_batch(),
            periodic_compaction_threshold_days: None,
            num_epochs_to_retain_for_checkpoints: if cfg!(msim) { Some(2) } else { None },
            killswitch_tombstone_pruning: false,
            smooth: true,
        }
    }
}

impl AuthorityStorePruningConfig {
    pub fn set_num_epochs_to_retain_for_checkpoints(&mut self, num_epochs_to_retain: Option<u64>) {
        self.num_epochs_to_retain_for_checkpoints = num_epochs_to_retain;
    }

    pub fn num_epochs_to_retain_for_checkpoints(&self) -> Option<u64> {
        self.num_epochs_to_retain_for_checkpoints
            // if n less than 2, coerce to 2 and log
            .map(|n| {
                if n < 2 {
                    info!("num_epochs_to_retain_for_checkpoints must be at least 2, rounding up from {}", n);
                    2
                } else {
                    n
                }
            })
    }

    pub fn set_killswitch_tombstone_pruning(&mut self, killswitch_tombstone_pruning: bool) {
        self.killswitch_tombstone_pruning = killswitch_tombstone_pruning;
    }
}

#[derive(Debug, Clone, Deserialize, Serialize)]
#[serde(rename_all = "kebab-case")]
pub struct MetricsConfig {
    #[serde(skip_serializing_if = "Option::is_none")]
    pub push_interval_seconds: Option<u64>,
    #[serde(skip_serializing_if = "Option::is_none")]
    pub push_url: Option<String>,
}

#[derive(Default, Debug, Clone, Deserialize, Serialize)]
#[serde(rename_all = "kebab-case")]
pub struct DBCheckpointConfig {
    #[serde(default)]
    pub perform_db_checkpoints_at_epoch_end: bool,
    #[serde(skip_serializing_if = "Option::is_none")]
    pub checkpoint_path: Option<PathBuf>,
    #[serde(skip_serializing_if = "Option::is_none")]
    pub object_store_config: Option<ObjectStoreConfig>,
    #[serde(skip_serializing_if = "Option::is_none")]
    pub perform_index_db_checkpoints_at_epoch_end: Option<bool>,
    #[serde(skip_serializing_if = "Option::is_none")]
    pub prune_and_compact_before_upload: Option<bool>,
}

#[derive(Debug, Clone)]
pub struct ArchiveReaderConfig {
    pub remote_store_config: ObjectStoreConfig,
    pub download_concurrency: NonZeroUsize,
    pub use_for_pruning_watermark: bool,
}

#[derive(Default, Debug, Clone, Deserialize, Serialize)]
#[serde(rename_all = "kebab-case")]
pub struct StateArchiveConfig {
    #[serde(skip_serializing_if = "Option::is_none")]
    pub object_store_config: Option<ObjectStoreConfig>,
    pub concurrency: usize,
    pub use_for_pruning_watermark: bool,
}

#[derive(Default, Debug, Clone, Deserialize, Serialize)]
#[serde(rename_all = "kebab-case")]
pub struct StateSnapshotConfig {
    #[serde(skip_serializing_if = "Option::is_none")]
    pub object_store_config: Option<ObjectStoreConfig>,
    pub concurrency: usize,
}

#[derive(Default, Debug, Clone, Deserialize, Serialize)]
#[serde(rename_all = "kebab-case")]
pub struct TransactionKeyValueStoreWriteConfig {
    pub aws_access_key_id: String,
    pub aws_secret_access_key: String,
    pub aws_region: String,
    pub table_name: String,
    pub bucket_name: String,
    pub concurrency: usize,
}

/// Configuration for the threshold(s) at which we consider the system
/// to be overloaded. When one of the threshold is passed, the node may
/// stop processing new transactions and/or certificates until the congestion
/// resolves.
#[derive(Clone, Debug, Deserialize, Serialize)]
#[serde(rename_all = "kebab-case")]
pub struct AuthorityOverloadConfig {
    #[serde(default = "default_max_txn_age_in_queue")]
    pub max_txn_age_in_queue: Duration,

    // The interval of checking overload signal.
    #[serde(default = "default_overload_monitor_interval")]
    pub overload_monitor_interval: Duration,

    // The execution queueing latency when entering load shedding mode.
    #[serde(default = "default_execution_queue_latency_soft_limit")]
    pub execution_queue_latency_soft_limit: Duration,

    // The execution queueing latency when entering aggressive load shedding mode.
    #[serde(default = "default_execution_queue_latency_hard_limit")]
    pub execution_queue_latency_hard_limit: Duration,

    // The maximum percentage of transactions to shed in load shedding mode.
    #[serde(default = "default_max_load_shedding_percentage")]
    pub max_load_shedding_percentage: u32,

    // When in aggressive load shedding mode, the minimum percentage of
    // transactions to shed.
    #[serde(default = "default_min_load_shedding_percentage_above_hard_limit")]
    pub min_load_shedding_percentage_above_hard_limit: u32,

    // If transaction ready rate is below this rate, we consider the validator
    // is well under used, and will not enter load shedding mode.
    #[serde(default = "default_safe_transaction_ready_rate")]
    pub safe_transaction_ready_rate: u32,

    // When set to true, transaction signing may be rejected when the validator
    // is overloaded.
    #[serde(default = "default_check_system_overload_at_signing")]
    pub check_system_overload_at_signing: bool,

    // When set to true, transaction execution may be rejected when the validator
    // is overloaded.
    #[serde(default, skip_serializing_if = "std::ops::Not::not")]
    pub check_system_overload_at_execution: bool,

    // Reject a transaction if transaction manager queue length is above this threshold.
    // 100_000 = 10k TPS * 5s resident time in transaction manager (pending + executing) * 2.
    #[serde(default = "default_max_transaction_manager_queue_length")]
    pub max_transaction_manager_queue_length: usize,

    // Reject a transaction if the number of pending transactions depending on the object
    // is above the threshold.
    #[serde(default = "default_max_transaction_manager_per_object_queue_length")]
    pub max_transaction_manager_per_object_queue_length: usize,
}

fn default_max_txn_age_in_queue() -> Duration {
    Duration::from_secs(1)
}

fn default_overload_monitor_interval() -> Duration {
    Duration::from_secs(10)
}

fn default_execution_queue_latency_soft_limit() -> Duration {
    Duration::from_secs(1)
}

fn default_execution_queue_latency_hard_limit() -> Duration {
    Duration::from_secs(10)
}

fn default_max_load_shedding_percentage() -> u32 {
    95
}

fn default_min_load_shedding_percentage_above_hard_limit() -> u32 {
    50
}

fn default_safe_transaction_ready_rate() -> u32 {
    100
}

fn default_check_system_overload_at_signing() -> bool {
    true
}

fn default_max_transaction_manager_queue_length() -> usize {
    100_000
}

fn default_max_transaction_manager_per_object_queue_length() -> usize {
    100
}

impl Default for AuthorityOverloadConfig {
    fn default() -> Self {
        Self {
            max_txn_age_in_queue: default_max_txn_age_in_queue(),
            overload_monitor_interval: default_overload_monitor_interval(),
            execution_queue_latency_soft_limit: default_execution_queue_latency_soft_limit(),
            execution_queue_latency_hard_limit: default_execution_queue_latency_hard_limit(),
            max_load_shedding_percentage: default_max_load_shedding_percentage(),
            min_load_shedding_percentage_above_hard_limit:
                default_min_load_shedding_percentage_above_hard_limit(),
            safe_transaction_ready_rate: default_safe_transaction_ready_rate(),
            check_system_overload_at_signing: true,
            check_system_overload_at_execution: false,
            max_transaction_manager_queue_length: default_max_transaction_manager_queue_length(),
            max_transaction_manager_per_object_queue_length:
                default_max_transaction_manager_per_object_queue_length(),
        }
    }
}

fn default_authority_overload_config() -> AuthorityOverloadConfig {
    AuthorityOverloadConfig::default()
}

#[derive(Debug, Clone, PartialEq, Deserialize, Serialize, Eq)]
pub struct Genesis {
    #[serde(flatten)]
    location: GenesisLocation,

    #[serde(skip)]
    genesis: once_cell::sync::OnceCell<genesis::Genesis>,
}

impl Genesis {
    pub fn new(genesis: genesis::Genesis) -> Self {
        Self {
            location: GenesisLocation::InPlace { genesis },
            genesis: Default::default(),
        }
    }

    pub fn new_from_file<P: Into<PathBuf>>(path: P) -> Self {
        Self {
            location: GenesisLocation::File {
                genesis_file_location: path.into(),
            },
            genesis: Default::default(),
        }
    }

    pub fn genesis(&self) -> Result<&genesis::Genesis> {
        match &self.location {
            GenesisLocation::InPlace { genesis } => Ok(genesis),
            GenesisLocation::File {
                genesis_file_location,
            } => self
                .genesis
                .get_or_try_init(|| genesis::Genesis::load(genesis_file_location)),
        }
    }
}

#[derive(Debug, Clone, PartialEq, Deserialize, Serialize, Eq)]
#[serde(untagged)]
enum GenesisLocation {
    InPlace {
        genesis: genesis::Genesis,
    },
    File {
        #[serde(rename = "genesis-file-location")]
        genesis_file_location: PathBuf,
    },
}

/// Wrapper struct for PeraKeyPair that can be deserialized from a file path. Used by network, worker, and account keypair.
#[derive(Clone, Debug, PartialEq, Eq, Deserialize, Serialize)]
pub struct KeyPairWithPath {
    #[serde(flatten)]
    location: KeyPairLocation,

    #[serde(skip)]
    keypair: OnceCell<Arc<PeraKeyPair>>,
}

#[derive(Debug, Clone, PartialEq, Deserialize, Serialize, Eq)]
#[serde_as]
#[serde(untagged)]
enum KeyPairLocation {
    InPlace {
        #[serde_as(as = "Arc<KeyPairBase64>")]
        value: Arc<PeraKeyPair>,
    },
    File {
        #[serde(rename = "path")]
        path: PathBuf,
    },
}

impl KeyPairWithPath {
    pub fn new(kp: PeraKeyPair) -> Self {
        let cell: OnceCell<Arc<PeraKeyPair>> = OnceCell::new();
        let arc_kp = Arc::new(kp);
        // OK to unwrap panic because authority should not start without all keypairs loaded.
        cell.set(arc_kp.clone()).expect("Failed to set keypair");
        Self {
            location: KeyPairLocation::InPlace { value: arc_kp },
            keypair: cell,
        }
    }

    pub fn new_from_path(path: PathBuf) -> Self {
        let cell: OnceCell<Arc<PeraKeyPair>> = OnceCell::new();
        // OK to unwrap panic because authority should not start without all keypairs loaded.
        cell.set(Arc::new(read_keypair_from_file(&path).unwrap_or_else(
            |e| panic!("Invalid keypair file at path {:?}: {e}", &path),
        )))
        .expect("Failed to set keypair");
        Self {
            location: KeyPairLocation::File { path },
            keypair: cell,
        }
    }

    pub fn keypair(&self) -> &PeraKeyPair {
        self.keypair
            .get_or_init(|| match &self.location {
                KeyPairLocation::InPlace { value } => value.clone(),
                KeyPairLocation::File { path } => {
                    // OK to unwrap panic because authority should not start without all keypairs loaded.
                    Arc::new(
                        read_keypair_from_file(path).unwrap_or_else(|e| {
                            panic!("Invalid keypair file at path {:?}: {e}", path)
                        }),
                    )
                }
            })
            .as_ref()
    }
}

/// Wrapper struct for AuthorityKeyPair that can be deserialized from a file path.
#[derive(Clone, Debug, PartialEq, Eq, Deserialize, Serialize)]
pub struct AuthorityKeyPairWithPath {
    #[serde(flatten)]
    location: AuthorityKeyPairLocation,

    #[serde(skip)]
    keypair: OnceCell<Arc<AuthorityKeyPair>>,
}

#[derive(Debug, Clone, PartialEq, Deserialize, Serialize, Eq)]
#[serde_as]
#[serde(untagged)]
enum AuthorityKeyPairLocation {
    InPlace { value: Arc<AuthorityKeyPair> },
    File { path: PathBuf },
}

impl AuthorityKeyPairWithPath {
    pub fn new(kp: AuthorityKeyPair) -> Self {
        let cell: OnceCell<Arc<AuthorityKeyPair>> = OnceCell::new();
        let arc_kp = Arc::new(kp);
        // OK to unwrap panic because authority should not start without all keypairs loaded.
        cell.set(arc_kp.clone())
            .expect("Failed to set authority keypair");
        Self {
            location: AuthorityKeyPairLocation::InPlace { value: arc_kp },
            keypair: cell,
        }
    }

    pub fn new_from_path(path: PathBuf) -> Self {
        let cell: OnceCell<Arc<AuthorityKeyPair>> = OnceCell::new();
        // OK to unwrap panic because authority should not start without all keypairs loaded.
        cell.set(Arc::new(
            read_authority_keypair_from_file(&path)
                .unwrap_or_else(|_| panic!("Invalid authority keypair file at path {:?}", &path)),
        ))
        .expect("Failed to set authority keypair");
        Self {
            location: AuthorityKeyPairLocation::File { path },
            keypair: cell,
        }
    }

    pub fn authority_keypair(&self) -> &AuthorityKeyPair {
        self.keypair
            .get_or_init(|| match &self.location {
                AuthorityKeyPairLocation::InPlace { value } => value.clone(),
                AuthorityKeyPairLocation::File { path } => {
                    // OK to unwrap panic because authority should not start without all keypairs loaded.
                    Arc::new(
                        read_authority_keypair_from_file(path).unwrap_or_else(|_| {
                            panic!("Invalid authority keypair file {:?}", &path)
                        }),
                    )
                }
            })
            .as_ref()
    }
}

/// Configurations which determine how we dump state debug info.
/// Debug info is dumped when a node forks.
#[derive(Clone, Debug, Deserialize, Serialize, Default)]
#[serde(rename_all = "kebab-case")]
pub struct StateDebugDumpConfig {
    #[serde(skip_serializing_if = "Option::is_none")]
    pub dump_file_directory: Option<PathBuf>,
}

#[cfg(test)]
mod tests {
    use std::path::PathBuf;

    use fastcrypto::traits::KeyPair;
    use pera_keys::keypair_file::{write_authority_keypair_to_file, write_keypair_to_file};
    use pera_types::crypto::{
        get_key_pair_from_rng, AuthorityKeyPair, NetworkKeyPair, PeraKeyPair,
    };
    use rand::{rngs::StdRng, SeedableRng};

    use super::Genesis;
    use crate::NodeConfig;

    #[test]
    fn serialize_genesis_from_file() {
        let g = Genesis::new_from_file("path/to/file");

        let s = serde_yaml::to_string(&g).unwrap();
        assert_eq!("---\ngenesis-file-location: path/to/file\n", s);
        let loaded_genesis: Genesis = serde_yaml::from_str(&s).unwrap();
        assert_eq!(g, loaded_genesis);
    }

    #[test]
    fn fullnode_template() {
        const TEMPLATE: &str = include_str!("../data/fullnode-template.yaml");

        let _template: NodeConfig = serde_yaml::from_str(TEMPLATE).unwrap();
    }

    #[test]
    fn load_key_pairs_to_node_config() {
        let protocol_key_pair: AuthorityKeyPair =
            get_key_pair_from_rng(&mut StdRng::from_seed([0; 32])).1;
        let worker_key_pair: NetworkKeyPair =
            get_key_pair_from_rng(&mut StdRng::from_seed([0; 32])).1;
        let network_key_pair: NetworkKeyPair =
            get_key_pair_from_rng(&mut StdRng::from_seed([0; 32])).1;

        write_authority_keypair_to_file(&protocol_key_pair, PathBuf::from("protocol.key")).unwrap();
        write_keypair_to_file(
            &PeraKeyPair::Ed25519(worker_key_pair.copy()),
            PathBuf::from("worker.key"),
        )
        .unwrap();
        write_keypair_to_file(
            &PeraKeyPair::Ed25519(network_key_pair.copy()),
            PathBuf::from("network.key"),
        )
        .unwrap();

        const TEMPLATE: &str = include_str!("../data/fullnode-template-with-path.yaml");
        let template: NodeConfig = serde_yaml::from_str(TEMPLATE).unwrap();
        assert_eq!(
            template.protocol_key_pair().public(),
            protocol_key_pair.public()
        );
        assert_eq!(
            template.network_key_pair().public(),
            network_key_pair.public()
        );
        assert_eq!(
            template.worker_key_pair().public(),
            worker_key_pair.public()
        );
    }
}

// RunWithRange is used to specify the ending epoch/checkpoint to process.
// this is intended for use with disaster recovery debugging and verification workflows, never in normal operations
#[derive(Clone, Copy, PartialEq, Debug, Serialize, Deserialize)]
pub enum RunWithRange {
    Epoch(EpochId),
    Checkpoint(CheckpointSequenceNumber),
}

impl RunWithRange {
    // is epoch_id > RunWithRange::Epoch
    pub fn is_epoch_gt(&self, epoch_id: EpochId) -> bool {
        matches!(self, RunWithRange::Epoch(e) if epoch_id > *e)
    }

    pub fn matches_checkpoint(&self, seq_num: CheckpointSequenceNumber) -> bool {
        matches!(self, RunWithRange::Checkpoint(seq) if *seq == seq_num)
    }
}<|MERGE_RESOLUTION|>--- conflicted
+++ resolved
@@ -51,17 +51,6 @@
 #[derive(Clone, Debug, Deserialize, Serialize)]
 #[serde(rename_all = "kebab-case")]
 pub struct NodeConfig {
-<<<<<<< HEAD
-    // todo (#348): Update the system to ensure that each
-    // todo (#348): validator saves only their own decryption share
-    #[serde(default)]
-    pub dwallet_mpc_decryption_shares_public_parameters:
-        Option<twopc_mpc::sign::ClassGroupsPublicParams>,
-    #[serde(default)]
-    pub dwallet_mpc_class_groups_decryption_shares:
-        Option<HashMap<PartyID, class_groups::SecretKeyShareSizedNumber>>,
-=======
->>>>>>> 8e582e4c
     /// The maximum number of active dWallet MPC sessions allowed to run simultaneously.
     #[serde(default = "default_max_mpc_protocol_sessions_in_progress")]
     pub max_active_dwallet_mpc_sessions: usize,
