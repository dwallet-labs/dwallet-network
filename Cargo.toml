[workspace]
resolver = "2"

exclude = [
    "sdk/move-bytecode-template",
    "sdk/dwallet-mpc-wasm",
]

members = [
    "crates/dwallet-mpc-centralized-party",
    "crates/dwallet-mpc-types",
    "crates/message-digest",
    "crates/dwallet-classgroups-types",
    "crates/ika",
    "crates/ika-config",
    "crates/ika-core",
    "crates/ika-node",
    "crates/ika-sui-client",
    "crates/ika-protocol-config",
    "crates/ika-protocol-config-macros",
    #"crates/ika-sdk",
    "crates/ika-swarm",
    "crates/ika-swarm-config",
    "crates/ika-telemetry",
    "crates/ika-types",
    "crates/ika-move-packages",
    "crates/ika-network",
    "crates/ika-archival",
]

[workspace.package]
# This version string will be inherited by ika-core, ika-node, ika-tools, ika-sdk, and ika crates.
version = "1.0.0"

[profile.release]
# debug = 1 means line charts only, which is minimum needed for good stack traces
debug = 1
# Write debug info into a separate file.
split-debuginfo = 'packed'
# Without stripping, ika binary size would be > 1GB.
strip = 'debuginfo'
# Exit process with SIGABRT when any thread panics
panic = 'abort'

# Same as release, but build binary with debug symbols (binary size will be ~ 1GB).
[profile.release-dbgsym]
inherits = "release"
split-debuginfo = 'off'
strip = 'none'

# Inherits from the release profile above.
[profile.bench]
# For convenience.
strip = 'none'

[profile.test.package.move-compiler]
# opt-level 2 for move-compiler reduces the size of some of its
# (recursive) stack frames by up to 10x, avoiding stack overflows.
opt-level = 2

[profile.simulator]
inherits = "test"
debug = true
debug-assertions = true
overflow-checks = true
# opt-level 1 gives >5x speedup for simulator tests without slowing down build times very much.
opt-level = 1

[workspace.lints.rust]
unexpected_cfgs = { level = "warn", check-cfg = [
    'cfg(msim)',
    'cfg(fail_points)',
] }

# Dependencies that should be kept in sync through the whole workspace
[workspace.dependencies]
<<<<<<< HEAD
k256 = { version = "0.14.0-pre.7", features = ["arithmetic", "critical-section", "precomputed-tables", "serde", "ecdsa", "hash2curve", "alloc"], default-features = false }
mpc = { git = "https://github.com/dwallet-labs/cryptography-private", rev = "1d3cb8c1"}
proof = { git = "https://github.com/dwallet-labs/cryptography-private", rev = "1d3cb8c1"}
class_groups = { git = "https://github.com/dwallet-labs/cryptography-private", rev = "1d3cb8c1", features = ["threshold"] }
commitment = { git = "https://github.com/dwallet-labs/cryptography-private", rev = "1d3cb8c1" }
twopc_mpc = { git = "https://github.com/dwallet-labs/cryptography-private", features = ["secp256k1", "class_groups"], rev = "1d3cb8c1"}
group = { git = "https://github.com/dwallet-labs/cryptography-private", features = ["os_rng"], rev = "1d3cb8c1"}
homomorphic_encryption = { git = "https://github.com/dwallet-labs/cryptography-private", rev = "1d3cb8c1"}
=======
k256 = { version = "0.14.0-pre.8", features = ["arithmetic", "critical-section", "precomputed-tables", "serde", "ecdsa", "hash2curve", "alloc"], default-features = false }
mpc = { git = "https://github.com/dwallet-labs/cryptography-private", rev = "3c59166"}
proof = { git = "https://github.com/dwallet-labs/cryptography-private", rev = "3c59166"}
class_groups = { git = "https://github.com/dwallet-labs/cryptography-private", rev = "3c59166", features = ["threshold"] }
commitment = { git = "https://github.com/dwallet-labs/cryptography-private", rev = "3c59166" }
twopc_mpc = { git = "https://github.com/dwallet-labs/cryptography-private", features = ["secp256k1", "class_groups"], rev = "3c59166"}
group = { git = "https://github.com/dwallet-labs/cryptography-private", features = ["os_rng"], rev = "3c59166"}
homomorphic_encryption = { git = "https://github.com/dwallet-labs/cryptography-private", rev = "3c59166"}
>>>>>>> 5a625176
anyhow = "1.0.71"
arrow = "52"
arrow-array = "52"
arc-swap = { version = "1.5.1", features = ["serde"] }
assert_cmd = "2.0.6"
async-graphql = "=7.0.1"
async-graphql-axum = "=7.0.1"
async-graphql-value = "=7.0.1"
async-recursion = "1.0.4"
async-stream = "0.3.6"
async-trait = "0.1.61"
atomic_float = "0.1"
aws-config = "0.56"
aws-sdk-ec2 = "0.29.0"
aws-sdk-dynamodb = "0.29.0"
aws-sdk-s3 = "0.29.0"
aws-smithy-http = "0.56"
aws-smithy-runtime-api = "0.56"
axum = { version = "0.8", default-features = false, features = [
    "macros",
    "tokio",
    "http1",
    "http2",
    "json",
    "matched-path",
    "original-uri",
    "form",
    "query",
    "ws",
] }
axum-extra = { version = "0.9", features = ["typed-header"] }
axum-server = { git = "https://github.com/bmwill/axum-server.git", rev = "f44323e271afdd1365fd0c8b0a4c0bbdf4956cb7", version = "0.6", default-features = false, features = [
    "tls-rustls",
] }
backoff = { version = "0.4.0", features = [
    "futures",
    "futures-core",
    "pin-project-lite",
    "tokio",
    "tokio_1",
] }
base64 = "0.21.2"
base64-url = "2"
bcs = "0.1.4"
better_any = "0.1.1"
bimap = "0.6.2"
bincode = "1.3.3"
bip32 = "0.4.0"
byteorder = "1.4.3"
bytes = { version = "1.5.0", features = ["serde"] }
cached = "0.43.0"
camino = "1.1.1"
cfg-if = "1.0.0"
chrono = { version = "0.4.39", features = ["clock", "serde"] }
clap = { version = "4.4", features = ["derive", "wrap_help"] }
codespan-reporting = "0.11.1"
collectable = "0.0.2"
colored = "2.0.0"
color-eyre = "0.6.2"
comfy-table = "6.1.3"
console-subscriber = "0.2"
const-str = "0.5.3"
count-min-sketch = "0.1.7"
criterion = { version = "0.5.0", features = [
    "async",
    "async_tokio",
    "html_reports",
] }
crossterm = "0.25.0"
csv = "1.2.1"
cynic = { version = "3.7.3", features = ["http-reqwest"] }
cynic-codegen = "= 3.7.3"
dashmap = "5.5.3"
# datatest-stable = "0.1.2"
datatest-stable = { git = "https://github.com/nextest-rs/datatest-stable.git", rev = "72db7f6d1bbe36a5407e96b9488a581f763e106f" }
derive-syn-parse = "0.1.5"
derive_builder = "0.12.0"
derive_more = "1.0.0"
diesel = "2.2"
diesel_migrations = "2.2"
diesel-async = "0.5"
dirs = "4.0.0"
duration-str = "0.5.0"
ed25519 = { version = "2", features = ["pkcs8", "alloc", "zeroize"] }
ed25519-consensus = { version = "2.0.1", features = ["serde"] }
either = "1.8.0"
petgraph = "0.5.1"
enum_dispatch = "^0.3"
expect-test = "1.4.0"
eyre = "0.6.8"
fdlimit = "0.2.1"
flate2 = "1.0.28"
fs_extra = "1.3.0"
futures = "0.3.28"
futures-core = "0.3.21"
git-version = "0.3.5"
glob = "0.3.1"
governor = "0.6.0"
gcp_auth = "0.12.3"
hashbrown = "0.12"
hdrhistogram = "7.5.1"
hex = "0.4.3"
hex-literal = "0.3.4"
http = "1"
http-body = "1"
humantime = "2.1.0"
hyper = "1"
hyper-util = "0.1.6"
hyper-rustls = { version = "0.27", default-features = false, features = [
    "webpki-roots",
    "http1",
    "http2",
    "ring",
    "tls12",
] }
im = "15"
impl-trait-for-tuples = "0.2.0"
indexmap = { version = "2.1.0", features = ["serde"] }
indicatif = "0.17.2"
inquire = "0.6.0"
insta = { version = "1.21.1", features = ["redactions", "yaml", "json"] }
integer-encoding = "3.0.1"
ipnetwork = "0.20.0"
itertools = "0.13.0"
jemalloc-ctl = "^0.5"
jsonrpsee = { version = "0.24.7", features = ["server", "macros", "ws-client", "http-client", "jsonrpsee-core"] }
json_to_table = { git = "https://github.com/zhiburt/tabled/", rev = "e449317a1c02eb6b29e409ad6617e5d9eb7b3bd4" }
leb128 = "0.2.5"
lru = "0.10"
match_opt = "0.1.2"
merlin = { version = "3", default-features = false }
miette = { version = "7", features = ["fancy"] }
mime = "0.3"
mockall = "0.11.4"
moka = { version = "0.12", default-features = false, features = [
    "sync",
    "atomic64",
] }
more-asserts = "0.3.1"
msim = { git = "https://github.com/MystenLabs/mysten-sim.git", rev = "2a170f4cd81c5cd10f5e4a5e810068f3045f41b6", package = "msim" }
msim-macros = { git = "https://github.com/MystenLabs/mysten-sim.git", rev = "2a170f4cd81c5cd10f5e4a5e810068f3045f41b6", package = "msim-macros" }
multiaddr = "0.17.0"
nexlint = { git = "https://github.com/nextest-rs/nexlint.git", rev = "7ce56bd591242a57660ed05f14ca2483c37d895b" }
nexlint-lints = { git = "https://github.com/nextest-rs/nexlint.git", rev = "7ce56bd591242a57660ed05f14ca2483c37d895b" }
nonempty = "0.9.0"
notify = "6.1.1"
ntest = "0.9.0"
num-bigint = "0.4.4"
num_cpus = "1.15.0"
num_enum = "0.6.1"
object_store = { version = "0.11.2", features = [
    "aws",
    "gcp",
    "azure",
    "http",
] }
once_cell = "1.18.0"
ouroboros = "0.17"
parking_lot = "0.12.1"
parquet = "52"
pkcs8 = { version = "0.9.0", features = ["std"] }
pprof = { version = "0.14.0", features = ["cpp", "frame-pointer"] }
pretty_assertions = "1.3.0"
prettytable-rs = "0.10.0"
proc-macro2 = "1.0.47"
prometheus = "0.13.3"
prometheus-http-query = { version = "0.8", default-features = false, features = [
    "rustls-tls",
] }
prometheus-parse = { git = "https://github.com/asonnino/prometheus-parser.git", rev = "75334db" }
proptest = "1.6.0"
proptest-derive = "0.5"
prost = "0.13"
prost-build = "0.13"
prost-types = "0.13.1"
protobuf = { version = "2.28", features = ["with-bytes"] }
quinn-proto = "0.11.7"
quote = "1.0.23"
rand = "0.9"
rand_chacha = "0.9"
rayon = "1.5.3"
rcgen = "0.13"
regex = "1.7.1"
reqwest = { version = "0.12", default-features = false, features = [
    "http2",
    "json",
    "rustls-tls",
] }
roaring = "0.10.6"
ron = "0.8.0"
rstest = "0.16.0"
rusoto_core = { version = "0.48.0", default-features = false, features = [
    "rustls",
] }
rusoto_kms = { version = "0.48.0", default-features = false, features = [
    "rustls",
] }
russh = "0.38.0"
russh-keys = "0.38.0"
rust-version = "1.56.1"
rustls = { version = "0.23", default-features = false, features = [
    "std",
    "tls12",
    "ring",
] }
rustls-pemfile = "2"
rustversion = "1.0.9"
rustyline = "9.1.2"
rustyline-derive = "0.7.0"
schemars = { version = "0.8.21", features = ["either"] }
scopeguard = "1.1"
serde = { version = "1.0.144", features = ["derive", "rc"] }
serde-env = "0.2.0"
serde-name = "0.2.1"
serde-reflection = "0.3.6"
serde_json = { version = "1.0.95", features = ["preserve_order"] }
serde_repr = "0.1"
serde_test = "1.0.147"
serde_with = "3.8"
# serde_yaml = "0.9.21"
serde_yaml = "0.8.26"
shell-words = "1.1.0"
shellexpand = "3.1.0"
signature = "3.0.0-rc.1"
similar = "2.4.0"
simple-server-timing-header = "0.1.1"
slip10_ed25519 = "0.1.3"
smallvec = "1.10.0"
snap = "1.1.0"
snowflake-api = "0.9.0"
static_assertions = "1.1.0"
strum = { version = "0.24", features = ["derive"] }
strum_macros = "0.24.3"
syn = { version = "1.0.104", features = ["full", "derive", "extra-traits"] }
# syn = { version = "2", features = ["full", "fold", "extra-traits"] }
synstructure = "0.12"
sysinfo = "0.27.5"
tabled = { version = "0.12" }
tap = "1.0.1"
tar = "0.4.40"
tempfile = "3.3.0"
test-fuzz = "3.0.4"
thiserror = "1.0.40"
tiny-bip39 = "1.0.0"
tokio = "1.44.2"
tokio-retry = "0.3"
tokio-rustls = { version = "0.26", default-features = false, features = [
    "tls12",
    "ring",
] }
tokio-stream = { version = "0.1.14", features = ["sync", "net"] }
tokio-util = "0.7.10"
toml = { version = "0.7.4", features = ["preserve_order"] }
toml_edit = { version = "0.19.10" }
tonic = { version = "0.13", features = [
    "zstd",
    "transport",
    "tls-webpki-roots",
] }
tonic-build = { version = "0.13", features = ["prost", "transport"] }
tonic-health = "0.13"
tonic-reflection = "0.13"
tonic-web = { git = "https://github.com/hyperium/tonic.git", rev = "fee9c130c86a365b039f3e70a72a94ea28a9aaa9" }
# tonic-rustls = "0.1.0"
tonic-rustls = { git = "https://github.com/bmwill/tonic-rustls", rev = "77c3334b8aa00a982fb432d77c768c41aab1b05e" }
tower = { version = "0.5", features = [
    "full",
    "util",
    "timeout",
    "load-shed",
    "limit",
] }
tower-http = { version = "0.5", features = [
    "cors",
    "full",
    "trace",
    "set-header",
    "propagate-header",
] }
tower-layer = "0.3.2"
twox-hash = "1.6.3"
tracing = "0.1.37"
tracing-appender = "0.2.2"
tracing-subscriber = { version = "0.3.15", default-features = false, features = [
    "std",
    "smallvec",
    "fmt",
    "ansi",
    "time",
    "json",
    "registry",
    "env-filter",
] }
ttl_cache = "0.5.1"
uint = "0.9.4"
unescape = "0.1.0"
ureq = "2.9.1"
url = "2.3.1"
uuid = { version = "1.1.2", features = ["v4", "fast-rng"] }
walkdir = "2.5.0"
webpki = { version = "0.103", package = "rustls-webpki", features = [
    "alloc",
    "std",
    "ring",
] }
wiremock = "0.5"
x509-parser = { version = "0.17.0", features = ["verify"] }
zstd = "0.12.3"
zeroize = "1.6.0"
versions = "4.1.0"
linked-hash-map = "0.5.6"
shlex = "1.3.0"

# Move dependencies
move-binary-format = { git = "https://github.com/MystenLabs/sui", rev = "3b1d6b3bd63f175b774da557f89af3619b74d783" }
move-bytecode-utils = { git = "https://github.com/MystenLabs/sui", rev = "3b1d6b3bd63f175b774da557f89af3619b74d783" }
move-compiler = { git = "https://github.com/MystenLabs/sui", rev = "3b1d6b3bd63f175b774da557f89af3619b74d783" }
move-package = { git = "https://github.com/MystenLabs/sui", rev = "3b1d6b3bd63f175b774da557f89af3619b74d783" }
move-symbol-pool = { git = "https://github.com/MystenLabs/sui", rev = "3b1d6b3bd63f175b774da557f89af3619b74d783" }
move-core-types = { git = "https://github.com/MystenLabs/sui", rev = "3b1d6b3bd63f175b774da557f89af3619b74d783" }


fastcrypto = { git = "https://github.com/MystenLabs/fastcrypto", rev = "69d496c71fb37e3d22fe85e5bbfd4256d61422b9" }
fastcrypto-tbls = { git = "https://github.com/MystenLabs/fastcrypto", rev = "69d496c71fb37e3d22fe85e5bbfd4256d61422b9" }
fastcrypto-zkp = { git = "https://github.com/MystenLabs/fastcrypto", rev = "69d496c71fb37e3d22fe85e5bbfd4256d61422b9", package = "fastcrypto-zkp" }
fastcrypto-vdf = { git = "https://github.com/MystenLabs/fastcrypto", rev = "69d496c71fb37e3d22fe85e5bbfd4256d61422b9", features = [
    "experimental",
] }
passkey-types = { version = "0.2.0" }
passkey-client = { version = "0.2.0" }
passkey-authenticator = { version = "0.2.0" }
coset = "0.3"
p256 = { version = "0.13.2", features = ["ecdsa"] }

# anemo dependencies
anemo = { git = "https://github.com/mystenlabs/anemo.git", rev = "9c52c3c7946532163a79129db15180cdb984bab4" }
anemo-build = { git = "https://github.com/mystenlabs/anemo.git", rev = "9c52c3c7946532163a79129db15180cdb984bab4" }
anemo-cli = { git = "https://github.com/mystenlabs/anemo.git", rev = "9c52c3c7946532163a79129db15180cdb984bab4" }
anemo-tower = { git = "https://github.com/mystenlabs/anemo.git", rev = "9c52c3c7946532163a79129db15180cdb984bab4" }

# core-types with json format for REST api
# sui-sdk-types = { version = "0.0.1", features = ["hash", "serde", "schemars"] }
ika-sdk-types = { git = "https://github.com/MystenLabs/sui-rust-sdk.git", package = "sui-sdk-types", rev = "31bd9da32a8057edc45da8f5e6a8f25b83919b93", features = ["hash", "serde", "schemars"] }

### Sui Members ###
anemo-benchmark = { git = "https://github.com/MystenLabs/sui", rev = "3b1d6b3bd63f175b774da557f89af3619b74d783" }
bin-version =  { git = "https://github.com/MystenLabs/sui", rev = "3b1d6b3bd63f175b774da557f89af3619b74d783" }
mysten-common = { git = "https://github.com/MystenLabs/sui", rev = "3b1d6b3bd63f175b774da557f89af3619b74d783" }
mysten-metrics = { git = "https://github.com/MystenLabs/sui", rev = "3b1d6b3bd63f175b774da557f89af3619b74d783" }
mysten-network = { git = "https://github.com/MystenLabs/sui", rev = "3b1d6b3bd63f175b774da557f89af3619b74d783" }
mysten-service = { git = "https://github.com/MystenLabs/sui", rev = "3b1d6b3bd63f175b774da557f89af3619b74d783" }
mysten-util-mem = { git = "https://github.com/MystenLabs/sui", rev = "3b1d6b3bd63f175b774da557f89af3619b74d783" }
mysten-util-mem-derive = { git = "https://github.com/MystenLabs/sui", rev = "3b1d6b3bd63f175b774da557f89af3619b74d783" }
prometheus-closure-metric = { git = "https://github.com/MystenLabs/sui", rev = "3b1d6b3bd63f175b774da557f89af3619b74d783" }
shared-crypto = { git = "https://github.com/MystenLabs/sui", rev = "3b1d6b3bd63f175b774da557f89af3619b74d783" }
simulacrum = { git = "https://github.com/MystenLabs/sui", rev = "3b1d6b3bd63f175b774da557f89af3619b74d783" }
sui = { git = "https://github.com/MystenLabs/sui", rev = "3b1d6b3bd63f175b774da557f89af3619b74d783" }
sui-adapter-transactional-tests = { git = "https://github.com/MystenLabs/sui", rev = "3b1d6b3bd63f175b774da557f89af3619b74d783" }
sui-analytics-indexer = { git = "https://github.com/MystenLabs/sui", rev = "3b1d6b3bd63f175b774da557f89af3619b74d783" }
sui-analytics-indexer-derive = { git = "https://github.com/MystenLabs/sui", rev = "3b1d6b3bd63f175b774da557f89af3619b74d783" }
sui-archival = { git = "https://github.com/MystenLabs/sui", rev = "3b1d6b3bd63f175b774da557f89af3619b74d783" }
sui-authority-aggregation = { git = "https://github.com/MystenLabs/sui", rev = "3b1d6b3bd63f175b774da557f89af3619b74d783" }
sui-benchmark = { git = "https://github.com/MystenLabs/sui", rev = "3b1d6b3bd63f175b774da557f89af3619b74d783" }
sui-bridge = { git = "https://github.com/MystenLabs/sui", rev = "3b1d6b3bd63f175b774da557f89af3619b74d783" }
sui-cluster-test = { git = "https://github.com/MystenLabs/sui", rev = "3b1d6b3bd63f175b774da557f89af3619b74d783" }
sui-config = { git = "https://github.com/MystenLabs/sui", rev = "3b1d6b3bd63f175b774da557f89af3619b74d783" }
sui-core = { git = "https://github.com/MystenLabs/sui", rev = "3b1d6b3bd63f175b774da557f89af3619b74d783" }
sui-cost = { git = "https://github.com/MystenLabs/sui", rev = "3b1d6b3bd63f175b774da557f89af3619b74d783" }
sui-data-ingestion = { git = "https://github.com/MystenLabs/sui", rev = "3b1d6b3bd63f175b774da557f89af3619b74d783" }
sui-data-ingestion-core = { git = "https://github.com/MystenLabs/sui", rev = "3b1d6b3bd63f175b774da557f89af3619b74d783" }
sui-e2e-tests = { git = "https://github.com/MystenLabs/sui", rev = "3b1d6b3bd63f175b774da557f89af3619b74d783" }
sui-enum-compat-util = { git = "https://github.com/MystenLabs/sui", rev = "3b1d6b3bd63f175b774da557f89af3619b74d783" }
sui-faucet = { git = "https://github.com/MystenLabs/sui", rev = "3b1d6b3bd63f175b774da557f89af3619b74d783" }
sui-field-count = { git = "https://github.com/MystenLabs/sui", rev = "3b1d6b3bd63f175b774da557f89af3619b74d783" }
sui-field-count-derive = { git = "https://github.com/MystenLabs/sui", rev = "3b1d6b3bd63f175b774da557f89af3619b74d783" }
sui-framework = { git = "https://github.com/MystenLabs/sui", rev = "3b1d6b3bd63f175b774da557f89af3619b74d783" }
sui-framework-snapshot = { git = "https://github.com/MystenLabs/sui", rev = "3b1d6b3bd63f175b774da557f89af3619b74d783" }
sui-framework-tests = { git = "https://github.com/MystenLabs/sui", rev = "3b1d6b3bd63f175b774da557f89af3619b74d783" }
sui-graphql-config = { git = "https://github.com/MystenLabs/sui", rev = "3b1d6b3bd63f175b774da557f89af3619b74d783" }
sui-graphql-rpc = { git = "https://github.com/MystenLabs/sui", rev = "3b1d6b3bd63f175b774da557f89af3619b74d783" }
sui-graphql-rpc-client = { git = "https://github.com/MystenLabs/sui", rev = "3b1d6b3bd63f175b774da557f89af3619b74d783" }
sui-graphql-rpc-headers = { git = "https://github.com/MystenLabs/sui", rev = "3b1d6b3bd63f175b774da557f89af3619b74d783" }
sui-genesis-builder = { git = "https://github.com/MystenLabs/sui", rev = "3b1d6b3bd63f175b774da557f89af3619b74d783" }
sui-indexer = { git = "https://github.com/MystenLabs/sui", rev = "3b1d6b3bd63f175b774da557f89af3619b74d783" }
sui-indexer-builder = { git = "https://github.com/MystenLabs/sui", rev = "3b1d6b3bd63f175b774da557f89af3619b74d783" }
sui-json = { git = "https://github.com/MystenLabs/sui", rev = "3b1d6b3bd63f175b774da557f89af3619b74d783" }
sui-json-rpc-api = { git = "https://github.com/MystenLabs/sui", rev = "3b1d6b3bd63f175b774da557f89af3619b74d783" }
sui-json-rpc-types = { git = "https://github.com/MystenLabs/sui", rev = "3b1d6b3bd63f175b774da557f89af3619b74d783" }
sui-keys = { git = "https://github.com/MystenLabs/sui", rev = "3b1d6b3bd63f175b774da557f89af3619b74d783" }
sui-kvstore = { git = "https://github.com/MystenLabs/sui", rev = "3b1d6b3bd63f175b774da557f89af3619b74d783" }
sui-macros = { git = "https://github.com/MystenLabs/sui", rev = "3b1d6b3bd63f175b774da557f89af3619b74d783" }
sui-metric-checker = { git = "https://github.com/MystenLabs/sui", rev = "3b1d6b3bd63f175b774da557f89af3619b74d783" }
sui-metrics-push-client = { git = "https://github.com/MystenLabs/sui", rev = "3b1d6b3bd63f175b774da557f89af3619b74d783" }
sui-move = { git = "https://github.com/MystenLabs/sui", rev = "3b1d6b3bd63f175b774da557f89af3619b74d783" }
sui-move-build = { git = "https://github.com/MystenLabs/sui", rev = "3b1d6b3bd63f175b774da557f89af3619b74d783" }
sui-move-lsp = { git = "https://github.com/MystenLabs/sui", rev = "3b1d6b3bd63f175b774da557f89af3619b74d783" }
sui-mvr-indexer = { git = "https://github.com/MystenLabs/sui", rev = "3b1d6b3bd63f175b774da557f89af3619b74d783" }
sui-node = { git = "https://github.com/MystenLabs/sui", rev = "3b1d6b3bd63f175b774da557f89af3619b74d783" }
sui-open-rpc = { git = "https://github.com/MystenLabs/sui", rev = "3b1d6b3bd63f175b774da557f89af3619b74d783" }
sui-open-rpc-macros = { git = "https://github.com/MystenLabs/sui", rev = "3b1d6b3bd63f175b774da557f89af3619b74d783" }
sui-package-dump = { git = "https://github.com/MystenLabs/sui", rev = "3b1d6b3bd63f175b774da557f89af3619b74d783" }
sui-package-management = { git = "https://github.com/MystenLabs/sui", rev = "3b1d6b3bd63f175b774da557f89af3619b74d783" }
sui-package-resolver = { git = "https://github.com/MystenLabs/sui", rev = "3b1d6b3bd63f175b774da557f89af3619b74d783" }
sui-pg-temp-db = { git = "https://github.com/MystenLabs/sui", rev = "3b1d6b3bd63f175b774da557f89af3619b74d783" }
sui-proc-macros = { git = "https://github.com/MystenLabs/sui", rev = "3b1d6b3bd63f175b774da557f89af3619b74d783" }
sui-protocol-config = { git = "https://github.com/MystenLabs/sui", rev = "3b1d6b3bd63f175b774da557f89af3619b74d783" }
sui-protocol-config-macros = { git = "https://github.com/MystenLabs/sui", rev = "3b1d6b3bd63f175b774da557f89af3619b74d783" }
sui-proxy = { git = "https://github.com/MystenLabs/sui", rev = "3b1d6b3bd63f175b774da557f89af3619b74d783" }
sui-replay = { git = "https://github.com/MystenLabs/sui", rev = "3b1d6b3bd63f175b774da557f89af3619b74d783" }
sui-rosetta = { git = "https://github.com/MystenLabs/sui", rev = "3b1d6b3bd63f175b774da557f89af3619b74d783" }
sui-rpc-loadgen = { git = "https://github.com/MystenLabs/sui", rev = "3b1d6b3bd63f175b774da557f89af3619b74d783" }
sui-sdk = { git = "https://github.com/MystenLabs/sui", rev = "3b1d6b3bd63f175b774da557f89af3619b74d783" }
sui-simulator = { git = "https://github.com/MystenLabs/sui", rev = "3b1d6b3bd63f175b774da557f89af3619b74d783" }
sui-source-validation = { git = "https://github.com/MystenLabs/sui", rev = "3b1d6b3bd63f175b774da557f89af3619b74d783" }
sui-source-validation-service = { git = "https://github.com/MystenLabs/sui", rev = "3b1d6b3bd63f175b774da557f89af3619b74d783" }
sui-storage = { git = "https://github.com/MystenLabs/sui", rev = "3b1d6b3bd63f175b774da557f89af3619b74d783" }
sui-surfer = { git = "https://github.com/MystenLabs/sui", rev = "3b1d6b3bd63f175b774da557f89af3619b74d783" }
sui-swarm = { git = "https://github.com/MystenLabs/sui", rev = "3b1d6b3bd63f175b774da557f89af3619b74d783" }
sui-swarm-config = { git = "https://github.com/MystenLabs/sui", rev = "3b1d6b3bd63f175b774da557f89af3619b74d783" }
sui-synthetic-ingestion = { git = "https://github.com/MystenLabs/sui", rev = "3b1d6b3bd63f175b774da557f89af3619b74d783" }
sui-telemetry = { git = "https://github.com/MystenLabs/sui", rev = "3b1d6b3bd63f175b774da557f89af3619b74d783" }
sui-test-transaction-builder = { git = "https://github.com/MystenLabs/sui", rev = "3b1d6b3bd63f175b774da557f89af3619b74d783" }
sui-test-validator = { git = "https://github.com/MystenLabs/sui", rev = "3b1d6b3bd63f175b774da557f89af3619b74d783" }
sui-tls = { git = "https://github.com/MystenLabs/sui", rev = "3b1d6b3bd63f175b774da557f89af3619b74d783" }
sui-rpc-api = { git = "https://github.com/MystenLabs/sui", rev = "3b1d6b3bd63f175b774da557f89af3619b74d783" }
sui-transaction-builder = { git = "https://github.com/MystenLabs/sui", rev = "3b1d6b3bd63f175b774da557f89af3619b74d783" }
sui-transaction-checks = { git = "https://github.com/MystenLabs/sui", rev = "3b1d6b3bd63f175b774da557f89af3619b74d783" }
sui-transactional-test-runner = { git = "https://github.com/MystenLabs/sui", rev = "3b1d6b3bd63f175b774da557f89af3619b74d783" }
sui-types = { git = "https://github.com/MystenLabs/sui", rev = "3b1d6b3bd63f175b774da557f89af3619b74d783" }
sui-upgrade-compatibility-transactional-tests = { git = "https://github.com/MystenLabs/sui", rev = "3b1d6b3bd63f175b774da557f89af3619b74d783" }
sui-verifier-transactional-tests = { git = "https://github.com/MystenLabs/sui", rev = "3b1d6b3bd63f175b774da557f89af3619b74d783" }
telemetry-subscribers = { git = "https://github.com/MystenLabs/sui", rev = "3b1d6b3bd63f175b774da557f89af3619b74d783" }
test-cluster = { git = "https://github.com/MystenLabs/sui", rev = "3b1d6b3bd63f175b774da557f89af3619b74d783" }
transaction-fuzzer = { git = "https://github.com/MystenLabs/sui", rev = "3b1d6b3bd63f175b774da557f89af3619b74d783" }
typed-store = { git = "https://github.com/MystenLabs/sui", rev = "3b1d6b3bd63f175b774da557f89af3619b74d783" }
typed-store-error = { git = "https://github.com/MystenLabs/sui", rev = "3b1d6b3bd63f175b774da557f89af3619b74d783" }
x = { git = "https://github.com/MystenLabs/sui", rev = "3b1d6b3bd63f175b774da557f89af3619b74d783" }

sui-execution = { git = "https://github.com/MystenLabs/sui", rev = "3b1d6b3bd63f175b774da557f89af3619b74d783" }

consensus-config = { git = "https://github.com/MystenLabs/sui", rev = "3b1d6b3bd63f175b774da557f89af3619b74d783" }
consensus-core = { git = "https://github.com/MystenLabs/sui", rev = "3b1d6b3bd63f175b774da557f89af3619b74d783" }

crypto-bigint = { git = 'https://github.com/erik-3milabs/crypto-bigint.git', rev = "d0929d4" }

### Workspace Members ###
dwallet-rng = { path = "crates/dwallet-rng" }
dwallet-mpc-centralized-party = { path = "crates/dwallet-mpc-centralized-party" }
dwallet-mpc-types = { path = "crates/dwallet-mpc-types"}
dwallet-classgroups-types = { path = "crates/dwallet-classgroups-types"}
ika = { path = "crates/ika" }
ika-config = { path = "crates/ika-config" }
ika-core = { path = "crates/ika-core" }
ika-node = { path = "crates/ika-node" }
ika-sui-client = { path = "crates/ika-sui-client" }
ika-protocol-config = { path = "crates/ika-protocol-config" }
ika-protocol-config-macros = { path = "crates/ika-protocol-config-macros" }
#ika-sdk = { path = "crates/ika-sdk" }
ika-swarm = { path = "crates/ika-swarm" }
ika-swarm-config = { path = "crates/ika-swarm-config" }
ika-telemetry = { path = "crates/ika-telemetry" }
ika-types = { path = "crates/ika-types" }
ika-move-packages = { path = "crates/ika-move-packages" }
ika-move-packages-snapshot = { path = "crates/ika-move-packages-snapshot" }
ika-network = { path = "crates/ika-network" }
ika-archival = { path = "crates/ika-archival" }

#consensus-config = { path = "consensus/config" }
#consensus-core = { path = "consensus/core" }

# ikaop dependencies
docker-api = "0.12.2"
field_names = "0.2.0"
semver = "1.0.16"
spinners = "4.1.0"
include_dir = "0.7.3"

[patch.crates-io]
curve25519-dalek = { git = 'https://github.com/dalek-cryptography/curve25519-dalek', rev = "b7e4fc0" }
crypto-bigint = { git = 'https://github.com/erik-3milabs/crypto-bigint.git', rev = "d0929d4" }<|MERGE_RESOLUTION|>--- conflicted
+++ resolved
@@ -74,16 +74,6 @@
 
 # Dependencies that should be kept in sync through the whole workspace
 [workspace.dependencies]
-<<<<<<< HEAD
-k256 = { version = "0.14.0-pre.7", features = ["arithmetic", "critical-section", "precomputed-tables", "serde", "ecdsa", "hash2curve", "alloc"], default-features = false }
-mpc = { git = "https://github.com/dwallet-labs/cryptography-private", rev = "1d3cb8c1"}
-proof = { git = "https://github.com/dwallet-labs/cryptography-private", rev = "1d3cb8c1"}
-class_groups = { git = "https://github.com/dwallet-labs/cryptography-private", rev = "1d3cb8c1", features = ["threshold"] }
-commitment = { git = "https://github.com/dwallet-labs/cryptography-private", rev = "1d3cb8c1" }
-twopc_mpc = { git = "https://github.com/dwallet-labs/cryptography-private", features = ["secp256k1", "class_groups"], rev = "1d3cb8c1"}
-group = { git = "https://github.com/dwallet-labs/cryptography-private", features = ["os_rng"], rev = "1d3cb8c1"}
-homomorphic_encryption = { git = "https://github.com/dwallet-labs/cryptography-private", rev = "1d3cb8c1"}
-=======
 k256 = { version = "0.14.0-pre.8", features = ["arithmetic", "critical-section", "precomputed-tables", "serde", "ecdsa", "hash2curve", "alloc"], default-features = false }
 mpc = { git = "https://github.com/dwallet-labs/cryptography-private", rev = "3c59166"}
 proof = { git = "https://github.com/dwallet-labs/cryptography-private", rev = "3c59166"}
@@ -92,7 +82,6 @@
 twopc_mpc = { git = "https://github.com/dwallet-labs/cryptography-private", features = ["secp256k1", "class_groups"], rev = "3c59166"}
 group = { git = "https://github.com/dwallet-labs/cryptography-private", features = ["os_rng"], rev = "3c59166"}
 homomorphic_encryption = { git = "https://github.com/dwallet-labs/cryptography-private", rev = "3c59166"}
->>>>>>> 5a625176
 anyhow = "1.0.71"
 arrow = "52"
 arrow-array = "52"
