--- conflicted
+++ resolved
@@ -258,14 +258,9 @@
 protobuf = { version = "2.28", features = ["with-bytes"] }
 quinn-proto = "0.11.7"
 quote = "1.0.23"
-<<<<<<< HEAD
-rand = "0.8.5"
-rayon = "1.10.0"
-=======
 rand = "0.9"
 rand_chacha = "0.9"
 rayon = "1.5.3"
->>>>>>> e61e7fb2
 rcgen = "0.13"
 regex = "1.7.1"
 reqwest = { version = "0.12", default-features = false, features = [
