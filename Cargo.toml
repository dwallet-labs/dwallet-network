--- conflicted
+++ resolved
@@ -644,12 +644,8 @@
 pera-move = { path = "crates/pera-move" }
 pera-move-build = { path = "crates/pera-move-build" }
 pera-move-lsp = { path = "crates/pera-move-lsp" }
-<<<<<<< HEAD
 dwallet-mpc-types = { path = "crates/dwallet-mpc-types", features = ["mock-class-groups"]}
-=======
-dwallet-mpc-types = { path = "crates/dwallet-mpc-types" }
 dwallet-classgroups-types = { path = "crates/dwallet-classgroups-types" }
->>>>>>> cbb40d6b
 pera-network = { path = "crates/pera-network" }
 pera-node = { path = "crates/pera-node" }
 pera-open-rpc = { path = "crates/pera-open-rpc" }
