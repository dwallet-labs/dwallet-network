--- conflicted
+++ resolved
@@ -73,14 +73,6 @@
 
 # Dependencies that should be kept in sync through the whole workspace
 [workspace.dependencies]
-<<<<<<< HEAD
-k256 = { git = "https://github.com/RustCrypto/elliptic-curves.git", tag = "k256/v0.14.0-pre.2", features = ["arithmetic", "critical-section", "precomputed-tables", "serde", "ecdsa", "hash2curve", "alloc"], default-features = false }
-mpc = { git = "https://github.com/dwallet-labs/cryptography-private", subdir = "mpc", rev = "4a497815"}
-class_groups = { git = "https://github.com/dwallet-labs/cryptography-private", rev = "4a497815", subdir = "class-groups", features = ["default", "threshold", "parallel"] }
-twopc_mpc = { git = "https://github.com/dwallet-labs/cryptography-private", subdir = "2pc-mpc", features = ["secp256k1", "bulletproofs", "paillier", "class_groups"], rev = "4a497815"}
-group = { git = "https://github.com/dwallet-labs/cryptography-private", subdir = "group", rev = "4a497815"}
-homomorphic_encryption = { git = "https://github.com/dwallet-labs/cryptography-private", subdir = "homomorphic-encryption", rev = "4a497815"}
-=======
 k256 = { version = "0.14.0-pre.9", features = ["arithmetic", "critical-section", "precomputed-tables", "serde", "ecdsa", "hash2curve", "alloc"], default-features = false }
 mpc = { git = "https://github.com/dwallet-labs/cryptography-private", rev = "ed85dfa"}
 proof = { git = "https://github.com/dwallet-labs/cryptography-private", rev = "ed85dfa"}
@@ -89,7 +81,6 @@
 twopc_mpc = { git = "https://github.com/dwallet-labs/cryptography-private", features = ["secp256k1", "class_groups"], rev = "ed85dfa"}
 group = { git = "https://github.com/dwallet-labs/cryptography-private", features = ["os_rng"], rev = "ed85dfa"}
 homomorphic_encryption = { git = "https://github.com/dwallet-labs/cryptography-private", rev = "ed85dfa"}
->>>>>>> 8f66d718
 anyhow = "1.0.71"
 arrow = "52"
 arrow-array = "52"
