--- conflicted
+++ resolved
@@ -75,19 +75,11 @@
 # Dependencies that should be kept in sync through the whole workspace
 [workspace.dependencies]
 k256 = { git = "https://github.com/RustCrypto/elliptic-curves.git", tag = "k256/v0.14.0-pre.2", features = ["arithmetic", "critical-section", "precomputed-tables", "serde", "ecdsa", "hash2curve", "alloc"], default-features = false }
-<<<<<<< HEAD
-mpc = { git = "https://github.com/dwallet-labs/cryptography-private", subdir = "mpc", rev = "46ae5a0a" }
-class_groups = { git = "https://github.com/dwallet-labs/cryptography-private", rev = "46ae5a0a", subdir = "class-groups", features = ["default", "threshold"] }
-twopc_mpc = { git = "https://github.com/dwallet-labs/cryptography-private", subdir = "2pc-mpc", features = ["secp256k1", "bulletproofs", "paillier", "class_groups"], rev = "46ae5a0a" }
-group = { git = "https://github.com/dwallet-labs/cryptography-private", subdir = "group", rev = "46ae5a0a" }
-homomorphic_encryption = { git = "https://github.com/dwallet-labs/cryptography-private", subdir = "homomorphic-encryption", rev = "46ae5a0a" }
-=======
 mpc = { git = "https://github.com/dwallet-labs/cryptography-private", subdir = "mpc", rev = "3c2059c3"}
 class_groups = { git = "https://github.com/dwallet-labs/cryptography-private", rev = "3c2059c3", subdir = "class-groups", features = ["default", "threshold", "parallel"] }
 twopc_mpc = { git = "https://github.com/dwallet-labs/cryptography-private", subdir = "2pc-mpc", features = ["secp256k1", "bulletproofs", "paillier", "class_groups"], rev = "3c2059c3"}
 group = { git = "https://github.com/dwallet-labs/cryptography-private", subdir = "group", rev = "3c2059c3"}
 homomorphic_encryption = { git = "https://github.com/dwallet-labs/cryptography-private", subdir = "homomorphic-encryption", rev = "3c2059c3"}
->>>>>>> 9a26e937
 anyhow = "1.0.71"
 arrow = "52"
 arrow-array = "52"
@@ -437,7 +429,7 @@
 
 ### Sui Members ###
 anemo-benchmark = { git = "https://github.com/MystenLabs/sui", rev = "5612ba3005e94b1eaf2dc0dcdbddb0e45668a6fc" }
-bin-version = { git = "https://github.com/MystenLabs/sui", rev = "5612ba3005e94b1eaf2dc0dcdbddb0e45668a6fc" }
+bin-version =  { git = "https://github.com/MystenLabs/sui", rev = "5612ba3005e94b1eaf2dc0dcdbddb0e45668a6fc" }
 mysten-common = { git = "https://github.com/MystenLabs/sui", rev = "5612ba3005e94b1eaf2dc0dcdbddb0e45668a6fc" }
 mysten-metrics = { git = "https://github.com/MystenLabs/sui", rev = "5612ba3005e94b1eaf2dc0dcdbddb0e45668a6fc" }
 mysten-network = { git = "https://github.com/MystenLabs/sui", rev = "5612ba3005e94b1eaf2dc0dcdbddb0e45668a6fc" }
@@ -537,8 +529,8 @@
 
 ### Workspace Members ###
 dwallet-mpc-centralized-party = { path = "crates/dwallet-mpc-centralized-party" }
-dwallet-mpc-types = { path = "crates/dwallet-mpc-types" }
-dwallet-classgroups-types = { path = "crates/dwallet-classgroups-types" }
+dwallet-mpc-types = { path = "crates/dwallet-mpc-types"}
+dwallet-classgroups-types = { path = "crates/dwallet-classgroups-types"}
 ika = { path = "crates/ika" }
 ika-config = { path = "crates/ika-config" }
 ika-core = { path = "crates/ika-core" }
@@ -567,5 +559,5 @@
 include_dir = "0.7.3"
 
 [patch.crates-io]
-ecdsa = { git = "https://github.com/yaelAbergel/signatures", rev = "7c8523182b1a28e5bcc6bb8d1508fbde1ea845c4" }
+ecdsa = { git = "https://github.com/yaelAbergel/signatures", rev = "7c8523182b1a28e5bcc6bb8d1508fbde1ea845c4"}
 crypto-bigint = { git = 'https://github.com/erik-3milabs/crypto-bigint.git', rev = '43226a4' }