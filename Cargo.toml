[workspace]
resolver = "2"

exclude = [
    "sdk/move-bytecode-template",
    "sdk/dwallet-mpc-wasm",
]

members = [
    "crates/dwallet-mpc-centralized-party",
    "crates/dwallet-mpc-types",
    "crates/shared-wasm-class-groups",
    "crates/dwallet-classgroups-types",
    "crates/ika",
    "crates/ika-config",
    "crates/ika-core",
    "crates/ika-node",
    "crates/ika-sui-client",
    "crates/ika-protocol-config",
    "crates/ika-protocol-config-macros",
    #"crates/ika-sdk",
    "crates/ika-swarm",
    "crates/ika-swarm-config",
    "crates/ika-telemetry",
    "crates/ika-types",
    "crates/ika-move-packages",
    "crates/ika-network",
    "crates/ika-archival",
]

[workspace.package]
# This version string will be inherited by ika-core, ika-node, ika-tools, ika-sdk, and ika crates.
version = "1.0.0"

[profile.release]
# debug = 1 means line charts only, which is minimum needed for good stack traces
debug = 1
# Write debug info into a separate file.
split-debuginfo = 'packed'
# Without stripping, ika binary size would be > 1GB.
strip = 'debuginfo'
# Exit process with SIGABRT when any thread panics
panic = 'abort'

# Same as release, but build binary with debug symbols (binary size will be ~ 1GB).
[profile.release-dbgsym]
inherits = "release"
split-debuginfo = 'off'
strip = 'none'

# Inherits from the release profile above.
[profile.bench]
# For convenience.
strip = 'none'

[profile.test.package.move-compiler]
# opt-level 2 for move-compiler reduces the size of some of its
# (recursive) stack frames by up to 10x, avoiding stack overflows.
opt-level = 2

[profile.simulator]
inherits = "test"
debug = true
debug-assertions = true
overflow-checks = true
# opt-level 1 gives >5x speedup for simulator tests without slowing down build times very much.
opt-level = 1

[workspace.lints.rust]
unexpected_cfgs = { level = "warn", check-cfg = [
    'cfg(msim)',
    'cfg(fail_points)',
] }

# Dependencies that should be kept in sync through the whole workspace
[workspace.dependencies]
<<<<<<< HEAD
k256 = { git = "https://github.com/RustCrypto/elliptic-curves.git", tag = "k256/v0.14.0-pre.2", features = ["arithmetic", "critical-section", "precomputed-tables", "serde", "ecdsa", "hash2curve", "alloc"], default-features = false }
mpc = { git = "https://github.com/dwallet-labs/cryptography-private", rev = "80e7ad5"}
class_groups = { git = "https://github.com/dwallet-labs/cryptography-private", rev = "80e7ad5", features = ["threshold", "parallel"] }
twopc_mpc = { git = "https://github.com/dwallet-labs/cryptography-private", features = ["secp256k1", "bulletproofs", "paillier", "class_groups"], rev = "80e7ad5"}
group = { git = "https://github.com/dwallet-labs/cryptography-private", rev = "80e7ad5"}
homomorphic_encryption = { git = "https://github.com/dwallet-labs/cryptography-private", rev = "80e7ad5"}
=======
k256 = { version = "0.14.0-pre.7", features = ["arithmetic", "critical-section", "precomputed-tables", "serde", "ecdsa", "hash2curve", "alloc"], default-features = false }
mpc = { git = "https://github.com/dwallet-labs/cryptography-private", rev = "7dd2b76"}
class_groups = { git = "https://github.com/dwallet-labs/cryptography-private", rev = "7dd2b76", features = ["threshold", "parallel"] }
commitment = { git = "https://github.com/dwallet-labs/cryptography-private", rev = "7dd2b76" }
twopc_mpc = { git = "https://github.com/dwallet-labs/cryptography-private", features = ["secp256k1", "class_groups"], rev = "7dd2b76"}
group = { git = "https://github.com/dwallet-labs/cryptography-private", features = ["os_rng"], rev = "7dd2b76"}
homomorphic_encryption = { git = "https://github.com/dwallet-labs/cryptography-private", rev = "7dd2b76"}
>>>>>>> a2ff9374
anyhow = "1.0.71"
arrow = "52"
arrow-array = "52"
arc-swap = { version = "1.5.1", features = ["serde"] }
assert_cmd = "2.0.6"
async-graphql = "=7.0.1"
async-graphql-axum = "=7.0.1"
async-graphql-value = "=7.0.1"
async-recursion = "1.0.4"
async-stream = "0.3.6"
async-trait = "0.1.61"
atomic_float = "0.1"
aws-config = "0.56"
aws-sdk-ec2 = "0.29.0"
aws-sdk-dynamodb = "0.29.0"
aws-sdk-s3 = "0.29.0"
aws-smithy-http = "0.56"
aws-smithy-runtime-api = "0.56"
axum = { version = "0.8", default-features = false, features = [
    "macros",
    "tokio",
    "http1",
    "http2",
    "json",
    "matched-path",
    "original-uri",
    "form",
    "query",
    "ws",
] }
axum-extra = { version = "0.9", features = ["typed-header"] }
axum-server = { git = "https://github.com/bmwill/axum-server.git", rev = "f44323e271afdd1365fd0c8b0a4c0bbdf4956cb7", version = "0.6", default-features = false, features = [
    "tls-rustls",
] }
backoff = { version = "0.4.0", features = [
    "futures",
    "futures-core",
    "pin-project-lite",
    "tokio",
    "tokio_1",
] }
base64 = "0.21.2"
base64-url = "2"
bcs = "0.1.4"
better_any = "0.1.1"
bimap = "0.6.2"
bincode = "1.3.3"
bip32 = "0.4.0"
byteorder = "1.4.3"
bytes = { version = "1.5.0", features = ["serde"] }
cached = "0.43.0"
camino = "1.1.1"
cfg-if = "1.0.0"
chrono = { version = "0.4.39", features = ["clock", "serde"] }
clap = { version = "4.4", features = ["derive", "wrap_help"] }
codespan-reporting = "0.11.1"
collectable = "0.0.2"
colored = "2.0.0"
color-eyre = "0.6.2"
comfy-table = "6.1.3"
console-subscriber = "0.2"
const-str = "0.5.3"
count-min-sketch = "0.1.7"
criterion = { version = "0.5.0", features = [
    "async",
    "async_tokio",
    "html_reports",
] }
crossterm = "0.25.0"
csv = "1.2.1"
cynic = { version = "3.7.3", features = ["http-reqwest"] }
cynic-codegen = "= 3.7.3"
dashmap = "5.5.3"
# datatest-stable = "0.1.2"
datatest-stable = { git = "https://github.com/nextest-rs/datatest-stable.git", rev = "72db7f6d1bbe36a5407e96b9488a581f763e106f" }
derive-syn-parse = "0.1.5"
derive_builder = "0.12.0"
derive_more = "1.0.0"
diesel = "2.2"
diesel_migrations = "2.2"
diesel-async = "0.5"
dirs = "4.0.0"
duration-str = "0.5.0"
ed25519 = { version = "2", features = ["pkcs8", "alloc", "zeroize"] }
ed25519-consensus = { version = "2.0.1", features = ["serde"] }
either = "1.8.0"
petgraph = "0.5.1"
enum_dispatch = "^0.3"
expect-test = "1.4.0"
eyre = "0.6.8"
fdlimit = "0.2.1"
flate2 = "1.0.28"
fs_extra = "1.3.0"
futures = "0.3.28"
futures-core = "0.3.21"
git-version = "0.3.5"
glob = "0.3.1"
governor = "0.6.0"
gcp_auth = "0.12.3"
hashbrown = "0.12"
hdrhistogram = "7.5.1"
hex = "0.4.3"
hex-literal = "0.3.4"
http = "1"
http-body = "1"
humantime = "2.1.0"
hyper = "1"
hyper-util = "0.1.6"
hyper-rustls = { version = "0.27", default-features = false, features = [
    "webpki-roots",
    "http1",
    "http2",
    "ring",
    "tls12",
] }
im = "15"
impl-trait-for-tuples = "0.2.0"
indexmap = { version = "2.1.0", features = ["serde"] }
indicatif = "0.17.2"
inquire = "0.6.0"
insta = { version = "1.21.1", features = ["redactions", "yaml", "json"] }
integer-encoding = "3.0.1"
ipnetwork = "0.20.0"
itertools = "0.13.0"
jemalloc-ctl = "^0.5"
jsonrpsee = { version = "0.24.7", features = ["server", "macros", "ws-client", "http-client", "jsonrpsee-core"] }
json_to_table = { git = "https://github.com/zhiburt/tabled/", rev = "e449317a1c02eb6b29e409ad6617e5d9eb7b3bd4" }
leb128 = "0.2.5"
lru = "0.10"
match_opt = "0.1.2"
miette = { version = "7", features = ["fancy"] }
mime = "0.3"
mockall = "0.11.4"
moka = { version = "0.12", default-features = false, features = [
    "sync",
    "atomic64",
] }
more-asserts = "0.3.1"
msim = { git = "https://github.com/MystenLabs/mysten-sim.git", rev = "2a170f4cd81c5cd10f5e4a5e810068f3045f41b6", package = "msim" }
msim-macros = { git = "https://github.com/MystenLabs/mysten-sim.git", rev = "2a170f4cd81c5cd10f5e4a5e810068f3045f41b6", package = "msim-macros" }
multiaddr = "0.17.0"
nexlint = { git = "https://github.com/nextest-rs/nexlint.git", rev = "7ce56bd591242a57660ed05f14ca2483c37d895b" }
nexlint-lints = { git = "https://github.com/nextest-rs/nexlint.git", rev = "7ce56bd591242a57660ed05f14ca2483c37d895b" }
nonempty = "0.9.0"
notify = "6.1.1"
ntest = "0.9.0"
num-bigint = "0.4.4"
num_cpus = "1.15.0"
num_enum = "0.6.1"
object_store = { version = "0.11.2", features = [
    "aws",
    "gcp",
    "azure",
    "http",
] }
once_cell = "1.18.0"
ouroboros = "0.17"
parking_lot = "0.12.1"
parquet = "52"
pkcs8 = { version = "0.9.0", features = ["std"] }
pprof = { version = "0.14.0", features = ["cpp", "frame-pointer"] }
pretty_assertions = "1.3.0"
prettytable-rs = "0.10.0"
proc-macro2 = "1.0.47"
prometheus = "0.13.3"
prometheus-http-query = { version = "0.8", default-features = false, features = [
    "rustls-tls",
] }
prometheus-parse = { git = "https://github.com/asonnino/prometheus-parser.git", rev = "75334db" }
proptest = "1.6.0"
proptest-derive = "0.5"
prost = "0.13"
prost-build = "0.13"
prost-types = "0.13.1"
protobuf = { version = "2.28", features = ["with-bytes"] }
quinn-proto = "0.11.7"
quote = "1.0.23"
<<<<<<< HEAD
rand = "0.8.5" # TODO: update
rand_chacha = "0.3" # TODO: update
=======
rand = "0.9"
>>>>>>> a2ff9374
rayon = "1.5.3"
rcgen = "0.13"
regex = "1.7.1"
reqwest = { version = "0.12", default-features = false, features = [
    "http2",
    "json",
    "rustls-tls",
] }
roaring = "0.10.6"
ron = "0.8.0"
rstest = "0.16.0"
rusoto_core = { version = "0.48.0", default-features = false, features = [
    "rustls",
] }
rusoto_kms = { version = "0.48.0", default-features = false, features = [
    "rustls",
] }
russh = "0.38.0"
russh-keys = "0.38.0"
rust-version = "1.56.1"
rustls = { version = "0.23", default-features = false, features = [
    "std",
    "tls12",
    "ring",
] }
rustls-pemfile = "2"
rustversion = "1.0.9"
rustyline = "9.1.2"
rustyline-derive = "0.7.0"
schemars = { version = "0.8.21", features = ["either"] }
scopeguard = "1.1"
serde = { version = "1.0.144", features = ["derive", "rc"] }
serde-env = "0.2.0"
serde-name = "0.2.1"
serde-reflection = "0.3.6"
serde_json = { version = "1.0.95", features = ["preserve_order"] }
serde_repr = "0.1"
serde_test = "1.0.147"
serde_with = "3.8"
# serde_yaml = "0.9.21"
serde_yaml = "0.8.26"
shell-words = "1.1.0"
shellexpand = "3.1.0"
signature = "3.0.0-rc.1"
similar = "2.4.0"
simple-server-timing-header = "0.1.1"
slip10_ed25519 = "0.1.3"
smallvec = "1.10.0"
snap = "1.1.0"
snowflake-api = "0.9.0"
static_assertions = "1.1.0"
strum = { version = "0.24", features = ["derive"] }
strum_macros = "0.24.3"
syn = { version = "1.0.104", features = ["full", "derive", "extra-traits"] }
# syn = { version = "2", features = ["full", "fold", "extra-traits"] }
synstructure = "0.12"
sysinfo = "0.27.5"
tabled = { version = "0.12" }
tap = "1.0.1"
tar = "0.4.40"
tempfile = "3.3.0"
test-fuzz = "3.0.4"
thiserror = "1.0.40"
tiny-bip39 = "1.0.0"
tokio = "1.44.2"
tokio-retry = "0.3"
tokio-rustls = { version = "0.26", default-features = false, features = [
    "tls12",
    "ring",
] }
tokio-stream = { version = "0.1.14", features = ["sync", "net"] }
tokio-util = "0.7.10"
toml = { version = "0.7.4", features = ["preserve_order"] }
toml_edit = { version = "0.19.10" }
tonic = { version = "0.13", features = [
    "zstd",
    "transport",
    "tls-webpki-roots",
] }
tonic-build = { version = "0.13", features = ["prost", "transport"] }
tonic-health = "0.13"
tonic-reflection = "0.13"
tonic-web = { git = "https://github.com/hyperium/tonic.git", rev = "fee9c130c86a365b039f3e70a72a94ea28a9aaa9" }
# tonic-rustls = "0.1.0"
tonic-rustls = { git = "https://github.com/bmwill/tonic-rustls", rev = "77c3334b8aa00a982fb432d77c768c41aab1b05e" }
tower = { version = "0.5", features = [
    "full",
    "util",
    "timeout",
    "load-shed",
    "limit",
] }
tower-http = { version = "0.5", features = [
    "cors",
    "full",
    "trace",
    "set-header",
    "propagate-header",
] }
tower-layer = "0.3.2"
twox-hash = "1.6.3"
tracing = "0.1.37"
tracing-appender = "0.2.2"
tracing-subscriber = { version = "0.3.15", default-features = false, features = [
    "std",
    "smallvec",
    "fmt",
    "ansi",
    "time",
    "json",
    "registry",
    "env-filter",
] }
ttl_cache = "0.5.1"
uint = "0.9.4"
unescape = "0.1.0"
ureq = "2.9.1"
url = "2.3.1"
uuid = { version = "1.1.2", features = ["v4", "fast-rng"] }
walkdir = "2.5.0"
webpki = { version = "0.103", package = "rustls-webpki", features = [
    "alloc",
    "std",
    "ring",
] }
wiremock = "0.5"
x509-parser = { version = "0.17.0", features = ["verify"] }
zstd = "0.12.3"
zeroize = "1.6.0"
versions = "4.1.0"
linked-hash-map = "0.5.6"
shlex = "1.3.0"

# Move dependencies
move-binary-format = { git = "https://github.com/MystenLabs/sui", rev = "3b1d6b3bd63f175b774da557f89af3619b74d783" }
move-bytecode-utils = { git = "https://github.com/MystenLabs/sui", rev = "3b1d6b3bd63f175b774da557f89af3619b74d783" }
move-compiler = { git = "https://github.com/MystenLabs/sui", rev = "3b1d6b3bd63f175b774da557f89af3619b74d783" }
move-package = { git = "https://github.com/MystenLabs/sui", rev = "3b1d6b3bd63f175b774da557f89af3619b74d783" }
move-symbol-pool = { git = "https://github.com/MystenLabs/sui", rev = "3b1d6b3bd63f175b774da557f89af3619b74d783" }
move-core-types = { git = "https://github.com/MystenLabs/sui", rev = "3b1d6b3bd63f175b774da557f89af3619b74d783" }


fastcrypto = { git = "https://github.com/MystenLabs/fastcrypto", rev = "69d496c71fb37e3d22fe85e5bbfd4256d61422b9" }
fastcrypto-tbls = { git = "https://github.com/MystenLabs/fastcrypto", rev = "69d496c71fb37e3d22fe85e5bbfd4256d61422b9" }
fastcrypto-zkp = { git = "https://github.com/MystenLabs/fastcrypto", rev = "69d496c71fb37e3d22fe85e5bbfd4256d61422b9", package = "fastcrypto-zkp" }
fastcrypto-vdf = { git = "https://github.com/MystenLabs/fastcrypto", rev = "69d496c71fb37e3d22fe85e5bbfd4256d61422b9", features = [
    "experimental",
] }
passkey-types = { version = "0.2.0" }
passkey-client = { version = "0.2.0" }
passkey-authenticator = { version = "0.2.0" }
coset = "0.3"
p256 = { version = "0.13.2", features = ["ecdsa"] }

# anemo dependencies
anemo = { git = "https://github.com/mystenlabs/anemo.git", rev = "9c52c3c7946532163a79129db15180cdb984bab4" }
anemo-build = { git = "https://github.com/mystenlabs/anemo.git", rev = "9c52c3c7946532163a79129db15180cdb984bab4" }
anemo-cli = { git = "https://github.com/mystenlabs/anemo.git", rev = "9c52c3c7946532163a79129db15180cdb984bab4" }
anemo-tower = { git = "https://github.com/mystenlabs/anemo.git", rev = "9c52c3c7946532163a79129db15180cdb984bab4" }

# core-types with json format for REST api
# sui-sdk-types = { version = "0.0.1", features = ["hash", "serde", "schemars"] }
ika-sdk-types = { git = "https://github.com/MystenLabs/sui-rust-sdk.git", package = "sui-sdk-types", rev = "31bd9da32a8057edc45da8f5e6a8f25b83919b93", features = ["hash", "serde", "schemars"] }

### Sui Members ###
anemo-benchmark = { git = "https://github.com/MystenLabs/sui", rev = "3b1d6b3bd63f175b774da557f89af3619b74d783" }
bin-version =  { git = "https://github.com/MystenLabs/sui", rev = "3b1d6b3bd63f175b774da557f89af3619b74d783" }
mysten-common = { git = "https://github.com/MystenLabs/sui", rev = "3b1d6b3bd63f175b774da557f89af3619b74d783" }
mysten-metrics = { git = "https://github.com/MystenLabs/sui", rev = "3b1d6b3bd63f175b774da557f89af3619b74d783" }
mysten-network = { git = "https://github.com/MystenLabs/sui", rev = "3b1d6b3bd63f175b774da557f89af3619b74d783" }
mysten-service = { git = "https://github.com/MystenLabs/sui", rev = "3b1d6b3bd63f175b774da557f89af3619b74d783" }
mysten-util-mem = { git = "https://github.com/MystenLabs/sui", rev = "3b1d6b3bd63f175b774da557f89af3619b74d783" }
mysten-util-mem-derive = { git = "https://github.com/MystenLabs/sui", rev = "3b1d6b3bd63f175b774da557f89af3619b74d783" }
prometheus-closure-metric = { git = "https://github.com/MystenLabs/sui", rev = "3b1d6b3bd63f175b774da557f89af3619b74d783" }
shared-crypto = { git = "https://github.com/MystenLabs/sui", rev = "3b1d6b3bd63f175b774da557f89af3619b74d783" }
simulacrum = { git = "https://github.com/MystenLabs/sui", rev = "3b1d6b3bd63f175b774da557f89af3619b74d783" }
sui = { git = "https://github.com/MystenLabs/sui", rev = "3b1d6b3bd63f175b774da557f89af3619b74d783" }
sui-adapter-transactional-tests = { git = "https://github.com/MystenLabs/sui", rev = "3b1d6b3bd63f175b774da557f89af3619b74d783" }
sui-analytics-indexer = { git = "https://github.com/MystenLabs/sui", rev = "3b1d6b3bd63f175b774da557f89af3619b74d783" }
sui-analytics-indexer-derive = { git = "https://github.com/MystenLabs/sui", rev = "3b1d6b3bd63f175b774da557f89af3619b74d783" }
sui-archival = { git = "https://github.com/MystenLabs/sui", rev = "3b1d6b3bd63f175b774da557f89af3619b74d783" }
sui-authority-aggregation = { git = "https://github.com/MystenLabs/sui", rev = "3b1d6b3bd63f175b774da557f89af3619b74d783" }
sui-benchmark = { git = "https://github.com/MystenLabs/sui", rev = "3b1d6b3bd63f175b774da557f89af3619b74d783" }
sui-bridge = { git = "https://github.com/MystenLabs/sui", rev = "3b1d6b3bd63f175b774da557f89af3619b74d783" }
sui-cluster-test = { git = "https://github.com/MystenLabs/sui", rev = "3b1d6b3bd63f175b774da557f89af3619b74d783" }
sui-config = { git = "https://github.com/MystenLabs/sui", rev = "3b1d6b3bd63f175b774da557f89af3619b74d783" }
sui-core = { git = "https://github.com/MystenLabs/sui", rev = "3b1d6b3bd63f175b774da557f89af3619b74d783" }
sui-cost = { git = "https://github.com/MystenLabs/sui", rev = "3b1d6b3bd63f175b774da557f89af3619b74d783" }
sui-data-ingestion = { git = "https://github.com/MystenLabs/sui", rev = "3b1d6b3bd63f175b774da557f89af3619b74d783" }
sui-data-ingestion-core = { git = "https://github.com/MystenLabs/sui", rev = "3b1d6b3bd63f175b774da557f89af3619b74d783" }
sui-e2e-tests = { git = "https://github.com/MystenLabs/sui", rev = "3b1d6b3bd63f175b774da557f89af3619b74d783" }
sui-enum-compat-util = { git = "https://github.com/MystenLabs/sui", rev = "3b1d6b3bd63f175b774da557f89af3619b74d783" }
sui-faucet = { git = "https://github.com/MystenLabs/sui", rev = "3b1d6b3bd63f175b774da557f89af3619b74d783" }
sui-field-count = { git = "https://github.com/MystenLabs/sui", rev = "3b1d6b3bd63f175b774da557f89af3619b74d783" }
sui-field-count-derive = { git = "https://github.com/MystenLabs/sui", rev = "3b1d6b3bd63f175b774da557f89af3619b74d783" }
sui-framework = { git = "https://github.com/MystenLabs/sui", rev = "3b1d6b3bd63f175b774da557f89af3619b74d783" }
sui-framework-snapshot = { git = "https://github.com/MystenLabs/sui", rev = "3b1d6b3bd63f175b774da557f89af3619b74d783" }
sui-framework-tests = { git = "https://github.com/MystenLabs/sui", rev = "3b1d6b3bd63f175b774da557f89af3619b74d783" }
sui-graphql-config = { git = "https://github.com/MystenLabs/sui", rev = "3b1d6b3bd63f175b774da557f89af3619b74d783" }
sui-graphql-rpc = { git = "https://github.com/MystenLabs/sui", rev = "3b1d6b3bd63f175b774da557f89af3619b74d783" }
sui-graphql-rpc-client = { git = "https://github.com/MystenLabs/sui", rev = "3b1d6b3bd63f175b774da557f89af3619b74d783" }
sui-graphql-rpc-headers = { git = "https://github.com/MystenLabs/sui", rev = "3b1d6b3bd63f175b774da557f89af3619b74d783" }
sui-genesis-builder = { git = "https://github.com/MystenLabs/sui", rev = "3b1d6b3bd63f175b774da557f89af3619b74d783" }
sui-indexer = { git = "https://github.com/MystenLabs/sui", rev = "3b1d6b3bd63f175b774da557f89af3619b74d783" }
sui-indexer-builder = { git = "https://github.com/MystenLabs/sui", rev = "3b1d6b3bd63f175b774da557f89af3619b74d783" }
sui-json = { git = "https://github.com/MystenLabs/sui", rev = "3b1d6b3bd63f175b774da557f89af3619b74d783" }
sui-json-rpc-api = { git = "https://github.com/MystenLabs/sui", rev = "3b1d6b3bd63f175b774da557f89af3619b74d783" }
sui-json-rpc-types = { git = "https://github.com/MystenLabs/sui", rev = "3b1d6b3bd63f175b774da557f89af3619b74d783" }
sui-keys = { git = "https://github.com/MystenLabs/sui", rev = "3b1d6b3bd63f175b774da557f89af3619b74d783" }
sui-kvstore = { git = "https://github.com/MystenLabs/sui", rev = "3b1d6b3bd63f175b774da557f89af3619b74d783" }
sui-macros = { git = "https://github.com/MystenLabs/sui", rev = "3b1d6b3bd63f175b774da557f89af3619b74d783" }
sui-metric-checker = { git = "https://github.com/MystenLabs/sui", rev = "3b1d6b3bd63f175b774da557f89af3619b74d783" }
sui-metrics-push-client = { git = "https://github.com/MystenLabs/sui", rev = "3b1d6b3bd63f175b774da557f89af3619b74d783" }
sui-move = { git = "https://github.com/MystenLabs/sui", rev = "3b1d6b3bd63f175b774da557f89af3619b74d783" }
sui-move-build = { git = "https://github.com/MystenLabs/sui", rev = "3b1d6b3bd63f175b774da557f89af3619b74d783" }
sui-move-lsp = { git = "https://github.com/MystenLabs/sui", rev = "3b1d6b3bd63f175b774da557f89af3619b74d783" }
sui-mvr-indexer = { git = "https://github.com/MystenLabs/sui", rev = "3b1d6b3bd63f175b774da557f89af3619b74d783" }
sui-node = { git = "https://github.com/MystenLabs/sui", rev = "3b1d6b3bd63f175b774da557f89af3619b74d783" }
sui-open-rpc = { git = "https://github.com/MystenLabs/sui", rev = "3b1d6b3bd63f175b774da557f89af3619b74d783" }
sui-open-rpc-macros = { git = "https://github.com/MystenLabs/sui", rev = "3b1d6b3bd63f175b774da557f89af3619b74d783" }
sui-package-dump = { git = "https://github.com/MystenLabs/sui", rev = "3b1d6b3bd63f175b774da557f89af3619b74d783" }
sui-package-management = { git = "https://github.com/MystenLabs/sui", rev = "3b1d6b3bd63f175b774da557f89af3619b74d783" }
sui-package-resolver = { git = "https://github.com/MystenLabs/sui", rev = "3b1d6b3bd63f175b774da557f89af3619b74d783" }
sui-pg-temp-db = { git = "https://github.com/MystenLabs/sui", rev = "3b1d6b3bd63f175b774da557f89af3619b74d783" }
sui-proc-macros = { git = "https://github.com/MystenLabs/sui", rev = "3b1d6b3bd63f175b774da557f89af3619b74d783" }
sui-protocol-config = { git = "https://github.com/MystenLabs/sui", rev = "3b1d6b3bd63f175b774da557f89af3619b74d783" }
sui-protocol-config-macros = { git = "https://github.com/MystenLabs/sui", rev = "3b1d6b3bd63f175b774da557f89af3619b74d783" }
sui-proxy = { git = "https://github.com/MystenLabs/sui", rev = "3b1d6b3bd63f175b774da557f89af3619b74d783" }
sui-replay = { git = "https://github.com/MystenLabs/sui", rev = "3b1d6b3bd63f175b774da557f89af3619b74d783" }
sui-rosetta = { git = "https://github.com/MystenLabs/sui", rev = "3b1d6b3bd63f175b774da557f89af3619b74d783" }
sui-rpc-loadgen = { git = "https://github.com/MystenLabs/sui", rev = "3b1d6b3bd63f175b774da557f89af3619b74d783" }
sui-sdk = { git = "https://github.com/MystenLabs/sui", rev = "3b1d6b3bd63f175b774da557f89af3619b74d783" }
sui-simulator = { git = "https://github.com/MystenLabs/sui", rev = "3b1d6b3bd63f175b774da557f89af3619b74d783" }
sui-source-validation = { git = "https://github.com/MystenLabs/sui", rev = "3b1d6b3bd63f175b774da557f89af3619b74d783" }
sui-source-validation-service = { git = "https://github.com/MystenLabs/sui", rev = "3b1d6b3bd63f175b774da557f89af3619b74d783" }
sui-storage = { git = "https://github.com/MystenLabs/sui", rev = "3b1d6b3bd63f175b774da557f89af3619b74d783" }
sui-surfer = { git = "https://github.com/MystenLabs/sui", rev = "3b1d6b3bd63f175b774da557f89af3619b74d783" }
sui-swarm = { git = "https://github.com/MystenLabs/sui", rev = "3b1d6b3bd63f175b774da557f89af3619b74d783" }
sui-swarm-config = { git = "https://github.com/MystenLabs/sui", rev = "3b1d6b3bd63f175b774da557f89af3619b74d783" }
sui-synthetic-ingestion = { git = "https://github.com/MystenLabs/sui", rev = "3b1d6b3bd63f175b774da557f89af3619b74d783" }
sui-telemetry = { git = "https://github.com/MystenLabs/sui", rev = "3b1d6b3bd63f175b774da557f89af3619b74d783" }
sui-test-transaction-builder = { git = "https://github.com/MystenLabs/sui", rev = "3b1d6b3bd63f175b774da557f89af3619b74d783" }
sui-test-validator = { git = "https://github.com/MystenLabs/sui", rev = "3b1d6b3bd63f175b774da557f89af3619b74d783" }
sui-tls = { git = "https://github.com/MystenLabs/sui", rev = "3b1d6b3bd63f175b774da557f89af3619b74d783" }
sui-rpc-api = { git = "https://github.com/MystenLabs/sui", rev = "3b1d6b3bd63f175b774da557f89af3619b74d783" }
sui-transaction-builder = { git = "https://github.com/MystenLabs/sui", rev = "3b1d6b3bd63f175b774da557f89af3619b74d783" }
sui-transaction-checks = { git = "https://github.com/MystenLabs/sui", rev = "3b1d6b3bd63f175b774da557f89af3619b74d783" }
sui-transactional-test-runner = { git = "https://github.com/MystenLabs/sui", rev = "3b1d6b3bd63f175b774da557f89af3619b74d783" }
sui-types = { git = "https://github.com/MystenLabs/sui", rev = "3b1d6b3bd63f175b774da557f89af3619b74d783" }
sui-upgrade-compatibility-transactional-tests = { git = "https://github.com/MystenLabs/sui", rev = "3b1d6b3bd63f175b774da557f89af3619b74d783" }
sui-verifier-transactional-tests = { git = "https://github.com/MystenLabs/sui", rev = "3b1d6b3bd63f175b774da557f89af3619b74d783" }
telemetry-subscribers = { git = "https://github.com/MystenLabs/sui", rev = "3b1d6b3bd63f175b774da557f89af3619b74d783" }
test-cluster = { git = "https://github.com/MystenLabs/sui", rev = "3b1d6b3bd63f175b774da557f89af3619b74d783" }
transaction-fuzzer = { git = "https://github.com/MystenLabs/sui", rev = "3b1d6b3bd63f175b774da557f89af3619b74d783" }
typed-store = { git = "https://github.com/MystenLabs/sui", rev = "3b1d6b3bd63f175b774da557f89af3619b74d783" }
typed-store-error = { git = "https://github.com/MystenLabs/sui", rev = "3b1d6b3bd63f175b774da557f89af3619b74d783" }
x = { git = "https://github.com/MystenLabs/sui", rev = "3b1d6b3bd63f175b774da557f89af3619b74d783" }

sui-execution = { git = "https://github.com/MystenLabs/sui", rev = "3b1d6b3bd63f175b774da557f89af3619b74d783" }

consensus-config = { git = "https://github.com/MystenLabs/sui", rev = "3b1d6b3bd63f175b774da557f89af3619b74d783" }
consensus-core = { git = "https://github.com/MystenLabs/sui", rev = "3b1d6b3bd63f175b774da557f89af3619b74d783" }

crypto-bigint = { git = 'https://github.com/erik-3milabs/crypto-bigint.git', rev = "640aacb" }

### Workspace Members ###
dwallet-mpc-centralized-party = { path = "crates/dwallet-mpc-centralized-party" }
dwallet-mpc-types = { path = "crates/dwallet-mpc-types"}
dwallet-classgroups-types = { path = "crates/dwallet-classgroups-types"}
ika = { path = "crates/ika" }
ika-config = { path = "crates/ika-config" }
ika-core = { path = "crates/ika-core" }
ika-node = { path = "crates/ika-node" }
ika-sui-client = { path = "crates/ika-sui-client" }
ika-protocol-config = { path = "crates/ika-protocol-config" }
ika-protocol-config-macros = { path = "crates/ika-protocol-config-macros" }
#ika-sdk = { path = "crates/ika-sdk" }
ika-swarm = { path = "crates/ika-swarm" }
ika-swarm-config = { path = "crates/ika-swarm-config", features = ["mock-class-groups"] }
ika-telemetry = { path = "crates/ika-telemetry" }
ika-types = { path = "crates/ika-types" }
ika-move-packages = { path = "crates/ika-move-packages" }
ika-move-packages-snapshot = { path = "crates/ika-move-packages-snapshot" }
ika-network = { path = "crates/ika-network" }
ika-archival = { path = "crates/ika-archival" }

#consensus-config = { path = "consensus/config" }
#consensus-core = { path = "consensus/core" }

# ikaop dependencies
docker-api = "0.12.2"
field_names = "0.2.0"
semver = "1.0.16"
spinners = "4.1.0"
include_dir = "0.7.3"

[patch.crates-io]
curve25519-dalek = { git = 'https://github.com/dalek-cryptography/curve25519-dalek', rev = "b7e4fc0" }
crypto-bigint = { git = 'https://github.com/erik-3milabs/crypto-bigint.git', rev = "640aacb" }<|MERGE_RESOLUTION|>--- conflicted
+++ resolved
@@ -74,14 +74,6 @@
 
 # Dependencies that should be kept in sync through the whole workspace
 [workspace.dependencies]
-<<<<<<< HEAD
-k256 = { git = "https://github.com/RustCrypto/elliptic-curves.git", tag = "k256/v0.14.0-pre.2", features = ["arithmetic", "critical-section", "precomputed-tables", "serde", "ecdsa", "hash2curve", "alloc"], default-features = false }
-mpc = { git = "https://github.com/dwallet-labs/cryptography-private", rev = "80e7ad5"}
-class_groups = { git = "https://github.com/dwallet-labs/cryptography-private", rev = "80e7ad5", features = ["threshold", "parallel"] }
-twopc_mpc = { git = "https://github.com/dwallet-labs/cryptography-private", features = ["secp256k1", "bulletproofs", "paillier", "class_groups"], rev = "80e7ad5"}
-group = { git = "https://github.com/dwallet-labs/cryptography-private", rev = "80e7ad5"}
-homomorphic_encryption = { git = "https://github.com/dwallet-labs/cryptography-private", rev = "80e7ad5"}
-=======
 k256 = { version = "0.14.0-pre.7", features = ["arithmetic", "critical-section", "precomputed-tables", "serde", "ecdsa", "hash2curve", "alloc"], default-features = false }
 mpc = { git = "https://github.com/dwallet-labs/cryptography-private", rev = "7dd2b76"}
 class_groups = { git = "https://github.com/dwallet-labs/cryptography-private", rev = "7dd2b76", features = ["threshold", "parallel"] }
@@ -89,7 +81,6 @@
 twopc_mpc = { git = "https://github.com/dwallet-labs/cryptography-private", features = ["secp256k1", "class_groups"], rev = "7dd2b76"}
 group = { git = "https://github.com/dwallet-labs/cryptography-private", features = ["os_rng"], rev = "7dd2b76"}
 homomorphic_encryption = { git = "https://github.com/dwallet-labs/cryptography-private", rev = "7dd2b76"}
->>>>>>> a2ff9374
 anyhow = "1.0.71"
 arrow = "52"
 arrow-array = "52"
@@ -267,12 +258,7 @@
 protobuf = { version = "2.28", features = ["with-bytes"] }
 quinn-proto = "0.11.7"
 quote = "1.0.23"
-<<<<<<< HEAD
-rand = "0.8.5" # TODO: update
-rand_chacha = "0.3" # TODO: update
-=======
 rand = "0.9"
->>>>>>> a2ff9374
 rayon = "1.5.3"
 rcgen = "0.13"
 regex = "1.7.1"
