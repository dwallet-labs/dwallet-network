[workspace]
resolver = "2"

exclude = [
    "sdk/dwallet-mpc-wasm",
]

members = [
    "crates/dwallet-mpc-centralized-party",
    "crates/dwallet-mpc-types",
    "crates/message-digest",
    "crates/dwallet-classgroups-types",
    "crates/ika",
    "crates/ika-config",
    "crates/ika-core",
    "crates/ika-node",
    "crates/ika-sui-client",
    "crates/ika-protocol-config",
    "crates/ika-protocol-config-macros",
#    "crates/ika-proxy",
    "crates/ika-swarm",
    "crates/ika-swarm-config",
    "crates/ika-telemetry",
    "crates/ika-types",
    "crates/ika-move-packages",
    "crates/ika-network",
    "crates/ika-archival",
]

[workspace.package]
# This version string will be inherited by ika-core, ika-node, ika-tools, ika-sdk, and ika crates.
version = "1.0.0"

[profile.release]
# debug = 1 means line charts only, which is minimum needed for good stack traces
debug = 1
# Write debug info into a separate file.
split-debuginfo = 'packed'
# Without stripping, ika binary size would be > 1GB.
strip = 'debuginfo'
# Exit process with SIGABRT when any thread panics
panic = 'abort'

# Same as release, but build binary with debug symbols (binary size will be ~ 1GB).
[profile.release-dbgsym]
inherits = "release"
split-debuginfo = 'off'
strip = 'none'

# Inherits from the release profile above.
[profile.bench]
# For convenience.
strip = 'none'

[profile.test.package.move-compiler]
# opt-level 2 for move-compiler reduces the size of some of its
# (recursive) stack frames by up to 10x, avoiding stack overflows.
opt-level = 2

[profile.simulator]
inherits = "test"
debug = true
debug-assertions = true
overflow-checks = true
# opt-level 1 gives >5x speedup for simulator tests without slowing down build times very much.
opt-level = 1

[workspace.lints.rust]
unexpected_cfgs = { level = "warn", check-cfg = [
    'cfg(msim)',
    'cfg(fail_points)',
] }

# Dependencies that should be kept in sync through the whole workspace
[workspace.dependencies]
k256 = { version = "0.14.0-pre.9", features = ["arithmetic", "critical-section", "precomputed-tables", "serde", "ecdsa", "hash2curve", "alloc"], default-features = false }
mpc = { git = "https://github.com/dwallet-labs/cryptography-private", rev = "c17a387"}
proof = { git = "https://github.com/dwallet-labs/cryptography-private", rev = "c17a387"}
class_groups = { git = "https://github.com/dwallet-labs/cryptography-private", rev = "c17a387", features = ["threshold"] }
commitment = { git = "https://github.com/dwallet-labs/cryptography-private", rev = "c17a387" }
twopc_mpc = { git = "https://github.com/dwallet-labs/cryptography-private", features = ["secp256k1", "class_groups"], rev = "c17a387"}
group = { git = "https://github.com/dwallet-labs/cryptography-private", features = ["os_rng"], rev = "c17a387"}
homomorphic_encryption = { git = "https://github.com/dwallet-labs/cryptography-private", rev = "c17a387"}
anyhow = "1.0.71"
arc-swap = { version = "1.5.1", features = ["serde"] }
assert_cmd = "2.0.6"
async-trait = "0.1.61"
axum = { version = "0.8", default-features = false, features = [
    "macros",
    "tokio",
    "http1",
    "http2",
    "json",
    "matched-path",
    "original-uri",
    "form",
    "query",
    "ws",
] }
<<<<<<< HEAD
axum-extra = { version = "0.10", features = ["typed-header"] }
axum-server = { git = "https://github.com/bmwill/axum-server.git", rev = "f44323e271afdd1365fd0c8b0a4c0bbdf4956cb7", version = "0.6", default-features = false, features = [
    "tls-rustls",
] }
=======
>>>>>>> eaf14f46
backoff = { version = "0.4.0", features = [
    "futures",
    "futures-core",
    "pin-project-lite",
    "tokio",
    "tokio_1",
] }
base64 = "0.22.1"
bcs = "0.1.4"
byteorder = "1.4.3"
bytes = { version = "1.5.0", features = ["serde"] }
chrono = { version = "0.4.39", features = ["clock", "serde"] }
clap = { version = "4.4", features = ["derive", "wrap_help"] }
colored = "3.0.0"
count-min-sketch = "0.1.7"
criterion = { version = "0.6.0", features = [
    "async",
    "async_tokio",
    "html_reports",
] }
dashmap = "5.5.3"
# datatest-stable = "0.1.2"
datatest-stable = { git = "https://github.com/nextest-rs/datatest-stable.git", rev = "72db7f6d1bbe36a5407e96b9488a581f763e106f" }
derive_more = "2.0.1"
dirs = "6.0.0"
ed25519 = { version = "2", features = ["pkcs8", "alloc", "zeroize"] }
ed25519-consensus = { version = "2.0.1", features = ["serde"] }
either = "1.8.0"
enum_dispatch = "^0.3"
expect-test = "1.4.0"
eyre = "0.6.8"
flate2 = "1.0.28"
fs_extra = "1.3.0"
futures = "0.3.28"
governor = "0.6.0"
hex = "0.4.3"
http = "1"
humantime = "2.1.0"
im = "15"
indexmap = { version = "2.1.0", features = ["serde"] }
indicatif = "0.18.0"
insta = { version = "1.21.1", features = ["redactions", "yaml", "json"] }
itertools = "0.14.0"
jemalloc-ctl = "^0.5"
jsonrpsee = { version = "0.25.1", features = ["server", "macros", "ws-client", "http-client", "jsonrpsee-core"] }
lru = "0.16.0"
merlin = { version = "3", default-features = false }
miette = { version = "7", features = ["fancy"] }
mockall = "0.13.1"
moka = { version = "0.12", default-features = false, features = [
    "sync",
    "atomic64",
] }
more-asserts = "0.3.1"
msim = { git = "https://github.com/MystenLabs/mysten-sim.git", rev = "2a170f4cd81c5cd10f5e4a5e810068f3045f41b6", package = "msim" }
nonempty = "0.11.0"
num-bigint = "0.4.4"
num_cpus = "1.15.0"
num_enum = "0.7.4"
object_store = { version = "0.11.2", features = [
    "aws",
    "gcp",
    "azure",
    "http",
] }
once_cell = "1.18.0"
parking_lot = "0.12.1"
pprof = { version = "0.15.0", features = ["cpp", "frame-pointer"] }
pretty_assertions = "1.3.0"
proc-macro2 = "1.0.47"
prometheus = "0.13.3"
quote = "1.0.23"
rand = "0.9"
rand_chacha = "0.9"
rayon = "1.5.3"
regex = "1.7.1"
reqwest = { version = "0.12", default-features = false, features = [
    "http2",
    "json",
    "rustls-tls",
] }
roaring = "0.11.1"
rstest = "0.25.0"
schemars = { version = "0.8.21", features = ["either"] }
scopeguard = "1.1"
serde = { version = "1.0.144", features = ["derive", "rc"] }
serde-env = "0.2.0"
serde-name = "0.2.1"
serde-reflection = "0.5.0"
serde_json = { version = "1.0.95", features = ["preserve_order"] }
serde_repr = "0.1"
serde_with = "3.8"
serde_yaml = "0.9.34+deprecated"
signature = "3.0.0-rc.1"
static_assertions = "1.1.0"
strum = { version = "0.27.1", features = ["derive"] }
strum_macros = "0.27.1"
syn = { version = "2.0.104", features = ["full", "derive", "extra-traits"] }
tap = "1.0.1"
tempfile = "3.20.0"
test-fuzz = "7.2.0"
thiserror = "2.0.12"
tokio = "1.44.2"
tokio-retry = "0.3"
tokio-stream = { version = "0.1.14", features = ["sync", "net"] }
tonic = { version = "0.13.1", features = [
    "zstd",
    "transport",
    "tls-webpki-roots",
] }
tonic-build = { version = "0.13.1", features = ["prost", "transport"] }
tonic-health = "0.13.1"
tower = { version = "0.5", features = [
    "full",
    "util",
    "timeout",
    "load-shed",
    "limit",
] }
twox-hash = "2.1.1"
tracing = "0.1.37"
url = "2.3.1"
zeroize = "1.6.0"
shlex = "1.3.0"

# Move dependencies
move-binary-format = { git = "https://github.com/MystenLabs/sui", tag = "mainnet-v1.51.5" }
move-bytecode-utils = { git = "https://github.com/MystenLabs/sui", tag = "mainnet-v1.51.5" }
move-compiler = { git = "https://github.com/MystenLabs/sui", tag = "mainnet-v1.51.5" }
move-package = { git = "https://github.com/MystenLabs/sui", tag = "mainnet-v1.51.5" }
move-symbol-pool = { git = "https://github.com/MystenLabs/sui", tag = "mainnet-v1.51.5" }
move-core-types = { git = "https://github.com/MystenLabs/sui", tag = "mainnet-v1.51.5" }


fastcrypto = { git = "https://github.com/MystenLabs/fastcrypto", rev = "69d496c71fb37e3d22fe85e5bbfd4256d61422b9" }
fastcrypto-tbls = { git = "https://github.com/MystenLabs/fastcrypto", rev = "69d496c71fb37e3d22fe85e5bbfd4256d61422b9" }
fastcrypto-zkp = { git = "https://github.com/MystenLabs/fastcrypto", rev = "69d496c71fb37e3d22fe85e5bbfd4256d61422b9", package = "fastcrypto-zkp" }

# anemo dependencies
anemo = { git = "https://github.com/mystenlabs/anemo.git", rev = "9c52c3c7946532163a79129db15180cdb984bab4" }
anemo-build = { git = "https://github.com/mystenlabs/anemo.git", rev = "9c52c3c7946532163a79129db15180cdb984bab4" }
anemo-tower = { git = "https://github.com/mystenlabs/anemo.git", rev = "9c52c3c7946532163a79129db15180cdb984bab4" }

### Sui Members ###
bin-version =  { git = "https://github.com/MystenLabs/sui", tag = "mainnet-v1.51.5" }
mysten-common = { git = "https://github.com/MystenLabs/sui", tag = "mainnet-v1.51.5" }
mysten-metrics = { git = "https://github.com/MystenLabs/sui", tag = "mainnet-v1.51.5" }
mysten-network = { git = "https://github.com/MystenLabs/sui", tag = "mainnet-v1.51.5" }
mysten-service = { git = "https://github.com/MystenLabs/sui", tag = "mainnet-v1.51.5" }
shared-crypto = { git = "https://github.com/MystenLabs/sui", tag = "mainnet-v1.51.5" }
sui = { git = "https://github.com/MystenLabs/sui", tag = "mainnet-v1.51.5" }
sui-config = { git = "https://github.com/MystenLabs/sui", tag = "mainnet-v1.51.5" }
sui-faucet = { git = "https://github.com/MystenLabs/sui", tag = "mainnet-v1.51.5" }
sui-graphql-rpc = { git = "https://github.com/MystenLabs/sui", tag = "mainnet-v1.51.5" }
sui-indexer = { git = "https://github.com/MystenLabs/sui", tag = "mainnet-v1.51.5" }
sui-json = { git = "https://github.com/MystenLabs/sui", tag = "mainnet-v1.51.5" }
sui-json-rpc-api = { git = "https://github.com/MystenLabs/sui", tag = "mainnet-v1.51.5" }
sui-json-rpc-types = { git = "https://github.com/MystenLabs/sui", tag = "mainnet-v1.51.5" }
sui-keys = { git = "https://github.com/MystenLabs/sui", tag = "mainnet-v1.51.5" }
sui-macros = { git = "https://github.com/MystenLabs/sui", tag = "mainnet-v1.51.5" }
sui-metrics-push-client = { git = "https://github.com/MystenLabs/sui", tag = "mainnet-v1.51.5" }
sui-move = { git = "https://github.com/MystenLabs/sui", tag = "mainnet-v1.51.5" }
sui-move-build = { git = "https://github.com/MystenLabs/sui", tag = "mainnet-v1.51.5" }
sui-package-management = { git = "https://github.com/MystenLabs/sui", tag = "mainnet-v1.51.5" }
sui-protocol-config = { git = "https://github.com/MystenLabs/sui", tag = "mainnet-v1.51.5" }
sui-protocol-config-macros = { git = "https://github.com/MystenLabs/sui", tag = "mainnet-v1.51.5" }
sui-sdk = { git = "https://github.com/MystenLabs/sui", tag = "mainnet-v1.51.5" }
sui-simulator = { git = "https://github.com/MystenLabs/sui", tag = "mainnet-v1.51.5" }
sui-storage = { git = "https://github.com/MystenLabs/sui", tag = "mainnet-v1.51.5" }
sui-swarm = { git = "https://github.com/MystenLabs/sui", tag = "mainnet-v1.51.5" }
sui-swarm-config = { git = "https://github.com/MystenLabs/sui", tag = "mainnet-v1.51.5" }
sui-test-transaction-builder = { git = "https://github.com/MystenLabs/sui", tag = "mainnet-v1.51.5" }
sui-tls = { git = "https://github.com/MystenLabs/sui", tag = "mainnet-v1.51.5" }
sui-transaction-checks = { git = "https://github.com/MystenLabs/sui", tag = "mainnet-v1.51.5" }
sui-types = { git = "https://github.com/MystenLabs/sui", tag = "mainnet-v1.51.5" }
telemetry-subscribers = { git = "https://github.com/MystenLabs/sui", tag = "mainnet-v1.51.5" }
test-cluster = { git = "https://github.com/MystenLabs/sui", tag = "mainnet-v1.51.5" }
typed-store = { git = "https://github.com/MystenLabs/sui", tag = "mainnet-v1.51.5" }
typed-store-error = { git = "https://github.com/MystenLabs/sui", tag = "mainnet-v1.51.5" }

sui-execution = { git = "https://github.com/MystenLabs/sui", tag = "mainnet-v1.51.5" }

consensus-config = { git = "https://github.com/MystenLabs/sui", tag = "mainnet-v1.51.5" }
consensus-core = { git = "https://github.com/MystenLabs/sui", tag = "mainnet-v1.51.5" }

crypto-bigint = { version = "0.7.0-pre.6", default-features = false, features = ["serde"] }

### Workspace Members ###
dwallet-rng = { path = "crates/dwallet-rng" }
dwallet-mpc-types = { path = "crates/dwallet-mpc-types"}
dwallet-classgroups-types = { path = "crates/dwallet-classgroups-types"}
ika = { path = "crates/ika" }
ika-config = { path = "crates/ika-config" }
ika-core = { path = "crates/ika-core" }
ika-node = { path = "crates/ika-node" }
ika-sui-client = { path = "crates/ika-sui-client" }
#ika-porxy = { path = "crates/ika-proxy" }
ika-protocol-config = { path = "crates/ika-protocol-config" }
ika-swarm = { path = "crates/ika-swarm" }
ika-swarm-config = { path = "crates/ika-swarm-config" }
ika-telemetry = { path = "crates/ika-telemetry" }
ika-types = { path = "crates/ika-types" }
ika-move-packages = { path = "crates/ika-move-packages" }
ika-network = { path = "crates/ika-network" }
ika-archival = { path = "crates/ika-archival" }

[patch.crates-io]
crypto-bigint = { git = 'https://github.com/erik-3milabs/crypto-bigint.git', rev = "d0929d4" }<|MERGE_RESOLUTION|>--- conflicted
+++ resolved
@@ -17,7 +17,7 @@
     "crates/ika-sui-client",
     "crates/ika-protocol-config",
     "crates/ika-protocol-config-macros",
-#    "crates/ika-proxy",
+    #"crates/ika-sdk",
     "crates/ika-swarm",
     "crates/ika-swarm-config",
     "crates/ika-telemetry",
@@ -97,13 +97,10 @@
     "query",
     "ws",
 ] }
-<<<<<<< HEAD
 axum-extra = { version = "0.10", features = ["typed-header"] }
 axum-server = { git = "https://github.com/bmwill/axum-server.git", rev = "f44323e271afdd1365fd0c8b0a4c0bbdf4956cb7", version = "0.6", default-features = false, features = [
     "tls-rustls",
 ] }
-=======
->>>>>>> eaf14f46
 backoff = { version = "0.4.0", features = [
     "futures",
     "futures-core",
