// Copyright (c) Mysten Labs, Inc.
// SPDX-License-Identifier: BSD-3-Clause-Clear

import { isSuiNSName, useSuiNSEnabled } from '@mysten/core';
import { useSuiClient } from '@mysten/dapp-kit';
<<<<<<< HEAD
import { type SuiClient } from '@dwallet-network/dwallet.js/client';
=======
import { type DWalletClient } from '@dwallet-network/dwallet.js/client';
>>>>>>> 921b0e30
import { isValidSuiAddress } from '@dwallet-network/dwallet.js/utils';
import { useMemo } from 'react';
import * as Yup from 'yup';

export function createSuiAddressValidation(client: DWalletClient, suiNSEnabled: boolean) {
	const resolveCache = new Map<string, boolean>();

	return Yup.string()
		.ensure()
		.trim()
		.required()
		.test('is-sui-address', 'Invalid address. Please check again.', async (value) => {
			if (suiNSEnabled && isSuiNSName(value)) {
				if (resolveCache.has(value)) {
					return resolveCache.get(value)!;
				}

				const address = await client.resolveNameServiceAddress({
					name: value,
				});

				resolveCache.set(value, !!address);

				return !!address;
			}

			return isValidSuiAddress(value);
		})
		.label("Recipient's address");
}

export function useSuiAddressValidation() {
	const client = useSuiClient();
	const suiNSEnabled = useSuiNSEnabled();

	return useMemo(() => {
		return createSuiAddressValidation(client, suiNSEnabled);
	}, [client, suiNSEnabled]);
}<|MERGE_RESOLUTION|>--- conflicted
+++ resolved
@@ -3,11 +3,7 @@
 
 import { isSuiNSName, useSuiNSEnabled } from '@mysten/core';
 import { useSuiClient } from '@mysten/dapp-kit';
-<<<<<<< HEAD
-import { type SuiClient } from '@dwallet-network/dwallet.js/client';
-=======
 import { type DWalletClient } from '@dwallet-network/dwallet.js/client';
->>>>>>> 921b0e30
 import { isValidSuiAddress } from '@dwallet-network/dwallet.js/utils';
 import { useMemo } from 'react';
 import * as Yup from 'yup';
