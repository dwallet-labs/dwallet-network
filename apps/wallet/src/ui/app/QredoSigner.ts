// Copyright (c) Mysten Labs, Inc.
// SPDX-License-Identifier: BSD-3-Clause-Clear

import { type QredoSerializedUiAccount } from '_src/background/accounts/QredoAccount';
import { API_ENV, networkNames } from '_src/shared/api-env';
import {
	type NetworkType,
	type QredoAPI,
	type TransactionInfoResponse,
} from '_src/shared/qredo-api';
<<<<<<< HEAD
import { type SuiClient } from '@dwallet-network/dwallet.js/client';
=======
import { type DWalletClient } from '@dwallet-network/dwallet.js/client';
>>>>>>> 921b0e30
import {
	IntentScope,
	messageWithIntent,
	type SerializedSignature,
} from '@dwallet-network/dwallet.js/cryptography';
import { toB64 } from '@dwallet-network/dwallet.js/utils';
import mitt from 'mitt';

import { WalletSigner } from './WalletSigner';

export class QredoActionIgnoredByUser extends Error {}

const POLLING_INTERVAL = 4000;
const MAX_POLLING_TIMES = Math.ceil((60 * 1000 * 10) / POLLING_INTERVAL);

function sleep() {
	return new Promise((r) => setTimeout(r, POLLING_INTERVAL));
}
export const API_ENV_TO_QREDO_NETWORK: Partial<Record<API_ENV, NetworkType>> = {
	[API_ENV.mainnet]: 'mainnet',
	[API_ENV.testNet]: 'testnet',
	[API_ENV.devNet]: 'devnet',
};
export class QredoSigner extends WalletSigner {
	#qredoAccount: QredoSerializedUiAccount;
	#qredoAPI: QredoAPI;
	#network: NetworkType | null;
	#apiEnv: API_ENV;

	constructor(
		client: DWalletClient,
		account: QredoSerializedUiAccount,
		qredoAPI: QredoAPI,
		apiEnv: API_ENV,
	) {
		super(client);
		this.#qredoAccount = account;
		this.#qredoAPI = qredoAPI;
		this.#apiEnv = apiEnv;
		this.#network = API_ENV_TO_QREDO_NETWORK[apiEnv] || null;
	}

	async getAddress(): Promise<string> {
		return this.#qredoAccount.address;
	}

	async signData(data: Uint8Array, clientIdentifier?: string): Promise<SerializedSignature> {
		let txInfo = await this.#createQredoTransaction(data, false, clientIdentifier);
		try {
			txInfo = await this.#pollForQredoTransaction(
				txInfo,
				(currentTxInfo) =>
					!currentTxInfo.sig &&
					['created', 'authorized', 'pending', 'approved', 'queued', 'signed'].includes(
						currentTxInfo.status,
					),
				clientIdentifier,
			);
		} finally {
			if (clientIdentifier) {
				QredoEvents.emit('qredoActionDone', {
					clientIdentifier,
					qredoTransactionID: txInfo.txID,
				});
			}
		}
		if (['cancelled', 'expired', 'failed', 'rejected'].includes(txInfo.status)) {
			throw new Error(`Transaction ${txInfo.status}`);
		}
		if (!txInfo.sig) {
			throw new Error('Failed to retrieve signature');
		}
		return txInfo.sig;
	}

	signMessage: WalletSigner['signMessage'] = async (input, clientIdentifier) => {
		const signature = await this.signData(
			messageWithIntent(IntentScope.PersonalMessage, input.message),
			clientIdentifier,
		);
		return {
			messageBytes: toB64(input.message),
			signature,
		};
	};

	signTransactionBlock: WalletSigner['signTransactionBlock'] = async (input, clientIdentifier) => {
		const transactionBlockBytes = await this.prepareTransactionBlock(input.transactionBlock);
		const signature = await this.signData(
			messageWithIntent(IntentScope.TransactionData, transactionBlockBytes),
			clientIdentifier,
		);
		return {
			transactionBlockBytes: toB64(transactionBlockBytes),
			signature,
		};
	};

	signAndExecuteTransactionBlock: WalletSigner['signAndExecuteTransactionBlock'] = async (
		{ transactionBlock, options },
		clientIdentifier,
	) => {
		let txInfo = await this.#createQredoTransaction(
			messageWithIntent(
				IntentScope.TransactionData,
				await this.prepareTransactionBlock(transactionBlock),
			),
			true,
			clientIdentifier,
		);
		try {
			txInfo = await this.#pollForQredoTransaction(
				txInfo,
				(tx) =>
					[
						'pending',
						'created',
						'authorized',
						'approved',
						'signed',
						'scheduled',
						'queued',
						'pushed',
					].includes(tx.status),
				clientIdentifier,
			);
		} finally {
			if (clientIdentifier) {
				QredoEvents.emit('qredoActionDone', {
					clientIdentifier,
					qredoTransactionID: txInfo.txID,
				});
			}
		}
		if (txInfo.status !== 'confirmed') {
			throw new Error(`Qredo transaction was ${txInfo.status}`);
		}
		if (!txInfo.txHash) {
			throw new Error(`Digest is not set in Qredo transaction ${txInfo.txID}`);
		}
		return this.client.waitForTransactionBlock({
			digest: txInfo.txHash,
			options: options,
		});
	};

	connect(client: DWalletClient): WalletSigner {
		return new QredoSigner(client, this.#qredoAccount, this.#qredoAPI, this.#apiEnv);
	}

	async #createQredoTransaction(intent: Uint8Array, broadcast: boolean, clientIdentifier?: string) {
		if (!this.#network) {
			throw new Error(`Unsupported network ${networkNames[this.#apiEnv]}`);
		}
		const qredoTransaction = await this.#qredoAPI.createTransaction({
			messageWithIntent: toB64(intent),
			network: this.#network,
			broadcast,
			from: await this.getAddress(),
		});
		if (clientIdentifier) {
			QredoEvents.emit('qredoTransactionCreated', {
				qredoTransaction,
				clientIdentifier,
			});
		}
		return qredoTransaction;
	}

	async #pollForQredoTransaction(
		qredoTransaction: TransactionInfoResponse,
		keepPolling: (qredoTransaction: TransactionInfoResponse) => boolean,
		clientIdentifier?: string,
	) {
		let unsubscribeCallback;
		let userIgnoredUpdates = false;
		let promiseReject: () => void;
		const userIgnoredPromise = new Promise<never>((_, reject) => {
			promiseReject = reject;
		});
		if (clientIdentifier) {
			unsubscribeCallback = (event: QredoEventsType['clientIgnoredUpdates']) => {
				if (clientIdentifier === event.clientIdentifier) {
					userIgnoredUpdates = true;
					if (promiseReject) {
						promiseReject();
					}
				}
			};
			QredoEvents.on('clientIgnoredUpdates', unsubscribeCallback);
		}
		let currentQredoTransaction = qredoTransaction;
		let requestCounter = 0;
		while (
			!userIgnoredUpdates &&
			keepPolling(currentQredoTransaction) &&
			requestCounter++ < MAX_POLLING_TIMES
		) {
			try {
				await Promise.race([sleep(), userIgnoredPromise]);
				currentQredoTransaction = await Promise.race([
					this.#qredoAPI.getTransaction(currentQredoTransaction.txID),
					userIgnoredPromise,
				]);
			} catch (e) {
				// maybe a network error
				// TODO: stop if 500 or 404 etc?
			}
		}
		if (clientIdentifier && unsubscribeCallback) {
			QredoEvents.off('clientIgnoredUpdates', unsubscribeCallback);
		}
		if (userIgnoredUpdates) {
			throw new QredoActionIgnoredByUser('User ignored transaction updates');
		}
		return currentQredoTransaction;
	}
}

export type QredoEventsType = {
	qredoTransactionCreated: {
		qredoTransaction: TransactionInfoResponse;
		clientIdentifier: string;
	};
	qredoActionDone: {
		clientIdentifier: string;
		qredoTransactionID: string;
	};
	clientIgnoredUpdates: {
		clientIdentifier: string;
	};
};
export const QredoEvents = mitt<QredoEventsType>();<|MERGE_RESOLUTION|>--- conflicted
+++ resolved
@@ -8,11 +8,7 @@
 	type QredoAPI,
 	type TransactionInfoResponse,
 } from '_src/shared/qredo-api';
-<<<<<<< HEAD
-import { type SuiClient } from '@dwallet-network/dwallet.js/client';
-=======
 import { type DWalletClient } from '@dwallet-network/dwallet.js/client';
->>>>>>> 921b0e30
 import {
 	IntentScope,
 	messageWithIntent,
