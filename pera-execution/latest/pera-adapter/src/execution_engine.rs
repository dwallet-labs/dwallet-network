--- conflicted
+++ resolved
@@ -1222,16 +1222,6 @@
                     ],
                 )
             }
-<<<<<<< HEAD
-            MPCRound::NetworkDkg(key_type, ppp) => {
-                let ppp = ppp.ok_or(ExecutionError::new(
-                    ExecutionErrorKind::TypeArgumentError {
-                        argument_idx: 0,
-                        kind: pera_types::execution_status::TypeArgumentError::TypeNotFound,
-                    },
-                    None,
-                ))?;
-=======
             MPCRound::Sign(session_id, _) => (
                 "create_sign_output",
                 vec![
@@ -1246,20 +1236,22 @@
                     })?),
                 ],
             ),
-            MPCRound::NetworkDkg(key_type) => {
->>>>>>> 28b00812
+            MPCRound::NetworkDkg(key_type, ppp) => {
+                let ppp = ppp.ok_or(ExecutionError::new(
+                    ExecutionErrorKind::TypeArgumentError {
+                        argument_idx: 0,
+                        kind: pera_types::execution_status::TypeArgumentError::TypeNotFound,
+                    },
+                    None,
+                ))?;
                 module_name = PERA_SYSTEM_MODULE_NAME;
                 (
                     "new_decryption_key_shares_version",
                     vec![
                         CallArg::PERA_SYSTEM_MUT,
-<<<<<<< HEAD
                         CallArg::Pure(bcs::to_bytes(&ppp.current_epoch_shares).unwrap()),
                         CallArg::Pure(bcs::to_bytes(&ppp.protocol_public_parameters).unwrap()),
-                        CallArg::Pure(bcs::to_bytes(&ppp.decryption_public_parameters).unwrap()),
-                        CallArg::Pure(bcs::to_bytes(&(key_type as u8)).unwrap()),
-=======
-                        CallArg::Pure(bcs::to_bytes(&vec![data.output.clone()]).map_err(|e| {
+                        CallArg::Pure(bcs::to_bytes(&ppp.decryption_public_parameters).map_err(|e| {
                             ExecutionError::new(
                                 ExecutionErrorKind::SerializationFailed,
                                 Some(
@@ -1276,7 +1268,6 @@
                                 ),
                             )
                         })?),
->>>>>>> 28b00812
                     ],
                 )
             }
