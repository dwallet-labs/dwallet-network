--- conflicted
+++ resolved
@@ -20,10 +20,7 @@
     let (public_key_share_and_proof, centralized_output, centralized_secret_output) =
         create_dkg_output(
             protocol_public_parameters,
-<<<<<<< HEAD
             key_scheme,
-=======
->>>>>>> 3938525d
             dkg_first_round_output,
             session_id,
         )
@@ -36,8 +33,6 @@
         centralized_secret_output,
     ))
     .map_err(|e| JsError::new(&e.to_string()))
-<<<<<<< HEAD
-=======
 }
 
 /// Derives a Secp256k1 class groups keypair from a given seed.
@@ -95,7 +90,6 @@
 #[wasm_bindgen]
 pub fn verify_user_share(secret_share: Vec<u8>, dkg_output: Vec<u8>) -> Result<JsValue, JsError> {
     Ok(JsValue::from(verify_secret_share(secret_share, dkg_output).map_err(to_js_err)?))
->>>>>>> 3938525d
 }
 
 #[wasm_bindgen]
