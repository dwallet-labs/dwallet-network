--- conflicted
+++ resolved
@@ -1,13 +1,8 @@
 // Copyright (c) Mysten Labs, Inc.
 // SPDX-License-Identifier: BSD-3-Clause-Clear
 
-<<<<<<< HEAD
-import { getFullnodeUrl, isSuiClient, SuiClient } from '@dwallet-network/dwallet.js/client';
-import type { SuiClientOptions } from '@dwallet-network/dwallet.js/client';
-=======
 import { getFullnodeUrl, isDWalletClient, DWalletClient } from '@dwallet-network/dwallet.js/client';
 import type { DWalletClientOptions } from '@dwallet-network/dwallet.js/client';
->>>>>>> 921b0e30
 import { createContext, useMemo, useState } from 'react';
 
 import type { NetworkConfig } from '../hooks/networkConfig.js';
