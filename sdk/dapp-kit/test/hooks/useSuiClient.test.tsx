// Copyright (c) Mysten Labs, Inc.
// SPDX-License-Identifier: BSD-3-Clause-Clear
<<<<<<< HEAD
import { getFullnodeUrl, SuiClient } from '@dwallet-network/dwallet.js/client';
=======
import { getFullnodeUrl, DWalletClient } from '@dwallet-network/dwallet.js/client';
>>>>>>> 921b0e30
import { renderHook } from '@testing-library/react';

import { useSuiClient } from '../../src/index.js';
import { createSuiClientContextWrapper } from '../test-utils.js';

describe('useSuiClient', () => {
	test('throws without a SuiClientContext', () => {
		expect(() => renderHook(() => useSuiClient())).toThrowError(
			'Could not find SuiClientContext. Ensure that you have set up the SuiClientProvider',
		);
	});

	test('returns a SuiClient', () => {
		const suiClient = new DWalletClient({ url: getFullnodeUrl('localnet') });
		const wrapper = createSuiClientContextWrapper(suiClient);
		const { result } = renderHook(() => useSuiClient(), { wrapper });

		expect(result.current).toBe(suiClient);
	});
});<|MERGE_RESOLUTION|>--- conflicted
+++ resolved
@@ -1,10 +1,6 @@
 // Copyright (c) Mysten Labs, Inc.
 // SPDX-License-Identifier: BSD-3-Clause-Clear
-<<<<<<< HEAD
-import { getFullnodeUrl, SuiClient } from '@dwallet-network/dwallet.js/client';
-=======
 import { getFullnodeUrl, DWalletClient } from '@dwallet-network/dwallet.js/client';
->>>>>>> 921b0e30
 import { renderHook } from '@testing-library/react';
 
 import { useSuiClient } from '../../src/index.js';
