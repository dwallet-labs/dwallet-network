// Copyright (c) Mysten Labs, Inc.
// SPDX-License-Identifier: BSD-3-Clause-Clear

<<<<<<< HEAD
import { getFullnodeUrl, SuiClient } from '@dwallet-network/dwallet.js/client';
=======
import { getFullnodeUrl, DWalletClient } from '@dwallet-network/dwallet.js/client';
>>>>>>> 921b0e30
import { TransactionBlock } from '@dwallet-network/dwallet.js/transactions';
import { useState } from 'react';

import { useAuthCallback, useEnokiFlow, useZkLogin } from '../src/react.tsx';

export function App() {
	const flow = useEnokiFlow();
	const zkLogin = useZkLogin();
	const [result, setResult] = useState<any>(null);

	useAuthCallback();

	return (
		<div>
			<div>Address: {zkLogin.address}</div>
			<div>Provider: {zkLogin.provider}</div>
			{!zkLogin.address ? (
				<button
					onClick={async () => {
						window.location.href = await flow.createAuthorizationURL({
							provider: 'google',
							clientId: '705781974144-cltddr1ggjnuc3kaimtc881r2n5bderc.apps.googleusercontent.com',
							redirectUrl: window.location.href.split('#')[0],
						});
					}}
				>
					Sign in with Google
				</button>
			) : (
				<button onClick={() => flow.logout()}>Sign Out</button>
			)}

			{zkLogin.address && (
				<button
					onClick={async () => {
						try {
							const transactionBlock = new TransactionBlock();
							transactionBlock.moveCall({
								target:
									'0xfa0e78030bd16672174c2d6cc4cd5d1d1423d03c28a74909b2a148eda8bcca16::clock::access',
								arguments: [transactionBlock.object('0x6')],
							});

							const result = await flow.sponsorAndExecuteTransactionBlock({
								network: 'testnet',
								// @ts-expect-error: Type references not quite doing their thing:
								client: new DWalletClient({ url: getFullnodeUrl('testnet') }),
								// @ts-expect-error: Type references not quite doing their thing:
								transactionBlock,
							});

							setResult(result);
						} catch (e) {
							console.log(e);
							setResult({ error: e });
						}
					}}
				>
					Sign transaction
				</button>
			)}

			{result && <div>{JSON.stringify(result)}</div>}
		</div>
	);
}<|MERGE_RESOLUTION|>--- conflicted
+++ resolved
@@ -1,11 +1,7 @@
 // Copyright (c) Mysten Labs, Inc.
 // SPDX-License-Identifier: BSD-3-Clause-Clear
 
-<<<<<<< HEAD
-import { getFullnodeUrl, SuiClient } from '@dwallet-network/dwallet.js/client';
-=======
 import { getFullnodeUrl, DWalletClient } from '@dwallet-network/dwallet.js/client';
->>>>>>> 921b0e30
 import { TransactionBlock } from '@dwallet-network/dwallet.js/transactions';
 import { useState } from 'react';
 
