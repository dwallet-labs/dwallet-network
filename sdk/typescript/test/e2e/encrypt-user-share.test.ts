--- conflicted
+++ resolved
@@ -120,14 +120,8 @@
 			await acceptUserShare(
 				encryptedUserShare!,
 				dwalletSenderToolbox.keypair.toSuiAddress(),
-<<<<<<< HEAD
 				receiverEncryptionKeyObj,
-				createdDwallet?.dwalletId!,
-=======
-				receiverEncryptionKeyObj.encryptionKey,
-				receiverEncryptionKeyObj.decryptionKey,
 				createdDwallet?.dwalletID!,
->>>>>>> c0c4540b
 				activeEncryptionKeysTableID,
 				dwalletReceiverToolbox.client,
 				dwalletReceiverToolbox.keypair,
