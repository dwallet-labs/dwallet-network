// Copyright (c) dWallet Labs, Inc.
// SPDX-License-Identifier: BSD-3-Clause-Clear

import { create_sign_centralized_output } from '@dwallet-network/dwallet-mpc-wasm';
import { bcs } from '@mysten/bcs';
import { beforeEach, describe, expect, it } from 'vitest';

import { MoveStruct, PeraClient } from '../../src/client';
import { createDWallet } from '../../src/dwallet-mpc/dkg';
import { Config } from '../../src/dwallet-mpc/globals';
import { launchNetworkDKG } from '../../src/dwallet-mpc/network-dkg';
import { presign } from '../../src/dwallet-mpc/presign';
import {
	futureSignTransactionCall,
	Hash,
	partiallySignMessageTransactionCall,
	signMessageTransactionCall,
} from '../../src/dwallet-mpc/sign';
import { Ed25519Keypair } from '../../src/keypairs/ed25519';
import { mockCreateDwallet, mockCreatePresign } from './utils/dwallet';
import { setup, TestToolbox } from './utils/setup';

describe('Test dWallet MPC', () => {
	let toolbox: TestToolbox;

	beforeEach(async () => {
		toolbox = await setup();
		console.log('Address', toolbox.keypair.toPeraAddress());
	});

	it('should create a dWallet (DKG)', async () => {
		const pollRef = { value: true };
		void printOwnedObjects(toolbox.keypair, toolbox.client, pollRef);
		let conf: Config = {
			keypair: toolbox.keypair,
			client: toolbox.client,
			timeout: 5 * 60 * 1000,
		};
		const dWallet = await createDWallet(conf);
		expect(dWallet).toBeDefined();
		pollRef.value = false;
		console.log({ dWallet });
	});

	it('should run Presign', async () => {
		let conf: Config = {
			keypair: toolbox.keypair,
			client: toolbox.client,
			timeout: 10 * 60 * 1000,
		};
		const dWallet = await mockCreateDwallet(conf);
		expect(dWallet).toBeDefined();
		console.log({ dWallet });
		const presignOutput = await presign(conf, dWallet.id, 1);
		expect(presignOutput).toBeDefined();
		console.log({ presignOutput });
	});

	it('should run DKG+Presign', async () => {
		let conf: Config = {
			keypair: toolbox.keypair,
			client: toolbox.client,
			timeout: 10 * 60 * 1000,
		};
		const dWallet = await createDWallet(conf);
		expect(dWallet).toBeDefined();
		console.log({ dWallet });
		const presignOutput = await presign(conf, dWallet.id, 1);
		expect(presignOutput).toBeDefined();
		console.log({ presignOutput });
	});

	it('should run Sign', async () => {
		let conf: Config = {
			keypair: toolbox.keypair,
			client: toolbox.client,
			timeout: 10 * 60 * 1000,
		};
		const dWallet = await mockCreateDwallet(conf);
		expect(dWallet).toBeDefined();
		console.log({ dWallet });
		const presignOutput1 = await mockCreatePresign(conf, dWallet);
		const presignOutput2 = await mockCreatePresign(conf, dWallet);
		expect(presignOutput1).toBeDefined();
		expect(presignOutput2).toBeDefined();
		console.log({ presignOutput1, presignOutput2 });
		let serializedMsgs = bcs
			.vector(bcs.vector(bcs.u8()))
			.serialize([Uint8Array.from([1, 2, 3, 4, 5]), Uint8Array.from([6, 7, 8, 9, 10])])
			.toBytes();
		let serializedPresigns = bcs
			.vector(bcs.vector(bcs.u8()))
			.serialize([presignOutput1.presign, presignOutput2.presign])
			.toBytes();
		let serializedPresignSessionIds = bcs
			.vector(bcs.string())
			.serialize([
				presignOutput1.first_round_session_id.slice(2),
				presignOutput2.first_round_session_id.slice(2),
			])
			.toBytes();
		const [centralizedSignMsg, hashedMsg] = create_sign_centralized_output(
			Uint8Array.from(dWallet.centralizedDKGOutput),
			serializedPresigns,
			serializedMsgs,
			Hash.SHA256,
			serializedPresignSessionIds,
		);
		console.log('Signing message');
		let signOutput = await signMessageTransactionCall(
			conf,
			dWallet.dwalletCapID,
			hashedMsg,
			dWallet.id,
			[presignOutput1.id.id, presignOutput2.id.id],
			centralizedSignMsg,
		);
		expect(signOutput).toBeDefined();
		console.log({ signOutput });
	});

	it(
		'Full flow: DKG, Presign, Sign',
		async () => {
			let conf: Config = {
				keypair: toolbox.keypair,
				client: toolbox.client,
				timeout: 10 * 60 * 1000,
			};
			const dWallet = await createDWallet(conf);
			console.log({ dWallet });
			expect(dWallet).toBeDefined();
			const presignCompletionEvent = await presign(conf, dWallet.id, 2);
			console.log({ presignCompletionEvent });
			expect(presignCompletionEvent).toBeDefined();
			let serializedMsgs = bcs
				.vector(bcs.vector(bcs.u8()))
				.serialize([Uint8Array.from([1, 2, 3, 4, 5]), Uint8Array.from([6, 7, 8, 9, 10])])
				.toBytes();
			let serializedPresigns = bcs
				.vector(bcs.vector(bcs.u8()))
				.serialize(presignCompletionEvent.presigns)
				.toBytes();
			let serializedPresignFirstRoundSessionIds = bcs
				.vector(bcs.string())
				.serialize(
					presignCompletionEvent.first_round_session_ids.map((session_id) => session_id.slice(2)),
				)
				.toBytes();
			const [centralizedSignedMsg, hashedMsgs] = create_sign_centralized_output(
				Uint8Array.from(dWallet.centralizedDKGOutput),
				serializedPresigns,
				serializedMsgs,
				Hash.SHA256,
				serializedPresignFirstRoundSessionIds,
			);

			console.log('Signing messages');
			let signOutput = await signMessageTransactionCall(
				conf,
				dWallet.dwalletCapID,
				hashedMsgs,
				dWallet.id,
				presignCompletionEvent.presign_ids,
				centralizedSignedMsg,
			);
			expect(signOutput).toBeDefined();
			console.log({ signOutput });
		},
		1000 * 60 * 20,
	);

<<<<<<< HEAD
	it('should run future sign', async () => {
		let conf: Config = {
			keypair: toolbox.keypair,
			client: toolbox.client,
			timeout: 10 * 60 * 1000,
		};
		const dWallet = await mockCreateDwallet(conf);
		expect(dWallet).toBeDefined();
		console.log({ dWallet });
		const presignOutput1 = await mockCreatePresign(conf, dWallet);
		const presignOutput2 = await mockCreatePresign(conf, dWallet);
		expect(presignOutput1).toBeDefined();
		expect(presignOutput2).toBeDefined();
		console.log({ presignOutput1, presignOutput2 });
		let serializedMsgs = bcs
			.vector(bcs.vector(bcs.u8()))
			.serialize([Uint8Array.from([1, 2, 3, 4, 5]), Uint8Array.from([6, 7, 8, 9, 10])])
			.toBytes();
		let serializedPresigns = bcs
			.vector(bcs.vector(bcs.u8()))
			.serialize([presignOutput1.presign, presignOutput2.presign])
			.toBytes();
		let serializedPresignSessionIds = bcs
			.vector(bcs.string())
			.serialize([
				presignOutput1.first_round_session_id.slice(2),
				presignOutput2.first_round_session_id.slice(2),
			])
			.toBytes();
		const [centralizedSignMsg, hashedMsgs] = create_sign_centralized_output(
			Uint8Array.from(dWallet.centralizedDKGOutput),
			serializedPresigns,
			serializedMsgs,
			Hash.SHA256,
			serializedPresignSessionIds,
		);
		let partiallySignedMessages = await partiallySignMessageTransactionCall(
			conf,
			hashedMsgs,
			dWallet.id,
			[presignOutput1.id.id, presignOutput2.id.id],
			centralizedSignMsg,
		);
		expect(partiallySignedMessages).toBeDefined();
		console.log({ partiallySignedMessages });
		// Sleep for 5 seconds for a checkpoint to be created, so the new object can be used.
		await new Promise((r) => setTimeout(r, 5000));
		let completedSignEvent = await futureSignTransactionCall(
			conf,
			hashedMsgs,
			dWallet.dwalletCapID,
			partiallySignedMessages.partial_signatures_object_id,
		);
		expect(completedSignEvent).toBeDefined();
		console.log({ completedSignEvent });
=======
	it('should run network dkg', async () => {
		const pollRef = { value: true };
		void printOwnedObjects(toolbox.keypair, toolbox.client, pollRef);
		let conf: Config = {
			keypair: toolbox.keypair,
			client: toolbox.client,
			timeout: 5 * 60 * 1000,
		};
		await launchNetworkDKG(conf);
		pollRef.value = false;
>>>>>>> 785f91d4
	});
});

async function printOwnedObjects(
	keypair: Ed25519Keypair,
	client: PeraClient,
	poll: { value: boolean },
) {
	type MoveObjectContent = {
		dataType: 'moveObject';
		fields: MoveStruct;
		hasPublicTransfer: boolean;
		type: string;
	};

	let cursor = null;

	while (poll.value) {
		await new Promise((r) => setTimeout(r, 3000));
		const {
			data: ownedObjects,
			hasNextPage,
			nextCursor,
		} = await client.getOwnedObjects({
			owner: keypair.toPeraAddress(),
			cursor,
		});
		const objectIds = ownedObjects.map((o) => o.data?.objectId).filter(Boolean) as string[];

		if (objectIds.length === 0) {
			continue;
		}

		const objectsContent = await client.multiGetObjects({
			ids: objectIds,
			options: { showContent: true },
		});

		objectsContent.forEach((o) => {
			if ((o.data?.content as MoveObjectContent)?.type !== '0x2::coin::Coin<0x2::pera::PERA>') {
				console.log(o);
			}
		});
		if (hasNextPage) {
			cursor = nextCursor;
		}
	}

	console.log('Stopped polling');
}<|MERGE_RESOLUTION|>--- conflicted
+++ resolved
@@ -170,7 +170,6 @@
 		1000 * 60 * 20,
 	);
 
-<<<<<<< HEAD
 	it('should run future sign', async () => {
 		let conf: Config = {
 			keypair: toolbox.keypair,
@@ -226,7 +225,8 @@
 		);
 		expect(completedSignEvent).toBeDefined();
 		console.log({ completedSignEvent });
-=======
+	});
+
 	it('should run network dkg', async () => {
 		const pollRef = { value: true };
 		void printOwnedObjects(toolbox.keypair, toolbox.client, pollRef);
@@ -237,7 +237,6 @@
 		};
 		await launchNetworkDKG(conf);
 		pollRef.value = false;
->>>>>>> 785f91d4
 	});
 });
 
