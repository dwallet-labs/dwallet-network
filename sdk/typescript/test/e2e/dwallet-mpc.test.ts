--- conflicted
+++ resolved
@@ -22,11 +22,8 @@
 	checkpointCreationTime,
 	Config,
 	delay,
-<<<<<<< HEAD
+	getAllChildObjectsIDs,
 	getDWalletSecpState,
-=======
-	getAllChildObjectsIDs,
->>>>>>> 40599353
 	getNetworkPublicParameters,
 	getObjectWithType,
 	isSystemInner,
