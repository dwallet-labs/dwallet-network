// Copyright (c) dWallet Labs, Inc.
// SPDX-License-Identifier: BSD-3-Clause-Clear

import path from 'path';
import { sample_dwallet_keypair, verify_secp_signature } from '@dwallet-network/dwallet-mpc-wasm';
import { getFullnodeUrl, SuiClient } from '@mysten/sui/client';
import { getFaucetHost, requestSuiFromFaucetV2 } from '@mysten/sui/faucet';
import { Ed25519Keypair } from '@mysten/sui/keypairs/ed25519';
import { beforeEach, describe, expect, it } from 'vitest';

import { createDWallet } from '../../src/dwallet-mpc/dkg';
import {
	checkpointCreationTime,
	Config,
	delay,
<<<<<<< HEAD
	getDWalletSecpState,
	getNetworkDecryptionKeyPublicOutput,
=======
	getNetworkPublicParameters,
>>>>>>> ff105c76
	getObjectWithType,
} from '../../src/dwallet-mpc/globals';
import { createImportedDWallet } from '../../src/dwallet-mpc/import-dwallet';
import { presign } from '../../src/dwallet-mpc/presign';
import {
	isDWalletWithPublicUserSecretKeyShares,
	makeDWalletUserSecretKeySharesPublicRequestEvent,
} from '../../src/dwallet-mpc/publish_secret_share';
import {
	completeFutureSign,
	createUnverifiedPartialUserSignatureCap,
	Hash,
	sign,
	signWithImportedDWallet,
	verifySignWithPartialUserSignatures,
} from '../../src/dwallet-mpc/sign';
import {
	createCentralizedParty,
	createConcurrentTasks,
	createConfigurations,
	executeSignTransactionForFlow,
	prepareAndExecuteDKGFirstRound,
	prepareAndExecuteDKGSecondRound,
	prepareAndExecutePresign,
	prepareSignTransactionForFlow,
} from './utils/mpc-test-helpers';

async function createConf(
	dWalletSeed: Uint8Array<ArrayBuffer>,
	keypairSeed: string | null,
): Promise<Config> {
	const keypair =
		keypairSeed == null
			? Ed25519Keypair.generate()
			: Ed25519Keypair.deriveKeypairFromSeed(keypairSeed);
	const encryptedSecretShareSigningKeypair = Ed25519Keypair.deriveKeypairFromSeed(
		Buffer.from(dWalletSeed).toString('hex'),
	);
	const address = keypair.getPublicKey().toSuiAddress();
	console.log(`Address: ${address}`);
	const suiClient = new SuiClient({ url: getFullnodeUrl('localnet') });
	// const suiClient = new SuiClient({ url: 'https://fullnode.sui.beta.devnet.ika-network.net' });
	await requestSuiFromFaucetV2({
		host: getFaucetHost('localnet'),
		// host: 'https://faucet.sui.beta.devnet.ika-network.net',
		recipient: address,
	});

	return {
		suiClientKeypair: keypair,
		client: suiClient,
		timeout: fiveMinutes,
		// todo(zeev): fix this, bad parsing, bad path, needs to be localized.
		ikaConfig: require(path.resolve(process.cwd(), '../../ika_config.json')),
		dWalletSeed,
		encryptedSecretShareSigningKeypair,
	};
}

const fiveMinutes = 100 * 60 * 1000;

describe('Test dWallet MPC', () => {
	let conf: Config;

	beforeEach(async () => {
		const dWalletSeed = new Uint8Array(32).fill(9);
		conf = await createConf(dWalletSeed, '0x2');
		await delay(2000);
	});

	it(
		'run multiple full flows simultaneously',
		async () => {
			const iterations = 2;
			const maxDelayBeforeMPCRequestSec = 1000 * 5;
			const networkDecryptionKeyPublicOutput = await getNetworkDecryptionKeyPublicOutput(conf);

			// Create configurations for all iterations
			const configs = await createConfigurations(iterations, createConf);

			// -----------------------------
			// Phase 1: DKG Initialization
			// -----------------------------
			const dkgFirsts = await createConcurrentTasks(
				iterations,
				configs,
				prepareAndExecuteDKGFirstRound,
				maxDelayBeforeMPCRequestSec,
			);

			// Create centralized parties
			const centralizedPartyOutputs = await Promise.all(
				configs.map((cfg, i) =>
					createCentralizedParty(cfg, networkDecryptionKeyPublicOutput, dkgFirsts[i]),
				),
			);

			const dWalletStateData = await getDWalletSecpState(conf);

			// Execute DKG second round
			const dwallets = await createConcurrentTasks(
				iterations,
				configs,
				(cfg, i) =>
					prepareAndExecuteDKGSecondRound(
						cfg,
						dWalletStateData,
						dkgFirsts[i],
						centralizedPartyOutputs[i],
					),
				maxDelayBeforeMPCRequestSec,
			);

			await delay(checkpointCreationTime);

			// -----------------------------
			// Phase 2: Presign
			// -----------------------------
			const presignResults = await createConcurrentTasks(
				iterations,
				configs,
				(cfg, i) => {
					const [dwallet] = dwallets[i];
					return prepareAndExecutePresign(cfg, dwallet.dwallet.id.id);
				},
				maxDelayBeforeMPCRequestSec,
			);

			// -----------------------------
			// Phase 3: Sign and Send
			// -----------------------------
			await delay(checkpointCreationTime);

			// Prepare sign transactions
			const signTxs = await Promise.all(
				configs.map((cfg, i) => {
					const [_, centralizedSecretKeyShare] = dwallets[i];
					const dkgFirst = dkgFirsts[i];
					const presignResult = presignResults[i];
					return prepareSignTransactionForFlow(
						cfg,
						presignResult,
						dkgFirst,
						centralizedSecretKeyShare,
						networkDecryptionKeyPublicOutput,
					);
				}),
			);

			// Execute sign transactions
			await createConcurrentTasks(
				iterations,
				configs,
				(cfg, i) => executeSignTransactionForFlow(cfg, signTxs[i]),
				maxDelayBeforeMPCRequestSec,
			);
		},
		70 * 1000 * 60,
	);

	it('read the network decryption key', async () => {
		const networkDecryptionKeyPublicOutput = await getNetworkPublicParameters(conf);
		console.log(`networkDecryptionKeyPublicOutput: ${networkDecryptionKeyPublicOutput}`);
	});

	it('should create a dWallet (DKG)', async () => {
		const networkDecryptionKeyPublicOutput = await getNetworkPublicParameters(conf);
		const dwallet = await createDWallet(conf, networkDecryptionKeyPublicOutput);
		console.log(`dWallet has been created successfully: ${dwallet.dwalletID}`);
	});

	it('should run presign', async () => {
		const networkDecryptionKeyPublicOutput = await getNetworkPublicParameters(conf);
		const dwallet = await createDWallet(conf, networkDecryptionKeyPublicOutput);
		console.log(`dWallet has been created successfully: ${dwallet.dwalletID}`);
		await delay(checkpointCreationTime);
		const completedPresign = await presign(conf, dwallet.dwalletID);
		console.log(`presign has been created successfully: ${completedPresign.id.id}`);
	});

	it('should sign full flow', async () => {
		const networkDecryptionKeyPublicOutput = await getNetworkPublicParameters(conf);
		console.log('Creating dWallet...');
		console.time('Step 1: dWallet Creation');
		const dwallet = await createDWallet(conf, networkDecryptionKeyPublicOutput);
		console.log(`dWallet has been created successfully: ${dwallet.dwalletID}`);
		console.timeEnd('Step 1: dWallet Creation');
		await delay(checkpointCreationTime);
		console.log('Running Presign...');
		console.time('Step 2: Presign Phase');
		const completedPresign = await presign(conf, dwallet.dwalletID);
		console.timeEnd('Step 2: Presign Phase');
		console.log(`Step 2: Presign completed | presignID = ${completedPresign.id.id}`);
		await delay(checkpointCreationTime);
		console.log('Running Sign...');
		console.time('Step 3: Sign Phase');
		const signRes = await sign(
			conf,
			completedPresign.id.id,
			dwallet.dwallet_cap_id,
			Buffer.from('hello world'),
			dwallet.secret_share,
			networkDecryptionKeyPublicOutput,
			Hash.KECCAK256,
		);
		console.log(`Sing completed successfully: ${signRes.id.id}`);
		console.timeEnd('Step 3: Sign Phase');
	});

	it('should create a dwallet and publish its secret share', async () => {
<<<<<<< HEAD
		const networkDecryptionKeyPublicOutput = await getNetworkDecryptionKeyPublicOutput(conf);

		console.log('Step 1: dWallet Creation');
		console.time('Step 1: dWallet Creation');
=======
		const networkDecryptionKeyPublicOutput = await getNetworkPublicParameters(conf);
		console.log('Creating dWallet...');
>>>>>>> ff105c76
		const dwallet = await createDWallet(conf, networkDecryptionKeyPublicOutput);
		console.timeEnd('Step 1: dWallet Creation');
		console.log(`Step 1: dWallet created | dWalletID = ${dwallet.dwalletID}`);
		await delay(checkpointCreationTime);
		console.log('Running publish secret share...');
		await makeDWalletUserSecretKeySharesPublicRequestEvent(
			conf,
			dwallet.dwalletID,
			dwallet.secret_share,
		);
	});

	it('should create a dwallet, publish its secret share and sign with the published share', async () => {
		const networkDecryptionKeyPublicOutput = await getNetworkPublicParameters(conf);
		console.log('Creating dWallet...');
		const dwallet = await createDWallet(conf, networkDecryptionKeyPublicOutput);
		console.log(`dWallet has been created successfully: ${dwallet.dwalletID}`);
		await delay(checkpointCreationTime);
		console.log('Running publish secret share...');
		await makeDWalletUserSecretKeySharesPublicRequestEvent(
			conf,
			dwallet.dwalletID,
			dwallet.secret_share,
		);
		const dwalletWithSecretShare = await getObjectWithType(
			conf,
			dwallet.dwalletID,
			isDWalletWithPublicUserSecretKeyShares,
		);
		console.log(`secretShare: ${dwalletWithSecretShare}`);
		console.log('Running Presign...');
		const completedPresign = await presign(conf, dwalletWithSecretShare.id.id);
		console.log(`presign has been created successfully: ${completedPresign.id.id}`);
		await delay(checkpointCreationTime);
		console.log('Running Sign...');
		await sign(
			conf,
			completedPresign.id.id,
			dwalletWithSecretShare.dwallet_cap_id,
			Buffer.from('hello world'),
			dwalletWithSecretShare.public_user_secret_key_share,
			networkDecryptionKeyPublicOutput,
			Hash.KECCAK256,
		);
	});

	it('should complete future sign', async () => {
		const networkDecryptionKeyPublicOutput = await getNetworkPublicParameters(conf);

		console.log('Step 1: dWallet Creation');
		console.time('Step 1: dWallet Creation');
		const dwallet = await createDWallet(conf, networkDecryptionKeyPublicOutput);
		console.timeEnd('Step 1: dWallet Creation');
		console.log(`Step 1: dWallet created | dWalletID = ${dwallet.dwalletID}`);
		await delay(checkpointCreationTime);

		console.log('Step 2: Presign Phase');
		console.time('Step 2: Presign Phase');
		const completedPresign = await presign(conf, dwallet.dwalletID);
		console.timeEnd('Step 2: Presign Phase');
		console.log(`Step 2: Presign completed | presignID = ${completedPresign.id.id}`);
		await delay(checkpointCreationTime);
		const unverifiedPartialUserSignatureCapID = await createUnverifiedPartialUserSignatureCap(
			conf,
			completedPresign.id.id,
			dwallet.dwallet_cap_id,
			Buffer.from('hello world'),
			dwallet.secret_share,
			networkDecryptionKeyPublicOutput,
			Hash.KECCAK256,
		);
		await delay(checkpointCreationTime);
		const verifiedPartialUserSignatureCapID = await verifySignWithPartialUserSignatures(
			conf,
			unverifiedPartialUserSignatureCapID!,
		);
		await delay(checkpointCreationTime);
		await completeFutureSign(
			conf,
			dwallet.dwallet_cap_id,
			Buffer.from('hello world'),
			Hash.KECCAK256,
			verifiedPartialUserSignatureCapID,
		);
	});

	it('should create an imported dWallet', async () => {
		const networkDecryptionKeyPublicOutput = await getNetworkPublicParameters(conf);
		const [secretKey, _publicKey] = sample_dwallet_keypair(networkDecryptionKeyPublicOutput);
		const dwallet = await createImportedDWallet(conf, secretKey);
		console.log({ ...dwallet });
	});

	it('should create an imported dWallet, publish its secret share and sign with it', async () => {
		const networkDecryptionKeyPublicOutput = await getNetworkPublicParameters(conf);
		const [secretKey, _publicKey] = sample_dwallet_keypair(networkDecryptionKeyPublicOutput);
		const dwallet = await createImportedDWallet(conf, secretKey);
		await delay(checkpointCreationTime);
		console.log({ ...dwallet });
		console.log('Running publish secret share...');
		await makeDWalletUserSecretKeySharesPublicRequestEvent(
			conf,
			dwallet.dwalletID,
			dwallet.secret_share,
		);
		const dwalletWithSecretShare = await getObjectWithType(
			conf,
			dwallet.dwalletID,
			isDWalletWithPublicUserSecretKeyShares,
		);
		console.log(`secretShare: ${dwalletWithSecretShare}`);
		console.log('Running Presign...');
		const completedPresign = await presign(conf, dwalletWithSecretShare.id.id);
		console.log(`presign has been created successfully: ${completedPresign.id.id}`);
		await delay(checkpointCreationTime);
		console.log('Running Sign...');
		await signWithImportedDWallet(
			conf,
			completedPresign.id.id,
			dwalletWithSecretShare.dwallet_cap_id,
			Buffer.from('hello world'),
			dwalletWithSecretShare.public_user_secret_key_share,
			networkDecryptionKeyPublicOutput,
			Hash.KECCAK256,
		);
	});

	it('should create an imported dWallet, sign with it & verify the signature against the original public key', async () => {
		const networkDecryptionKeyPublicOutput = await getNetworkPublicParameters(conf);
		const [secretKey, publicKey] = sample_dwallet_keypair(networkDecryptionKeyPublicOutput);
		const dwallet = await createImportedDWallet(conf, secretKey);
		console.log({ ...dwallet });
		await delay(checkpointCreationTime);
		console.log('Running Presign...');
		const completedPresign = await presign(conf, dwallet.dwalletID);
		console.log(`presign has been created successfully: ${completedPresign.id.id}`);
		await delay(checkpointCreationTime);
		console.log('Running Sign...');
		const signature = await signWithImportedDWallet(
			conf,
			completedPresign.id.id,
			dwallet.dwallet_cap_id,
			Buffer.from('hello world'),
			dwallet.secret_share,
			networkDecryptionKeyPublicOutput,
			Hash.KECCAK256,
		);
		const isValid = verify_secp_signature(
			publicKey,
			signature.state.fields.signature,
			Buffer.from('hello world'),
			networkDecryptionKeyPublicOutput,
			Hash.KECCAK256,
		);
		expect(isValid).toBeTruthy();
	});
});<|MERGE_RESOLUTION|>--- conflicted
+++ resolved
@@ -13,12 +13,8 @@
 	checkpointCreationTime,
 	Config,
 	delay,
-<<<<<<< HEAD
 	getDWalletSecpState,
-	getNetworkDecryptionKeyPublicOutput,
-=======
 	getNetworkPublicParameters,
->>>>>>> ff105c76
 	getObjectWithType,
 } from '../../src/dwallet-mpc/globals';
 import { createImportedDWallet } from '../../src/dwallet-mpc/import-dwallet';
@@ -229,16 +225,10 @@
 	});
 
 	it('should create a dwallet and publish its secret share', async () => {
-<<<<<<< HEAD
-		const networkDecryptionKeyPublicOutput = await getNetworkDecryptionKeyPublicOutput(conf);
-
-		console.log('Step 1: dWallet Creation');
-		console.time('Step 1: dWallet Creation');
-=======
 		const networkDecryptionKeyPublicOutput = await getNetworkPublicParameters(conf);
 		console.log('Creating dWallet...');
->>>>>>> ff105c76
-		const dwallet = await createDWallet(conf, networkDecryptionKeyPublicOutput);
+        console.time('Step 1: dWallet Creation');
+        const dwallet = await createDWallet(conf, networkDecryptionKeyPublicOutput);
 		console.timeEnd('Step 1: dWallet Creation');
 		console.log(`Step 1: dWallet created | dWalletID = ${dwallet.dwalletID}`);
 		await delay(checkpointCreationTime);
