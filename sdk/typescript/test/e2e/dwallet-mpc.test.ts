// Copyright (c) dWallet Labs, Inc.
// SPDX-License-Identifier: BSD-3-Clause-Clear

import path from 'path';
import { sample_dwallet_keypair, verify_secp_signature } from '@dwallet-network/dwallet-mpc-wasm';
import { getFullnodeUrl, SuiClient } from '@mysten/sui/client';
import { getFaucetHost, requestSuiFromFaucetV2 } from '@mysten/sui/faucet';
import { Ed25519Keypair } from '@mysten/sui/keypairs/ed25519';
import { beforeEach, describe, expect, it } from 'vitest';

import {
	acceptEncryptedUserShare,
	createDWallet,
	createDWalletCentralizedParty,
	executeDKGFirstRoundTransaction,
	executeDKGSecondRoundTransaction,
	launchDKGFirstRound,
	prepareDKGFirstRoundTransaction,
	prepareDKGSecondRoundTransaction,
} from '../../src/dwallet-mpc/dkg';
import {
	checkpointCreationTime,
	Config,
	delay,
<<<<<<< HEAD
	getNetworkPublicParameters,
=======
	getDWalletSecpState,
	getNetworkDecryptionKeyPublicOutput,
>>>>>>> 51f72e90
	getObjectWithType,
} from '../../src/dwallet-mpc/globals';
import { createImportedDWallet } from '../../src/dwallet-mpc/import-dwallet';
import {
	executePresignTransaction,
	preparePresignTransaction,
	presign,
} from '../../src/dwallet-mpc/presign';
import {
	isDWalletWithPublicUserSecretKeyShares,
	makeDWalletUserSecretKeySharesPublicRequestEvent,
} from '../../src/dwallet-mpc/publish_secret_share';
import {
	completeFutureSign,
	createUnverifiedPartialUserSignatureCap,
	executeSignTransaction,
	Hash,
	prepareSignTransaction,
	sign,
	signWithImportedDWallet,
	verifySignWithPartialUserSignatures,
} from '../../src/dwallet-mpc/sign';

<<<<<<< HEAD
const fiveMinutes = 10000000 * 60 * 1000;
=======
async function createConf(
	dWalletSeed: Uint8Array<ArrayBuffer>,
	keypairSeed: string | null,
): Promise<Config> {
	const keypair =
		keypairSeed == null
			? Ed25519Keypair.generate()
			: Ed25519Keypair.deriveKeypairFromSeed(keypairSeed);
	const encryptedSecretShareSigningKeypair = Ed25519Keypair.deriveKeypairFromSeed(
		Buffer.from(dWalletSeed).toString('hex'),
	);
	const address = keypair.getPublicKey().toSuiAddress();
	console.log(`Address: ${address}`);
	// const suiClient = new SuiClient({ url: getFullnodeUrl('localnet') });
	const suiClient = new SuiClient({ url: 'https://fullnode.sui.beta.devnet.ika-network.net' });
	await requestSuiFromFaucetV2({
		// host: getFaucetHost('localnet'),
		host: 'https://faucet.sui.beta.devnet.ika-network.net',
		recipient: address,
	});

	return {
		suiClientKeypair: keypair,
		client: suiClient,
		timeout: fiveMinutes,
		// todo(zeev): fix this, bad parsing, bad path, needs to be localized.
		ikaConfig: require(path.resolve(process.cwd(), '../../ika_config.json')),
		dWalletSeed,
		encryptedSecretShareSigningKeypair,
	};
}

const fiveMinutes = 100 * 60 * 1000;

// Helper function for random delays
function getRandomDelay(maxDelayMs: number): number {
	return Math.floor(Math.random() * maxDelayMs);
}

>>>>>>> 51f72e90
describe('Test dWallet MPC', () => {
	let conf: Config;

	beforeEach(async () => {
<<<<<<< HEAD
		// todo(zeev): Think key is probably incorrect, check it.
		const keypair = Ed25519Keypair.deriveKeypairFromSeed('0x2');
		const dWalletSeed = new Uint8Array(32).fill(9);
		const encryptedSecretShareSigningKeypair = Ed25519Keypair.deriveKeypairFromSeed(
			Buffer.from(dWalletSeed).toString('hex'),
		);
		const address = keypair.getPublicKey().toSuiAddress();
		console.log(`Address: ${address}`);
		// const suiClient = new SuiClient({ url: getFullnodeUrl('localnet') });
		// const suiClient = new SuiClient({ url: 'https://fullnode.sui.beta.devnet.ika-network.net' });
		const suiClient = new SuiClient({ url: 'https://ikafn-on-sui-testnet.ika-network.net/' });
		// await requestSuiFromFaucetV2({
		// 	host: getFaucetHost('testnet'),
		// 	// host: 'https://faucet.sui.beta.devnet.ika-network.net',
		// 	// 	host: 'https://faucet.sui.beta.testnet.ika-network.net',
		// 	recipient: address,
		// });

		conf = {
			suiClientKeypair: keypair,
			client: suiClient,
			timeout: fiveMinutes,
			// todo(zeev): fix this, bad parsing, bad path, needs to be localized.
			ikaConfig: require(path.resolve(process.cwd(), '../../ika_config.json')),
			dWalletSeed,
			encryptedSecretShareSigningKeypair,
		};
=======
		const dWalletSeed = new Uint8Array(32).fill(9);
		conf = await createConf(dWalletSeed, '0x2');
>>>>>>> 51f72e90
		await delay(2000);
	});

	it(
		'run multiple full flows simultaneously',
		async () => {
			const iterations = 2;
			const maxDelayBeforeMPCRequestSec = 1000 * 5;
			const networkDecryptionKeyPublicOutput = await getNetworkDecryptionKeyPublicOutput(conf);

			// Create a new configuration for each iteration
			const configs = await Promise.all(
				Array.from({ length: iterations }, () =>
					createConf(crypto.getRandomValues(new Uint8Array(32)), null),
				),
			);

			// -----------------------------
			// Phase 1: DKG Initialization
			// -----------------------------
			const dkgFirstStartSignal = Promise.withResolvers();
			const dkgFirstTasks = [];

			for (let i = 0; i < iterations; i++) {
				const cfg = configs[i];
				const tx = await prepareDKGFirstRoundTransaction(cfg);
				dkgFirstTasks.push(
					(async () => {
						await dkgFirstStartSignal.promise;
						await delay(getRandomDelay(maxDelayBeforeMPCRequestSec));
						return executeDKGFirstRoundTransaction(cfg, tx);
					})(),
				);
			}

			dkgFirstStartSignal.resolve();

			const dkgFirsts = await Promise.all(dkgFirstTasks);

			const centralizedSecretKeySharesTsks = [];
			for (let i = 0; i < iterations; i++) {
				const cfg = configs[i];
				const dkgFirst = dkgFirsts[i];
				centralizedSecretKeySharesTsks.push(
					(async () => {
						return createDWalletCentralizedParty(cfg, networkDecryptionKeyPublicOutput, dkgFirst);
					})(),
				);
			}

			const centralizedPartyOutputs = await Promise.all(centralizedSecretKeySharesTsks);
			const dWalletStateData = await getDWalletSecpState(conf);

			const dkgSeconsStartSignal = Promise.withResolvers();
			const dkgSecondTasks = [];
			for (let i = 0; i < iterations; i++) {
				const cfg = configs[i];
				const firstDKGRoundOutput = dkgFirsts[i];
				const centralizedPartyOutput = centralizedPartyOutputs[i];
				const tx = await prepareDKGSecondRoundTransaction(
					cfg,
					dWalletStateData,
					firstDKGRoundOutput,
					centralizedPartyOutput.centralizedPublicKeyShareAndProof,
					centralizedPartyOutput.encryptedUserShareAndProof,
					centralizedPartyOutput.centralizedPublicOutput,
				);
				dkgSecondTasks.push(
					(async () => {
						await dkgSeconsStartSignal.promise;
						const centralizedSecretKeyShare = centralizedPartyOutputs[i].centralizedSecretKeyShare;
						await delay(getRandomDelay(maxDelayBeforeMPCRequestSec));
						const secondRoundResponse = await executeDKGSecondRoundTransaction(
							cfg,
							firstDKGRoundOutput,
							tx,
						);
						await acceptEncryptedUserShare(cfg, {
							dwallet_id: secondRoundResponse.dwallet.id.id,
							encrypted_user_secret_key_share_id:
								secondRoundResponse.encrypted_user_secret_key_share_id,
						});
						return [secondRoundResponse, centralizedSecretKeyShare];
					})(),
				);
			}

			dkgSeconsStartSignal.resolve();
			const dwallets = await Promise.all(dkgSecondTasks);

			await delay(checkpointCreationTime);

			// -----------------------------
			// Phase 2: Presign
			// -----------------------------
			const presignStartSignal = Promise.withResolvers();
			const presignTasks = [];

			for (let i = 0; i < iterations; i++) {
				const cfg = configs[i];
				const [dwallet, _] = dwallets[i];
				const tx = await preparePresignTransaction(cfg, dwallet.dwallet.id.id);
				presignTasks.push(
					(async () => {
						await presignStartSignal.promise;
						await delay(getRandomDelay(maxDelayBeforeMPCRequestSec));
						return executePresignTransaction(cfg, tx);
					})(),
				);
			}

			presignStartSignal.resolve();
			const presignResults = await Promise.all(presignTasks);

			// -----------------------------
			// Phase 3: Sign and Send
			// -----------------------------
			const startSignal = Promise.withResolvers();
			const signAndSendTasks: Promise<any>[] = [];

			await delay(checkpointCreationTime);

			for (let i = 0; i < iterations; i++) {
				const cfg = configs[i];
				const [_, centralizedSecretKeyShare] = dwallets[i];
				const dkgFirst = dkgFirsts[i];
				const presignResult = presignResults[i];
				signAndSendTasks.push(
					(async () => {
						return prepareSignTransaction(
							cfg,
							presignResult.id.id,
							dkgFirst.dwalletCapID,
							Buffer.from('hello world'),
							centralizedSecretKeyShare,
							networkDecryptionKeyPublicOutput,
							Hash.KECCAK256,
						);
					})(),
				);
			}

			const signTxs = await Promise.all(signAndSendTasks);

			for (let i = 0; i < iterations; i++) {
				const cfg = configs[i];
				const signTx = signTxs[i];
				signAndSendTasks.push(
					(async () => {
						await startSignal.promise;
						await delay(getRandomDelay(maxDelayBeforeMPCRequestSec));
						return await executeSignTransaction(signTx, cfg);
					})(),
				);
			}

			startSignal.resolve();
			await Promise.all(signAndSendTasks);
		},
		70 * 1000 * 60,
	);

	it('read the network decryption key', async () => {
		const networkDecryptionKeyPublicOutput = await getNetworkPublicParameters(conf);
		console.log(`networkDecryptionKeyPublicOutput: ${networkDecryptionKeyPublicOutput}`);
	});

	it('should create a dWallet (DKG)', async () => {
		const networkDecryptionKeyPublicOutput = await getNetworkPublicParameters(conf);
		const dwallet = await createDWallet(conf, networkDecryptionKeyPublicOutput);
		console.log(`dWallet has been created successfully: ${dwallet.dwalletID}`);
	});

	it('should run presign', async () => {
		const networkDecryptionKeyPublicOutput = await getNetworkPublicParameters(conf);
		const dwallet = await createDWallet(conf, networkDecryptionKeyPublicOutput);
		console.log(`dWallet has been created successfully: ${dwallet.dwalletID}`);
		await delay(checkpointCreationTime);
		const completedPresign = await presign(conf, dwallet.dwalletID);
		console.log(`presign has been created successfully: ${completedPresign.id.id}`);
	});

	it('should sign full flow', async () => {
		const networkDecryptionKeyPublicOutput = await getNetworkPublicParameters(conf);
		console.log('Creating dWallet...');
		console.time('Step 1: dWallet Creation');
		const dwallet = await createDWallet(conf, networkDecryptionKeyPublicOutput);
		console.log(`dWallet has been created successfully: ${dwallet.dwalletID}`);
		console.timeEnd('Step 1: dWallet Creation');
		await delay(checkpointCreationTime);
		console.log('Running Presign...');
		console.time('Step 2: Presign Phase');
		const completedPresign = await presign(conf, dwallet.dwalletID);
		console.timeEnd('Step 2: Presign Phase');
		console.log(`Step 2: Presign completed | presignID = ${completedPresign.id.id}`);
		await delay(checkpointCreationTime);
		console.log('Running Sign...');
		console.time('Step 3: Sign Phase');
		const signRes = await sign(
			conf,
			completedPresign.id.id,
			dwallet.dwallet_cap_id,
			Buffer.from('hello world'),
			dwallet.secret_share,
			networkDecryptionKeyPublicOutput,
			Hash.KECCAK256,
		);
		console.log(`Sing completed successfully: ${signRes.id.id}`);
		console.timeEnd('Step 3: Sign Phase');
	});

	it(
		'should sign full flow 100000 times without timeout',
		async () => {
			const networkDecryptionKeyPublicOutput = await getNetworkPublicParameters(conf);
			for (let i = 0; i < 100000; i++) {
				console.log(`Iteration: ${i + 1}`);
				console.log('Creating dWallet...');
				console.time('Step 1: dWallet Creation');
				const dwallet = await createDWallet(conf, networkDecryptionKeyPublicOutput);
				console.log(`dWallet has been created successfully: ${dwallet.dwalletID}`);
				console.timeEnd('Step 1: dWallet Creation');
				await delay(checkpointCreationTime);
				console.log('Running Presign...');
				console.time('Step 2: Presign Phase');
				const completedPresign = await presign(conf, dwallet.dwalletID);
				console.timeEnd('Step 2: Presign Phase');
				console.log(`Step 2: Presign completed | presignID = ${completedPresign.id.id}`);
				await delay(checkpointCreationTime);
				console.log('Running Sign...');
				console.time('Step 3: Sign Phase');
				const signRes = await sign(
					conf,
					completedPresign.id.id,
					dwallet.dwallet_cap_id,
					Buffer.from('hello world'),
					dwallet.secret_share,
					networkDecryptionKeyPublicOutput,
					Hash.KECCAK256,
				);
				console.log(`Sign completed successfully: ${signRes.id.id}`);
				console.timeEnd('Step 3: Sign Phase');
			}
		},
		{ timeout: 0 },
	);

	it('should create a dwallet and publish its secret share', async () => {
<<<<<<< HEAD
		const networkDecryptionKeyPublicOutput = await getNetworkPublicParameters(conf);
=======
		const networkDecryptionKeyPublicOutput = await getNetworkDecryptionKeyPublicOutput(conf);
>>>>>>> 51f72e90

		console.log('Step 1: dWallet Creation');
		console.time('Step 1: dWallet Creation');
		const dwallet = await createDWallet(conf, networkDecryptionKeyPublicOutput);
		console.timeEnd('Step 1: dWallet Creation');
		console.log(`Step 1: dWallet created | dWalletID = ${dwallet.dwalletID}`);
		await delay(checkpointCreationTime);
		console.log('Running publish secret share...');
		await makeDWalletUserSecretKeySharesPublicRequestEvent(
			conf,
			dwallet.dwalletID,
			dwallet.secret_share,
		);
	});

	it('should create a dwallet, publish its secret share and sign with the published share', async () => {
		const networkDecryptionKeyPublicOutput = await getNetworkPublicParameters(conf);
		console.log('Creating dWallet...');
		const dwallet = await createDWallet(conf, networkDecryptionKeyPublicOutput);
		console.log(`dWallet has been created successfully: ${dwallet.dwalletID}`);
		await delay(checkpointCreationTime);
		console.log('Running publish secret share...');
		await makeDWalletUserSecretKeySharesPublicRequestEvent(
			conf,
			dwallet.dwalletID,
			dwallet.secret_share,
		);
		const dwalletWithSecretShare = await getObjectWithType(
			conf,
			dwallet.dwalletID,
			isDWalletWithPublicUserSecretKeyShares,
		);
		console.log(`secretShare: ${dwalletWithSecretShare}`);
		console.log('Running Presign...');
		const completedPresign = await presign(conf, dwalletWithSecretShare.id.id);
		console.log(`presign has been created successfully: ${completedPresign.id.id}`);
		await delay(checkpointCreationTime);
		console.log('Running Sign...');
		await sign(
			conf,
			completedPresign.id.id,
			dwalletWithSecretShare.dwallet_cap_id,
			Buffer.from('hello world'),
			dwalletWithSecretShare.public_user_secret_key_share,
			networkDecryptionKeyPublicOutput,
			Hash.KECCAK256,
		);
	});

	it('should complete future sign', async () => {
		const networkDecryptionKeyPublicOutput = await getNetworkPublicParameters(conf);

		console.log('Step 1: dWallet Creation');
		console.time('Step 1: dWallet Creation');
		const dwallet = await createDWallet(conf, networkDecryptionKeyPublicOutput);
		console.timeEnd('Step 1: dWallet Creation');
		console.log(`Step 1: dWallet created | dWalletID = ${dwallet.dwalletID}`);
		await delay(checkpointCreationTime);

		console.log('Step 2: Presign Phase');
		console.time('Step 2: Presign Phase');
		const completedPresign = await presign(conf, dwallet.dwalletID);
		console.timeEnd('Step 2: Presign Phase');
		console.log(`Step 2: Presign completed | presignID = ${completedPresign.id.id}`);
		await delay(checkpointCreationTime);
		const unverifiedPartialUserSignatureCapID = await createUnverifiedPartialUserSignatureCap(
			conf,
			completedPresign.id.id,
			dwallet.dwallet_cap_id,
			Buffer.from('hello world'),
			dwallet.secret_share,
			networkDecryptionKeyPublicOutput,
			Hash.KECCAK256,
		);
		await delay(checkpointCreationTime);
		const verifiedPartialUserSignatureCapID = await verifySignWithPartialUserSignatures(
			conf,
			unverifiedPartialUserSignatureCapID!,
		);
		await delay(checkpointCreationTime);
		await completeFutureSign(
			conf,
			dwallet.dwallet_cap_id,
			Buffer.from('hello world'),
			Hash.KECCAK256,
			verifiedPartialUserSignatureCapID,
		);
	});

	it('should create an imported dWallet', async () => {
		const networkDecryptionKeyPublicOutput = await getNetworkPublicParameters(conf);
		const [secretKey, _publicKey] = sample_dwallet_keypair(networkDecryptionKeyPublicOutput);
		const dwallet = await createImportedDWallet(conf, secretKey);
		console.log({ ...dwallet });
	});

	it('should create an imported dWallet, publish its secret share and sign with it', async () => {
		const networkDecryptionKeyPublicOutput = await getNetworkPublicParameters(conf);
		const [secretKey, _publicKey] = sample_dwallet_keypair(networkDecryptionKeyPublicOutput);
		const dwallet = await createImportedDWallet(conf, secretKey);
		await delay(checkpointCreationTime);
		console.log({ ...dwallet });
		console.log('Running publish secret share...');
		await makeDWalletUserSecretKeySharesPublicRequestEvent(
			conf,
			dwallet.dwalletID,
			dwallet.secret_share,
		);
		const dwalletWithSecretShare = await getObjectWithType(
			conf,
			dwallet.dwalletID,
			isDWalletWithPublicUserSecretKeyShares,
		);
		console.log(`secretShare: ${dwalletWithSecretShare}`);
		console.log('Running Presign...');
		const completedPresign = await presign(conf, dwalletWithSecretShare.id.id);
		console.log(`presign has been created successfully: ${completedPresign.id.id}`);
		await delay(checkpointCreationTime);
		console.log('Running Sign...');
		await signWithImportedDWallet(
			conf,
			completedPresign.id.id,
			dwalletWithSecretShare.dwallet_cap_id,
			Buffer.from('hello world'),
			dwalletWithSecretShare.public_user_secret_key_share,
			networkDecryptionKeyPublicOutput,
			Hash.KECCAK256,
		);
	});

	it('should create an imported dWallet, sign with it & verify the signature against the original public key', async () => {
		const networkDecryptionKeyPublicOutput = await getNetworkPublicParameters(conf);
		const [secretKey, publicKey] = sample_dwallet_keypair(networkDecryptionKeyPublicOutput);
		const dwallet = await createImportedDWallet(conf, secretKey);
		console.log({ ...dwallet });
		await delay(checkpointCreationTime);
		console.log('Running Presign...');
		const completedPresign = await presign(conf, dwallet.dwalletID);
		console.log(`presign has been created successfully: ${completedPresign.id.id}`);
		await delay(checkpointCreationTime);
		console.log('Running Sign...');
		const signature = await signWithImportedDWallet(
			conf,
			completedPresign.id.id,
			dwallet.dwallet_cap_id,
			Buffer.from('hello world'),
			dwallet.secret_share,
			networkDecryptionKeyPublicOutput,
			Hash.KECCAK256,
		);
		const isValid = verify_secp_signature(
			publicKey,
			signature.state.fields.signature,
			Buffer.from('hello world'),
			networkDecryptionKeyPublicOutput,
			Hash.KECCAK256,
		);
		expect(isValid).toBeTruthy();
	});
});<|MERGE_RESOLUTION|>--- conflicted
+++ resolved
@@ -22,12 +22,8 @@
 	checkpointCreationTime,
 	Config,
 	delay,
-<<<<<<< HEAD
-	getNetworkPublicParameters,
-=======
 	getDWalletSecpState,
 	getNetworkDecryptionKeyPublicOutput,
->>>>>>> 51f72e90
 	getObjectWithType,
 } from '../../src/dwallet-mpc/globals';
 import { createImportedDWallet } from '../../src/dwallet-mpc/import-dwallet';
@@ -51,9 +47,6 @@
 	verifySignWithPartialUserSignatures,
 } from '../../src/dwallet-mpc/sign';
 
-<<<<<<< HEAD
-const fiveMinutes = 10000000 * 60 * 1000;
-=======
 async function createConf(
 	dWalletSeed: Uint8Array<ArrayBuffer>,
 	keypairSeed: string | null,
@@ -93,43 +86,12 @@
 	return Math.floor(Math.random() * maxDelayMs);
 }
 
->>>>>>> 51f72e90
 describe('Test dWallet MPC', () => {
 	let conf: Config;
 
 	beforeEach(async () => {
-<<<<<<< HEAD
-		// todo(zeev): Think key is probably incorrect, check it.
-		const keypair = Ed25519Keypair.deriveKeypairFromSeed('0x2');
-		const dWalletSeed = new Uint8Array(32).fill(9);
-		const encryptedSecretShareSigningKeypair = Ed25519Keypair.deriveKeypairFromSeed(
-			Buffer.from(dWalletSeed).toString('hex'),
-		);
-		const address = keypair.getPublicKey().toSuiAddress();
-		console.log(`Address: ${address}`);
-		// const suiClient = new SuiClient({ url: getFullnodeUrl('localnet') });
-		// const suiClient = new SuiClient({ url: 'https://fullnode.sui.beta.devnet.ika-network.net' });
-		const suiClient = new SuiClient({ url: 'https://ikafn-on-sui-testnet.ika-network.net/' });
-		// await requestSuiFromFaucetV2({
-		// 	host: getFaucetHost('testnet'),
-		// 	// host: 'https://faucet.sui.beta.devnet.ika-network.net',
-		// 	// 	host: 'https://faucet.sui.beta.testnet.ika-network.net',
-		// 	recipient: address,
-		// });
-
-		conf = {
-			suiClientKeypair: keypair,
-			client: suiClient,
-			timeout: fiveMinutes,
-			// todo(zeev): fix this, bad parsing, bad path, needs to be localized.
-			ikaConfig: require(path.resolve(process.cwd(), '../../ika_config.json')),
-			dWalletSeed,
-			encryptedSecretShareSigningKeypair,
-		};
-=======
 		const dWalletSeed = new Uint8Array(32).fill(9);
 		conf = await createConf(dWalletSeed, '0x2');
->>>>>>> 51f72e90
 		await delay(2000);
 	});
 
@@ -293,18 +255,18 @@
 	);
 
 	it('read the network decryption key', async () => {
-		const networkDecryptionKeyPublicOutput = await getNetworkPublicParameters(conf);
+		const networkDecryptionKeyPublicOutput = await getNetworkDecryptionKeyPublicOutput(conf);
 		console.log(`networkDecryptionKeyPublicOutput: ${networkDecryptionKeyPublicOutput}`);
 	});
 
 	it('should create a dWallet (DKG)', async () => {
-		const networkDecryptionKeyPublicOutput = await getNetworkPublicParameters(conf);
+		const networkDecryptionKeyPublicOutput = await getNetworkDecryptionKeyPublicOutput(conf);
 		const dwallet = await createDWallet(conf, networkDecryptionKeyPublicOutput);
 		console.log(`dWallet has been created successfully: ${dwallet.dwalletID}`);
 	});
 
 	it('should run presign', async () => {
-		const networkDecryptionKeyPublicOutput = await getNetworkPublicParameters(conf);
+		const networkDecryptionKeyPublicOutput = await getNetworkDecryptionKeyPublicOutput(conf);
 		const dwallet = await createDWallet(conf, networkDecryptionKeyPublicOutput);
 		console.log(`dWallet has been created successfully: ${dwallet.dwalletID}`);
 		await delay(checkpointCreationTime);
@@ -313,7 +275,7 @@
 	});
 
 	it('should sign full flow', async () => {
-		const networkDecryptionKeyPublicOutput = await getNetworkPublicParameters(conf);
+		const networkDecryptionKeyPublicOutput = await getNetworkDecryptionKeyPublicOutput(conf);
 		console.log('Creating dWallet...');
 		console.time('Step 1: dWallet Creation');
 		const dwallet = await createDWallet(conf, networkDecryptionKeyPublicOutput);
@@ -341,48 +303,8 @@
 		console.timeEnd('Step 3: Sign Phase');
 	});
 
-	it(
-		'should sign full flow 100000 times without timeout',
-		async () => {
-			const networkDecryptionKeyPublicOutput = await getNetworkPublicParameters(conf);
-			for (let i = 0; i < 100000; i++) {
-				console.log(`Iteration: ${i + 1}`);
-				console.log('Creating dWallet...');
-				console.time('Step 1: dWallet Creation');
-				const dwallet = await createDWallet(conf, networkDecryptionKeyPublicOutput);
-				console.log(`dWallet has been created successfully: ${dwallet.dwalletID}`);
-				console.timeEnd('Step 1: dWallet Creation');
-				await delay(checkpointCreationTime);
-				console.log('Running Presign...');
-				console.time('Step 2: Presign Phase');
-				const completedPresign = await presign(conf, dwallet.dwalletID);
-				console.timeEnd('Step 2: Presign Phase');
-				console.log(`Step 2: Presign completed | presignID = ${completedPresign.id.id}`);
-				await delay(checkpointCreationTime);
-				console.log('Running Sign...');
-				console.time('Step 3: Sign Phase');
-				const signRes = await sign(
-					conf,
-					completedPresign.id.id,
-					dwallet.dwallet_cap_id,
-					Buffer.from('hello world'),
-					dwallet.secret_share,
-					networkDecryptionKeyPublicOutput,
-					Hash.KECCAK256,
-				);
-				console.log(`Sign completed successfully: ${signRes.id.id}`);
-				console.timeEnd('Step 3: Sign Phase');
-			}
-		},
-		{ timeout: 0 },
-	);
-
 	it('should create a dwallet and publish its secret share', async () => {
-<<<<<<< HEAD
-		const networkDecryptionKeyPublicOutput = await getNetworkPublicParameters(conf);
-=======
-		const networkDecryptionKeyPublicOutput = await getNetworkDecryptionKeyPublicOutput(conf);
->>>>>>> 51f72e90
+		const networkDecryptionKeyPublicOutput = await getNetworkDecryptionKeyPublicOutput(conf);
 
 		console.log('Step 1: dWallet Creation');
 		console.time('Step 1: dWallet Creation');
@@ -399,7 +321,7 @@
 	});
 
 	it('should create a dwallet, publish its secret share and sign with the published share', async () => {
-		const networkDecryptionKeyPublicOutput = await getNetworkPublicParameters(conf);
+		const networkDecryptionKeyPublicOutput = await getNetworkDecryptionKeyPublicOutput(conf);
 		console.log('Creating dWallet...');
 		const dwallet = await createDWallet(conf, networkDecryptionKeyPublicOutput);
 		console.log(`dWallet has been created successfully: ${dwallet.dwalletID}`);
@@ -433,7 +355,7 @@
 	});
 
 	it('should complete future sign', async () => {
-		const networkDecryptionKeyPublicOutput = await getNetworkPublicParameters(conf);
+		const networkDecryptionKeyPublicOutput = await getNetworkDecryptionKeyPublicOutput(conf);
 
 		console.log('Step 1: dWallet Creation');
 		console.time('Step 1: dWallet Creation');
@@ -473,14 +395,14 @@
 	});
 
 	it('should create an imported dWallet', async () => {
-		const networkDecryptionKeyPublicOutput = await getNetworkPublicParameters(conf);
+		const networkDecryptionKeyPublicOutput = await getNetworkDecryptionKeyPublicOutput(conf);
 		const [secretKey, _publicKey] = sample_dwallet_keypair(networkDecryptionKeyPublicOutput);
 		const dwallet = await createImportedDWallet(conf, secretKey);
 		console.log({ ...dwallet });
 	});
 
 	it('should create an imported dWallet, publish its secret share and sign with it', async () => {
-		const networkDecryptionKeyPublicOutput = await getNetworkPublicParameters(conf);
+		const networkDecryptionKeyPublicOutput = await getNetworkDecryptionKeyPublicOutput(conf);
 		const [secretKey, _publicKey] = sample_dwallet_keypair(networkDecryptionKeyPublicOutput);
 		const dwallet = await createImportedDWallet(conf, secretKey);
 		await delay(checkpointCreationTime);
@@ -514,7 +436,7 @@
 	});
 
 	it('should create an imported dWallet, sign with it & verify the signature against the original public key', async () => {
-		const networkDecryptionKeyPublicOutput = await getNetworkPublicParameters(conf);
+		const networkDecryptionKeyPublicOutput = await getNetworkDecryptionKeyPublicOutput(conf);
 		const [secretKey, publicKey] = sample_dwallet_keypair(networkDecryptionKeyPublicOutput);
 		const dwallet = await createImportedDWallet(conf, secretKey);
 		console.log({ ...dwallet });
