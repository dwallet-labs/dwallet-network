--- conflicted
+++ resolved
@@ -103,12 +103,7 @@
 			client: toolbox.client,
 			timeout: 10 * 60 * 1000,
 		};
-<<<<<<< HEAD
-		//sleep for 2 secs
-		await new Promise((r) => setTimeout(r, 2000));
-=======
 		await delay(2000);
->>>>>>> 5dbcaa1d
 		const dWallet = await mockCreateDwallet(conf);
 		expect(dWallet).toBeDefined();
 		console.log({ dWallet });
