// Copyright (c) dWallet Labs, Inc.
// SPDX-License-Identifier: BSD-3-Clause-Clear

import path from 'path';
import { sample_dwallet_keypair, verify_secp_signature } from '@dwallet-network/dwallet-mpc-wasm';
import { getFullnodeUrl, SuiClient } from '@mysten/sui/client';
import { getFaucetHost, requestSuiFromFaucetV2 } from '@mysten/sui/faucet';
import { Ed25519Keypair } from '@mysten/sui/keypairs/ed25519';
import { beforeEach, describe, expect, it } from 'vitest';

import {
	acceptEncryptedUserShare,
	createDWallet,
	createDWalletCentralizedParty,
	executeDKGFirstRoundTransaction,
	executeDKGSecondRoundTransaction,
	launchDKGFirstRound,
	prepareDKGFirstRoundTransaction,
	prepareDKGSecondRoundTransaction,
} from '../../src/dwallet-mpc/dkg';
import {
	checkpointCreationTime,
	Config,
	delay,
<<<<<<< HEAD
	getDWalletSecpState,
	getNetworkDecryptionKeyPublicOutput,
=======
	getNetworkPublicParameters,
>>>>>>> 8f66d718
	getObjectWithType,
} from '../../src/dwallet-mpc/globals';
import { createImportedDWallet } from '../../src/dwallet-mpc/import-dwallet';
import {
	executePresignTransaction,
	preparePresignTransaction,
	presign,
} from '../../src/dwallet-mpc/presign';
import {
	isDWalletWithPublicUserSecretKeyShares,
	makeDWalletUserSecretKeySharesPublicRequestEvent,
} from '../../src/dwallet-mpc/publish_secret_share';
import {
	completeFutureSign,
	createUnverifiedPartialUserSignatureCap,
	executeSignTransaction,
	Hash,
	prepareSignTransaction,
	sign,
	signWithImportedDWallet,
	verifySignWithPartialUserSignatures,
} from '../../src/dwallet-mpc/sign';

async function createConf(
	dWalletSeed: Uint8Array<ArrayBuffer>,
	keypairSeed: string | null,
): Promise<Config> {
	const keypair =
		keypairSeed == null
			? Ed25519Keypair.generate()
			: Ed25519Keypair.deriveKeypairFromSeed(keypairSeed);
	const encryptedSecretShareSigningKeypair = Ed25519Keypair.deriveKeypairFromSeed(
		Buffer.from(dWalletSeed).toString('hex'),
	);
	const address = keypair.getPublicKey().toSuiAddress();
	console.log(`Address: ${address}`);
	// const suiClient = new SuiClient({ url: getFullnodeUrl('localnet') });
	const suiClient = new SuiClient({ url: 'https://fullnode.sui.beta.devnet.ika-network.net' });
	await requestSuiFromFaucetV2({
		// host: getFaucetHost('localnet'),
		host: 'https://faucet.sui.beta.devnet.ika-network.net',
		recipient: address,
	});

	return {
		suiClientKeypair: keypair,
		client: suiClient,
		timeout: fiveMinutes,
		// todo(zeev): fix this, bad parsing, bad path, needs to be localized.
		ikaConfig: require(path.resolve(process.cwd(), '../../ika_config.json')),
		dWalletSeed,
		encryptedSecretShareSigningKeypair,
	};
}

const fiveMinutes = 100 * 60 * 1000;

// Helper function for random delays
function getRandomDelay(maxDelayMs: number): number {
	return Math.floor(Math.random() * maxDelayMs);
}

describe('Test dWallet MPC', () => {
	let conf: Config;

	beforeEach(async () => {
		const dWalletSeed = new Uint8Array(32).fill(9);
		conf = await createConf(dWalletSeed, '0x2');
		await delay(2000);
	});

	it(
		'run multiple full flows simultaneously',
		async () => {
			const iterations = 2;
			const maxDelayBeforeMPCRequestSec = 1000 * 5;
			const networkDecryptionKeyPublicOutput = await getNetworkDecryptionKeyPublicOutput(conf);

			// Create a new configuration for each iteration
			const configs = await Promise.all(
				Array.from({ length: iterations }, () =>
					createConf(crypto.getRandomValues(new Uint8Array(32)), null),
				),
			);

			// -----------------------------
			// Phase 1: DKG Initialization
			// -----------------------------
			const dkgFirstStartSignal = Promise.withResolvers();
			const dkgFirstTasks = [];

			for (let i = 0; i < iterations; i++) {
				const cfg = configs[i];
				const tx = await prepareDKGFirstRoundTransaction(cfg);
				dkgFirstTasks.push(
					(async () => {
						await dkgFirstStartSignal.promise;
						await delay(getRandomDelay(maxDelayBeforeMPCRequestSec));
						return executeDKGFirstRoundTransaction(cfg, tx);
					})(),
				);
			}

			dkgFirstStartSignal.resolve();

			const dkgFirsts = await Promise.all(dkgFirstTasks);

			const centralizedSecretKeySharesTsks = [];
			for (let i = 0; i < iterations; i++) {
				const cfg = configs[i];
				const dkgFirst = dkgFirsts[i];
				centralizedSecretKeySharesTsks.push(
					(async () => {
						return createDWalletCentralizedParty(cfg, networkDecryptionKeyPublicOutput, dkgFirst);
					})(),
				);
			}

			const centralizedPartyOutputs = await Promise.all(centralizedSecretKeySharesTsks);
			const dWalletStateData = await getDWalletSecpState(conf);

			const dkgSeconsStartSignal = Promise.withResolvers();
			const dkgSecondTasks = [];
			for (let i = 0; i < iterations; i++) {
				const cfg = configs[i];
				const firstDKGRoundOutput = dkgFirsts[i];
				const centralizedPartyOutput = centralizedPartyOutputs[i];
				const tx = await prepareDKGSecondRoundTransaction(
					cfg,
					dWalletStateData,
					firstDKGRoundOutput,
					centralizedPartyOutput.centralizedPublicKeyShareAndProof,
					centralizedPartyOutput.encryptedUserShareAndProof,
					centralizedPartyOutput.centralizedPublicOutput,
				);
				dkgSecondTasks.push(
					(async () => {
						await dkgSeconsStartSignal.promise;
						const centralizedSecretKeyShare = centralizedPartyOutputs[i].centralizedSecretKeyShare;
						await delay(getRandomDelay(maxDelayBeforeMPCRequestSec));
						const secondRoundResponse = await executeDKGSecondRoundTransaction(
							cfg,
							firstDKGRoundOutput,
							tx,
						);
						await acceptEncryptedUserShare(cfg, {
							dwallet_id: secondRoundResponse.dwallet.id.id,
							encrypted_user_secret_key_share_id:
								secondRoundResponse.encrypted_user_secret_key_share_id,
						});
						return [secondRoundResponse, centralizedSecretKeyShare];
					})(),
				);
			}

			dkgSeconsStartSignal.resolve();
			const dwallets = await Promise.all(dkgSecondTasks);

			await delay(checkpointCreationTime);

			// -----------------------------
			// Phase 2: Presign
			// -----------------------------
			const presignStartSignal = Promise.withResolvers();
			const presignTasks = [];

			for (let i = 0; i < iterations; i++) {
				const cfg = configs[i];
				const [dwallet, _] = dwallets[i];
				const tx = await preparePresignTransaction(cfg, dwallet.dwallet.id.id);
				presignTasks.push(
					(async () => {
						await presignStartSignal.promise;
						await delay(getRandomDelay(maxDelayBeforeMPCRequestSec));
						return executePresignTransaction(cfg, tx);
					})(),
				);
			}

			presignStartSignal.resolve();
			const presignResults = await Promise.all(presignTasks);

			// -----------------------------
			// Phase 3: Sign and Send
			// -----------------------------
			const startSignal = Promise.withResolvers();
			const signAndSendTasks: Promise<any>[] = [];

			await delay(checkpointCreationTime);

			for (let i = 0; i < iterations; i++) {
				const cfg = configs[i];
				const [_, centralizedSecretKeyShare] = dwallets[i];
				const dkgFirst = dkgFirsts[i];
				const presignResult = presignResults[i];
				signAndSendTasks.push(
					(async () => {
						return prepareSignTransaction(
							cfg,
							presignResult.id.id,
							dkgFirst.dwalletCapID,
							Buffer.from('hello world'),
							centralizedSecretKeyShare,
							networkDecryptionKeyPublicOutput,
							Hash.KECCAK256,
						);
					})(),
				);
			}

			const signTxs = await Promise.all(signAndSendTasks);

			for (let i = 0; i < iterations; i++) {
				const cfg = configs[i];
				const signTx = signTxs[i];
				signAndSendTasks.push(
					(async () => {
						await startSignal.promise;
						await delay(getRandomDelay(maxDelayBeforeMPCRequestSec));
						return await executeSignTransaction(signTx, cfg);
					})(),
				);
			}

			startSignal.resolve();
			await Promise.all(signAndSendTasks);
		},
		70 * 1000 * 60,
	);

	it('read the network decryption key', async () => {
		const networkDecryptionKeyPublicOutput = await getNetworkPublicParameters(conf);
		console.log(`networkDecryptionKeyPublicOutput: ${networkDecryptionKeyPublicOutput}`);
	});

	it('should create a dWallet (DKG)', async () => {
		const networkDecryptionKeyPublicOutput = await getNetworkPublicParameters(conf);
		const dwallet = await createDWallet(conf, networkDecryptionKeyPublicOutput);
		console.log(`dWallet has been created successfully: ${dwallet.dwalletID}`);
	});

	it('should run presign', async () => {
		const networkDecryptionKeyPublicOutput = await getNetworkPublicParameters(conf);
		const dwallet = await createDWallet(conf, networkDecryptionKeyPublicOutput);
		console.log(`dWallet has been created successfully: ${dwallet.dwalletID}`);
		await delay(checkpointCreationTime);
		const completedPresign = await presign(conf, dwallet.dwalletID);
		console.log(`presign has been created successfully: ${completedPresign.id.id}`);
	});

	it('should sign full flow', async () => {
		const networkDecryptionKeyPublicOutput = await getNetworkPublicParameters(conf);
		console.log('Creating dWallet...');
		console.time('Step 1: dWallet Creation');
		const dwallet = await createDWallet(conf, networkDecryptionKeyPublicOutput);
		console.log(`dWallet has been created successfully: ${dwallet.dwalletID}`);
		console.timeEnd('Step 1: dWallet Creation');
		await delay(checkpointCreationTime);
		console.log('Running Presign...');
		console.time('Step 2: Presign Phase');
		const completedPresign = await presign(conf, dwallet.dwalletID);
		console.timeEnd('Step 2: Presign Phase');
		console.log(`Step 2: Presign completed | presignID = ${completedPresign.id.id}`);
		await delay(checkpointCreationTime);
		console.log('Running Sign...');
		console.time('Step 3: Sign Phase');
		const signRes = await sign(
			conf,
			completedPresign.id.id,
			dwallet.dwallet_cap_id,
			Buffer.from('hello world'),
			dwallet.secret_share,
			networkDecryptionKeyPublicOutput,
			Hash.KECCAK256,
		);
		console.log(`Sing completed successfully: ${signRes.id.id}`);
		console.timeEnd('Step 3: Sign Phase');
	});

	it('should create a dwallet and publish its secret share', async () => {
<<<<<<< HEAD
		const networkDecryptionKeyPublicOutput = await getNetworkDecryptionKeyPublicOutput(conf);

		console.log('Step 1: dWallet Creation');
		console.time('Step 1: dWallet Creation');
=======
		const networkDecryptionKeyPublicOutput = await getNetworkPublicParameters(conf);
		console.log('Creating dWallet...');
>>>>>>> 8f66d718
		const dwallet = await createDWallet(conf, networkDecryptionKeyPublicOutput);
		console.timeEnd('Step 1: dWallet Creation');
		console.log(`Step 1: dWallet created | dWalletID = ${dwallet.dwalletID}`);
		await delay(checkpointCreationTime);
		console.log('Running publish secret share...');
		await makeDWalletUserSecretKeySharesPublicRequestEvent(
			conf,
			dwallet.dwalletID,
			dwallet.secret_share,
		);
	});

	it('should create a dwallet, publish its secret share and sign with the published share', async () => {
		const networkDecryptionKeyPublicOutput = await getNetworkPublicParameters(conf);
		console.log('Creating dWallet...');
		const dwallet = await createDWallet(conf, networkDecryptionKeyPublicOutput);
		console.log(`dWallet has been created successfully: ${dwallet.dwalletID}`);
		await delay(checkpointCreationTime);
		console.log('Running publish secret share...');
		await makeDWalletUserSecretKeySharesPublicRequestEvent(
			conf,
			dwallet.dwalletID,
			dwallet.secret_share,
		);
		const dwalletWithSecretShare = await getObjectWithType(
			conf,
			dwallet.dwalletID,
			isDWalletWithPublicUserSecretKeyShares,
		);
		console.log(`secretShare: ${dwalletWithSecretShare}`);
		console.log('Running Presign...');
		const completedPresign = await presign(conf, dwalletWithSecretShare.id.id);
		console.log(`presign has been created successfully: ${completedPresign.id.id}`);
		await delay(checkpointCreationTime);
		console.log('Running Sign...');
		await sign(
			conf,
			completedPresign.id.id,
			dwalletWithSecretShare.dwallet_cap_id,
			Buffer.from('hello world'),
			dwalletWithSecretShare.public_user_secret_key_share,
			networkDecryptionKeyPublicOutput,
			Hash.KECCAK256,
		);
	});

	it('should complete future sign', async () => {
		const networkDecryptionKeyPublicOutput = await getNetworkPublicParameters(conf);

		console.log('Step 1: dWallet Creation');
		console.time('Step 1: dWallet Creation');
		const dwallet = await createDWallet(conf, networkDecryptionKeyPublicOutput);
		console.timeEnd('Step 1: dWallet Creation');
		console.log(`Step 1: dWallet created | dWalletID = ${dwallet.dwalletID}`);
		await delay(checkpointCreationTime);

		console.log('Step 2: Presign Phase');
		console.time('Step 2: Presign Phase');
		const completedPresign = await presign(conf, dwallet.dwalletID);
		console.timeEnd('Step 2: Presign Phase');
		console.log(`Step 2: Presign completed | presignID = ${completedPresign.id.id}`);
		await delay(checkpointCreationTime);
		const unverifiedPartialUserSignatureCapID = await createUnverifiedPartialUserSignatureCap(
			conf,
			completedPresign.id.id,
			dwallet.dwallet_cap_id,
			Buffer.from('hello world'),
			dwallet.secret_share,
			networkDecryptionKeyPublicOutput,
			Hash.KECCAK256,
		);
		await delay(checkpointCreationTime);
		const verifiedPartialUserSignatureCapID = await verifySignWithPartialUserSignatures(
			conf,
			unverifiedPartialUserSignatureCapID!,
		);
		await delay(checkpointCreationTime);
		await completeFutureSign(
			conf,
			dwallet.dwallet_cap_id,
			Buffer.from('hello world'),
			Hash.KECCAK256,
			verifiedPartialUserSignatureCapID,
		);
	});

	it('should create an imported dWallet', async () => {
		const networkDecryptionKeyPublicOutput = await getNetworkPublicParameters(conf);
		const [secretKey, _publicKey] = sample_dwallet_keypair(networkDecryptionKeyPublicOutput);
		const dwallet = await createImportedDWallet(conf, secretKey);
		console.log({ ...dwallet });
	});

	it('should create an imported dWallet, publish its secret share and sign with it', async () => {
		const networkDecryptionKeyPublicOutput = await getNetworkPublicParameters(conf);
		const [secretKey, _publicKey] = sample_dwallet_keypair(networkDecryptionKeyPublicOutput);
		const dwallet = await createImportedDWallet(conf, secretKey);
		await delay(checkpointCreationTime);
		console.log({ ...dwallet });
		console.log('Running publish secret share...');
		await makeDWalletUserSecretKeySharesPublicRequestEvent(
			conf,
			dwallet.dwalletID,
			dwallet.secret_share,
		);
		const dwalletWithSecretShare = await getObjectWithType(
			conf,
			dwallet.dwalletID,
			isDWalletWithPublicUserSecretKeyShares,
		);
		console.log(`secretShare: ${dwalletWithSecretShare}`);
		console.log('Running Presign...');
		const completedPresign = await presign(conf, dwalletWithSecretShare.id.id);
		console.log(`presign has been created successfully: ${completedPresign.id.id}`);
		await delay(checkpointCreationTime);
		console.log('Running Sign...');
		await signWithImportedDWallet(
			conf,
			completedPresign.id.id,
			dwalletWithSecretShare.dwallet_cap_id,
			Buffer.from('hello world'),
			dwalletWithSecretShare.public_user_secret_key_share,
			networkDecryptionKeyPublicOutput,
			Hash.KECCAK256,
		);
	});

	it('should create an imported dWallet, sign with it & verify the signature against the original public key', async () => {
		const networkDecryptionKeyPublicOutput = await getNetworkPublicParameters(conf);
		const [secretKey, publicKey] = sample_dwallet_keypair(networkDecryptionKeyPublicOutput);
		const dwallet = await createImportedDWallet(conf, secretKey);
		console.log({ ...dwallet });
		await delay(checkpointCreationTime);
		console.log('Running Presign...');
		const completedPresign = await presign(conf, dwallet.dwalletID);
		console.log(`presign has been created successfully: ${completedPresign.id.id}`);
		await delay(checkpointCreationTime);
		console.log('Running Sign...');
		const signature = await signWithImportedDWallet(
			conf,
			completedPresign.id.id,
			dwallet.dwallet_cap_id,
			Buffer.from('hello world'),
			dwallet.secret_share,
			networkDecryptionKeyPublicOutput,
			Hash.KECCAK256,
		);
		const isValid = verify_secp_signature(
			publicKey,
			signature.state.fields.signature,
			Buffer.from('hello world'),
			networkDecryptionKeyPublicOutput,
			Hash.KECCAK256,
		);
		expect(isValid).toBeTruthy();
	});
});<|MERGE_RESOLUTION|>--- conflicted
+++ resolved
@@ -22,12 +22,7 @@
 	checkpointCreationTime,
 	Config,
 	delay,
-<<<<<<< HEAD
-	getDWalletSecpState,
-	getNetworkDecryptionKeyPublicOutput,
-=======
 	getNetworkPublicParameters,
->>>>>>> 8f66d718
 	getObjectWithType,
 } from '../../src/dwallet-mpc/globals';
 import { createImportedDWallet } from '../../src/dwallet-mpc/import-dwallet';
@@ -308,15 +303,9 @@
 	});
 
 	it('should create a dwallet and publish its secret share', async () => {
-<<<<<<< HEAD
-		const networkDecryptionKeyPublicOutput = await getNetworkDecryptionKeyPublicOutput(conf);
-
+		const networkDecryptionKeyPublicOutput = await getNetworkPublicParameters(conf);
 		console.log('Step 1: dWallet Creation');
 		console.time('Step 1: dWallet Creation');
-=======
-		const networkDecryptionKeyPublicOutput = await getNetworkPublicParameters(conf);
-		console.log('Creating dWallet...');
->>>>>>> 8f66d718
 		const dwallet = await createDWallet(conf, networkDecryptionKeyPublicOutput);
 		console.timeEnd('Step 1: dWallet Creation');
 		console.log(`Step 1: dWallet created | dWalletID = ${dwallet.dwalletID}`);
