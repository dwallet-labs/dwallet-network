// Copyright (c) dWallet Labs, Inc.
// SPDX-License-Identifier: BSD-3-Clause-Clear

import path from 'path';
import { sample_dwallet_keypair, verify_secp_signature } from '@dwallet-network/dwallet-mpc-wasm';
import { getFullnodeUrl, SuiClient } from '@mysten/sui/client';
import { getFaucetHost, requestSuiFromFaucetV2 } from '@mysten/sui/faucet';
import { Ed25519Keypair } from '@mysten/sui/keypairs/ed25519';
import { beforeEach, describe, expect, it } from 'vitest';

import {
	acceptEncryptedUserShare,
	createDWallet,
	createDWalletCentralizedParty,
	executeDKGFirstRoundTransaction,
	executeDKGSecondRoundTransaction,
	launchDKGFirstRound,
	prepareDKGFirstRoundTransaction,
	prepareDKGSecondRoundTransaction,
} from '../../src/dwallet-mpc/dkg';
import {
	checkpointCreationTime,
	Config,
	delay,
	getDWalletSecpState,
	getNetworkDecryptionKeyPublicOutput,
	getObjectWithType,
} from '../../src/dwallet-mpc/globals';
import { createImportedDWallet } from '../../src/dwallet-mpc/import-dwallet';
import {
	executePresignTransaction,
	preparePresignTransaction,
	presign,
} from '../../src/dwallet-mpc/presign';
import {
	isDWalletWithPublicUserSecretKeyShares,
	makeDWalletUserSecretKeySharesPublicRequestEvent,
} from '../../src/dwallet-mpc/publish_secret_share';
import {
	completeFutureSign,
	createUnverifiedPartialUserSignatureCap,
	executeSignTransaction,
	Hash,
	prepareSignTransaction,
	sign,
	signWithImportedDWallet,
	verifySignWithPartialUserSignatures,
} from '../../src/dwallet-mpc/sign';

async function createConf(
	dWalletSeed: Uint8Array<ArrayBuffer>,
	keypairSeed: string | null,
): Promise<Config> {
	const keypair =
		keypairSeed == null
			? Ed25519Keypair.generate()
			: Ed25519Keypair.deriveKeypairFromSeed(keypairSeed);
	const encryptedSecretShareSigningKeypair = Ed25519Keypair.deriveKeypairFromSeed(
		Buffer.from(dWalletSeed).toString('hex'),
	);
	const address = keypair.getPublicKey().toSuiAddress();
	console.log(`Address: ${address}`);
	const suiClient = new SuiClient({ url: getFullnodeUrl('localnet') });
	// const suiClient = new SuiClient({ url: 'https://fullnode.sui.beta.devnet.ika-network.net' });
	await requestSuiFromFaucetV2({
		host: getFaucetHost('localnet'),
		// host: 'https://faucet.sui.beta.devnet.ika-network.net',
		recipient: address,
	});

	return {
		suiClientKeypair: keypair,
		client: suiClient,
		timeout: fiveMinutes,
		// todo(zeev): fix this, bad parsing, bad path, needs to be localized.
		ikaConfig: require(path.resolve(process.cwd(), '../../ika_config.json')),
		dWalletSeed,
		encryptedSecretShareSigningKeypair,
	};
}

const fiveMinutes = 100 * 60 * 1000;

// Helper function for random delays
function getRandomDelay(maxDelayMs: number): number {
	return Math.floor(Math.random() * maxDelayMs);
}

describe('Test dWallet MPC', () => {
	let conf: Config;

	beforeEach(async () => {
		const dWalletSeed = new Uint8Array(32).fill(9);
		conf = await createConf(dWalletSeed, '0x2');
		await delay(2000);
	});

	it(
		'run multiple full flows simultaneously',
		async () => {
<<<<<<< HEAD
			const iterations = 16;
=======
			const iterations = 2;
			const maxDelayBeforeMPCRequestSec = 1000 * 5;
>>>>>>> 51f72e90
			const networkDecryptionKeyPublicOutput = await getNetworkDecryptionKeyPublicOutput(conf);

			// Create a new configuration for each iteration
			const configs = await Promise.all(
				Array.from({ length: iterations }, () =>
					createConf(crypto.getRandomValues(new Uint8Array(32)), null),
				),
			);

			// -----------------------------
			// Phase 1: DKG Initialization
			// -----------------------------
			const dkgFirstStartSignal = Promise.withResolvers();
			const dkgFirstTasks = [];

			for (let i = 0; i < iterations; i++) {
				const cfg = configs[i];
				const tx = await prepareDKGFirstRoundTransaction(cfg);
				dkgFirstTasks.push(
					(async () => {
						await dkgFirstStartSignal.promise;
						await delay(getRandomDelay(maxDelayBeforeMPCRequestSec));
						return executeDKGFirstRoundTransaction(cfg, tx);
					})(),
				);
			}

			dkgFirstStartSignal.resolve();

			const dkgFirsts = await Promise.all(dkgFirstTasks);

			const centralizedSecretKeySharesTsks = [];
			for (let i = 0; i < iterations; i++) {
				const cfg = configs[i];
				const dkgFirst = dkgFirsts[i];
				centralizedSecretKeySharesTsks.push(
					(async () => {
						return createDWalletCentralizedParty(cfg, networkDecryptionKeyPublicOutput, dkgFirst);
					})(),
				);
			}

			const centralizedPartyOutputs = await Promise.all(centralizedSecretKeySharesTsks);
			const dWalletStateData = await getDWalletSecpState(conf);

			const dkgSeconsStartSignal = Promise.withResolvers();
			const dkgSecondTasks = [];
			for (let i = 0; i < iterations; i++) {
				const cfg = configs[i];
				const firstDKGRoundOutput = dkgFirsts[i];
				const centralizedPartyOutput = centralizedPartyOutputs[i];
				const tx = await prepareDKGSecondRoundTransaction(
					cfg,
					dWalletStateData,
					firstDKGRoundOutput,
					centralizedPartyOutput.centralizedPublicKeyShareAndProof,
					centralizedPartyOutput.encryptedUserShareAndProof,
					centralizedPartyOutput.centralizedPublicOutput,
				);
				dkgSecondTasks.push(
					(async () => {
						await dkgSeconsStartSignal.promise;
						const centralizedSecretKeyShare = centralizedPartyOutputs[i].centralizedSecretKeyShare;
						await delay(getRandomDelay(maxDelayBeforeMPCRequestSec));
						const secondRoundResponse = await executeDKGSecondRoundTransaction(
							cfg,
							firstDKGRoundOutput,
							tx,
						);
						await acceptEncryptedUserShare(cfg, {
							dwallet_id: secondRoundResponse.dwallet.id.id,
							encrypted_user_secret_key_share_id:
								secondRoundResponse.encrypted_user_secret_key_share_id,
						});
						return [secondRoundResponse, centralizedSecretKeyShare];
					})(),
				);
			}

			dkgSeconsStartSignal.resolve();
			const dwallets = await Promise.all(dkgSecondTasks);

			await delay(checkpointCreationTime);

			// -----------------------------
			// Phase 2: Presign
			// -----------------------------
			const presignStartSignal = Promise.withResolvers();
			const presignTasks = [];

			for (let i = 0; i < iterations; i++) {
				const cfg = configs[i];
				const [dwallet, _] = dwallets[i];
				const tx = await preparePresignTransaction(cfg, dwallet.dwallet.id.id);
				presignTasks.push(
					(async () => {
						await presignStartSignal.promise;
						await delay(getRandomDelay(maxDelayBeforeMPCRequestSec));
						return executePresignTransaction(cfg, tx);
					})(),
				);
			}

			presignStartSignal.resolve();
			const presignResults = await Promise.all(presignTasks);

			// -----------------------------
			// Phase 3: Sign and Send
			// -----------------------------
			const startSignal = Promise.withResolvers();
			const signAndSendTasks: Promise<any>[] = [];

			await delay(checkpointCreationTime);

			for (let i = 0; i < iterations; i++) {
				const cfg = configs[i];
				const [_, centralizedSecretKeyShare] = dwallets[i];
				const dkgFirst = dkgFirsts[i];
				const presignResult = presignResults[i];
				signAndSendTasks.push(
					(async () => {
						return prepareSignTransaction(
							cfg,
							presignResult.id.id,
							dkgFirst.dwalletCapID,
							Buffer.from('hello world'),
							centralizedSecretKeyShare,
							networkDecryptionKeyPublicOutput,
							Hash.KECCAK256,
						);
					})(),
				);
			}

			const signTxs = await Promise.all(signAndSendTasks);

			for (let i = 0; i < iterations; i++) {
				const cfg = configs[i];
				const signTx = signTxs[i];
				signAndSendTasks.push(
					(async () => {
						await startSignal.promise;
						await delay(getRandomDelay(maxDelayBeforeMPCRequestSec));
						return await executeSignTransaction(signTx, cfg);
					})(),
				);
			}

			startSignal.resolve();
			await Promise.all(signAndSendTasks);
		},
		70 * 1000 * 60,
	);

	it('read the network decryption key', async () => {
		const networkDecryptionKeyPublicOutput = await getNetworkDecryptionKeyPublicOutput(conf);
		console.log(`networkDecryptionKeyPublicOutput: ${networkDecryptionKeyPublicOutput}`);
	});

	it('should create a dWallet (DKG)', async () => {
		const networkDecryptionKeyPublicOutput = await getNetworkDecryptionKeyPublicOutput(conf);
		const dwallet = await createDWallet(conf, networkDecryptionKeyPublicOutput);
		console.log(`dWallet has been created successfully: ${dwallet.dwalletID}`);
	});

	it('should run presign', async () => {
		const networkDecryptionKeyPublicOutput = await getNetworkDecryptionKeyPublicOutput(conf);
		const dwallet = await createDWallet(conf, networkDecryptionKeyPublicOutput);
		console.log(`dWallet has been created successfully: ${dwallet.dwalletID}`);
		await delay(checkpointCreationTime);
		const completedPresign = await presign(conf, dwallet.dwalletID);
		console.log(`presign has been created successfully: ${completedPresign.id.id}`);
	});

	it('should sign full flow', async () => {
		const networkDecryptionKeyPublicOutput = await getNetworkDecryptionKeyPublicOutput(conf);
		console.log('Creating dWallet...');
		console.time('Step 1: dWallet Creation');
		const dwallet = await createDWallet(conf, networkDecryptionKeyPublicOutput);
		console.log(`dWallet has been created successfully: ${dwallet.dwalletID}`);
		console.timeEnd('Step 1: dWallet Creation');
		await delay(checkpointCreationTime);
		console.log('Running Presign...');
		console.time('Step 2: Presign Phase');
		const completedPresign = await presign(conf, dwallet.dwalletID);
		console.timeEnd('Step 2: Presign Phase');
		console.log(`Step 2: Presign completed | presignID = ${completedPresign.id.id}`);
		await delay(checkpointCreationTime);
		console.log('Running Sign...');
		console.time('Step 3: Sign Phase');
		const signRes = await sign(
			conf,
			completedPresign.id.id,
			dwallet.dwallet_cap_id,
			Buffer.from('hello world'),
			dwallet.secret_share,
			networkDecryptionKeyPublicOutput,
			Hash.KECCAK256,
		);
		console.log(`Sing completed successfully: ${signRes.id.id}`);
		console.timeEnd('Step 3: Sign Phase');
	});

	it('should create a dwallet and publish its secret share', async () => {
		const networkDecryptionKeyPublicOutput = await getNetworkDecryptionKeyPublicOutput(conf);

		console.log('Step 1: dWallet Creation');
		console.time('Step 1: dWallet Creation');
		const dwallet = await createDWallet(conf, networkDecryptionKeyPublicOutput);
		console.timeEnd('Step 1: dWallet Creation');
		console.log(`Step 1: dWallet created | dWalletID = ${dwallet.dwalletID}`);
		await delay(checkpointCreationTime);
		console.log('Running publish secret share...');
		await makeDWalletUserSecretKeySharesPublicRequestEvent(
			conf,
			dwallet.dwalletID,
			dwallet.secret_share,
		);
	});

	it('should create a dwallet, publish its secret share and sign with the published share', async () => {
		const networkDecryptionKeyPublicOutput = await getNetworkDecryptionKeyPublicOutput(conf);
		console.log('Creating dWallet...');
		const dwallet = await createDWallet(conf, networkDecryptionKeyPublicOutput);
		console.log(`dWallet has been created successfully: ${dwallet.dwalletID}`);
		await delay(checkpointCreationTime);
		console.log('Running publish secret share...');
		await makeDWalletUserSecretKeySharesPublicRequestEvent(
			conf,
			dwallet.dwalletID,
			dwallet.secret_share,
		);
		const dwalletWithSecretShare = await getObjectWithType(
			conf,
			dwallet.dwalletID,
			isDWalletWithPublicUserSecretKeyShares,
		);
		console.log(`secretShare: ${dwalletWithSecretShare}`);
		console.log('Running Presign...');
		const completedPresign = await presign(conf, dwalletWithSecretShare.id.id);
		console.log(`presign has been created successfully: ${completedPresign.id.id}`);
		await delay(checkpointCreationTime);
		console.log('Running Sign...');
		await sign(
			conf,
			completedPresign.id.id,
			dwalletWithSecretShare.dwallet_cap_id,
			Buffer.from('hello world'),
			dwalletWithSecretShare.public_user_secret_key_share,
			networkDecryptionKeyPublicOutput,
			Hash.KECCAK256,
		);
	});

	it('should complete future sign', async () => {
		const networkDecryptionKeyPublicOutput = await getNetworkDecryptionKeyPublicOutput(conf);

		console.log('Step 1: dWallet Creation');
		console.time('Step 1: dWallet Creation');
		const dwallet = await createDWallet(conf, networkDecryptionKeyPublicOutput);
		console.timeEnd('Step 1: dWallet Creation');
		console.log(`Step 1: dWallet created | dWalletID = ${dwallet.dwalletID}`);
		await delay(checkpointCreationTime);

		console.log('Step 2: Presign Phase');
		console.time('Step 2: Presign Phase');
		const completedPresign = await presign(conf, dwallet.dwalletID);
		console.timeEnd('Step 2: Presign Phase');
		console.log(`Step 2: Presign completed | presignID = ${completedPresign.id.id}`);
		await delay(checkpointCreationTime);
		const unverifiedPartialUserSignatureCapID = await createUnverifiedPartialUserSignatureCap(
			conf,
			completedPresign.id.id,
			dwallet.dwallet_cap_id,
			Buffer.from('hello world'),
			dwallet.secret_share,
			networkDecryptionKeyPublicOutput,
			Hash.KECCAK256,
		);
		await delay(checkpointCreationTime);
		const verifiedPartialUserSignatureCapID = await verifySignWithPartialUserSignatures(
			conf,
			unverifiedPartialUserSignatureCapID!,
		);
		await delay(checkpointCreationTime);
		await completeFutureSign(
			conf,
			dwallet.dwallet_cap_id,
			Buffer.from('hello world'),
			Hash.KECCAK256,
			verifiedPartialUserSignatureCapID,
		);
	});

	it('should create an imported dWallet', async () => {
		const networkDecryptionKeyPublicOutput = await getNetworkDecryptionKeyPublicOutput(conf);
		const [secretKey, _publicKey] = sample_dwallet_keypair(networkDecryptionKeyPublicOutput);
		const dwallet = await createImportedDWallet(conf, secretKey);
		console.log({ ...dwallet });
	});

	it('should create an imported dWallet, publish its secret share and sign with it', async () => {
		const networkDecryptionKeyPublicOutput = await getNetworkDecryptionKeyPublicOutput(conf);
		const [secretKey, _publicKey] = sample_dwallet_keypair(networkDecryptionKeyPublicOutput);
		const dwallet = await createImportedDWallet(conf, secretKey);
		await delay(checkpointCreationTime);
		console.log({ ...dwallet });
		console.log('Running publish secret share...');
		await makeDWalletUserSecretKeySharesPublicRequestEvent(
			conf,
			dwallet.dwalletID,
			dwallet.secret_share,
		);
		const dwalletWithSecretShare = await getObjectWithType(
			conf,
			dwallet.dwalletID,
			isDWalletWithPublicUserSecretKeyShares,
		);
		console.log(`secretShare: ${dwalletWithSecretShare}`);
		console.log('Running Presign...');
		const completedPresign = await presign(conf, dwalletWithSecretShare.id.id);
		console.log(`presign has been created successfully: ${completedPresign.id.id}`);
		await delay(checkpointCreationTime);
		console.log('Running Sign...');
		await signWithImportedDWallet(
			conf,
			completedPresign.id.id,
			dwalletWithSecretShare.dwallet_cap_id,
			Buffer.from('hello world'),
			dwalletWithSecretShare.public_user_secret_key_share,
			networkDecryptionKeyPublicOutput,
			Hash.KECCAK256,
		);
	});

	it('should create an imported dWallet, sign with it & verify the signature against the original public key', async () => {
		const networkDecryptionKeyPublicOutput = await getNetworkDecryptionKeyPublicOutput(conf);
		const [secretKey, publicKey] = sample_dwallet_keypair(networkDecryptionKeyPublicOutput);
		const dwallet = await createImportedDWallet(conf, secretKey);
		console.log({ ...dwallet });
		await delay(checkpointCreationTime);
		console.log('Running Presign...');
		const completedPresign = await presign(conf, dwallet.dwalletID);
		console.log(`presign has been created successfully: ${completedPresign.id.id}`);
		await delay(checkpointCreationTime);
		console.log('Running Sign...');
		const signature = await signWithImportedDWallet(
			conf,
			completedPresign.id.id,
			dwallet.dwallet_cap_id,
			Buffer.from('hello world'),
			dwallet.secret_share,
			networkDecryptionKeyPublicOutput,
			Hash.KECCAK256,
		);
		const isValid = verify_secp_signature(
			publicKey,
			signature.state.fields.signature,
			Buffer.from('hello world'),
			networkDecryptionKeyPublicOutput,
			Hash.KECCAK256,
		);
		expect(isValid).toBeTruthy();
	});
});<|MERGE_RESOLUTION|>--- conflicted
+++ resolved
@@ -98,12 +98,8 @@
 	it(
 		'run multiple full flows simultaneously',
 		async () => {
-<<<<<<< HEAD
-			const iterations = 16;
-=======
 			const iterations = 2;
 			const maxDelayBeforeMPCRequestSec = 1000 * 5;
->>>>>>> 51f72e90
 			const networkDecryptionKeyPublicOutput = await getNetworkDecryptionKeyPublicOutput(conf);
 
 			// Create a new configuration for each iteration
