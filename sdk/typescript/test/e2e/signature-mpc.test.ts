--- conflicted
+++ resolved
@@ -1,198 +1,16 @@
 // Copyright (c) dWallet Labs, Ltd.
 // SPDX-License-Identifier: BSD-3-Clause-Clear
 
-<<<<<<< HEAD
-import {verify_user_share} from '@dwallet-network/signature-mpc-wasm';
-import {beforeAll, describe, expect, it} from 'vitest';
-
-import {
-    approveAndSign,
-    createActiveEncryptionKeysTable,
-    createDWallet,
-    createPartialUserSignedMessages,
-    createEncryptedUserSharesHolder,
-    saveEncryptedUserShare,
-    getEncryptedUserShare,
-    decrypt_user_share,
-    EncryptionKeyScheme,
-    encryptUserShare,
-    generate_keypair,
-    generate_proof,
-    getActiveEncryptionKey,
-    getEncryptionKeyByObjectId,
-    setActiveEncryptionKey,
-    storeEncryptionKey,
-=======
 import { beforeAll, describe, it } from 'vitest';
 
 import {
 	approveAndSign,
 	createDWallet,
 	createPartialUserSignedMessages,
->>>>>>> 1a695d29
 } from '../../src/signature-mpc';
-import {setup, TestToolbox} from './utils/setup';
+import { setup, TestToolbox } from './utils/setup';
 
 describe('Test signature mpc', () => {
-<<<<<<< HEAD
-    let toolbox: TestToolbox;
-
-    beforeAll(async () => {
-        toolbox = await setup();
-    });
-
-    it('the signature mpc create dwallet', async () => {
-        console.log(toolbox.keypair.toSuiAddress());
-        const dkg = await createDWallet(toolbox.keypair, toolbox.client);
-
-        const bytes: Uint8Array = new TextEncoder().encode('Sign it!!!');
-
-        const signMessagesIdSHA256 = await createPartialUserSignedMessages(
-            dkg?.dwalletId!,
-            dkg?.centralizedDKGOutput,
-            [bytes],
-            'SHA256',
-            toolbox.keypair,
-            toolbox.client,
-        );
-        const sigSHA256 = await approveAndSign(
-            dkg?.dwalletCapId!,
-            signMessagesIdSHA256!,
-            [bytes],
-            toolbox.keypair,
-            toolbox.client,
-        );
-
-        console.log('sigSHA256:');
-        console.log(sigSHA256);
-
-        const signMessagesIdKECCAK256 = await createPartialUserSignedMessages(
-            dkg?.dwalletId!,
-            dkg?.centralizedDKGOutput,
-            [bytes],
-            'KECCAK256',
-            toolbox.keypair,
-            toolbox.client,
-        );
-        const sigKECCAK256 = await approveAndSign(
-            dkg?.dwalletCapId!,
-            signMessagesIdKECCAK256!,
-            [bytes],
-            toolbox.keypair,
-            toolbox.client,
-        );
-
-        console.log('sigKECCAK256:');
-        console.log(sigKECCAK256);
-    });
-});
-
-describe('Create public key', () => {
-    let toolbox: TestToolbox;
-
-    beforeAll(async () => {
-        toolbox = await setup();
-    });
-
-    it('the signature mpc create dwallet', async () => {
-        const [encryptionKey, _] = generate_keypair();
-        const pubKeyRef = await storeEncryptionKey(
-            encryptionKey,
-            EncryptionKeyScheme.Paillier,
-            toolbox.keypair,
-            toolbox.client,
-        );
-        console.log({pubKeyRef});
-
-        const encryptionKeysHolder = await createActiveEncryptionKeysTable(
-            toolbox.client,
-            toolbox.keypair,
-        );
-
-        await setActiveEncryptionKey(
-            toolbox.client,
-            toolbox.keypair,
-            pubKeyRef?.objectId!,
-            encryptionKeysHolder.objectId,
-        );
-
-        const activeEncryptionKey = await getActiveEncryptionKey(
-            toolbox.client,
-            toolbox.keypair,
-            encryptionKeysHolder.objectId,
-        );
-
-        const activeKeyHex = Buffer.from(new Uint8Array(activeEncryptionKey)).toString('hex');
-        expect(`0x${activeKeyHex}`).toEqual(pubKeyRef?.objectId!);
-    });
-});
-
-describe('Test key share transfer', () => {
-    let toolbox: TestToolbox;
-
-    beforeAll(async () => {
-        toolbox = await setup();
-    });
-
-    it('should encrypt and transfer a dwallet to a newly generated public key', async () => {
-        const [encryptionKey, decryptionKey] = generate_keypair();
-        const pubKeyRef = await storeEncryptionKey(
-            encryptionKey,
-            EncryptionKeyScheme.Paillier,
-            toolbox.keypair,
-            toolbox.client,
-        );
-        const publicKeyID = pubKeyRef?.objectId;
-        const recipientData = await getEncryptionKeyByObjectId(toolbox.client, publicKeyID);
-        const dwallet = await createDWallet(toolbox.keypair, toolbox.client);
-        const dwalletID = dwallet?.dwalletId!;
-        const secretShare = dwallet?.secretKeyShare!;
-        const encryptedUserShareAndProof = generate_proof(secretShare, recipientData?.encryptionKey!);
-
-        // Verifies that the encryption key has been signed by the desired destination Sui address.
-        let isValidEncryptionKey = await toolbox.keypair
-            .getPublicKey()
-            .verify(
-                new Uint8Array(recipientData?.encryptionKey!),
-                new Uint8Array(recipientData?.signedEncryptionKey!),
-            );
-        expect(isValidEncryptionKey).toBeTruthy();
-
-        const encryptedUserShareObj = await encryptUserShare(
-            toolbox.client,
-            toolbox.keypair,
-            encryptedUserShareAndProof,
-            publicKeyID,
-            dwalletID,
-        );
-
-        const decryptedKeyShare = decrypt_user_share(
-            encryptionKey,
-            decryptionKey,
-            encryptedUserShareAndProof,
-        );
-
-        let secretUserShare = new Uint8Array(256);
-        secretUserShare.set(secretShare.reverse());
-        expect(decryptedKeyShare).toEqual(secretUserShare);
-
-        expect(
-            verify_user_share(
-                // Take the first 32 bytes, the only ones that are non-zero, and reverse them to convert them
-                // from little-endian encoding to big-endian.
-                // This is because of BCS and PlaintextSpaceGroupElement serialization.
-                // PlaintextSpaceGroupElement is U2048 and has 32LIMBS of 64 bits each.
-                new Uint8Array(decryptedKeyShare.slice(0, 32).reverse()),
-                new Uint8Array(dwallet?.decentralizedDKGOutput!),
-            ),
-        ).toBeTruthy();
-
-        const encryptedUserShares = await createEncryptedUserSharesHolder(toolbox.client, toolbox.keypair);
-        await saveEncryptedUserShare(toolbox.client, toolbox.keypair, pubKeyRef.objectId, encryptedUserShareObj.objectId, encryptedUserShares.objectId);
-        await getEncryptedUserShare(toolbox.client, toolbox.keypair, encryptedUserShares.objectId, dwalletID);
-
-    });
-=======
 	let toolbox: TestToolbox;
 
 	beforeAll(async () => {
@@ -243,5 +61,4 @@
 		console.log('sigKECCAK256:');
 		console.log(sigKECCAK256);
 	});
->>>>>>> 1a695d29
 });