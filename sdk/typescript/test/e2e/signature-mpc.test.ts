--- conflicted
+++ resolved
@@ -49,14 +49,9 @@
 		const bytes: Uint8Array = new TextEncoder().encode('Sign it!!!');
 
 		const signMessagesIdSHA256 = await createPartialUserSignedMessages(
-<<<<<<< HEAD
-			dkg?.dwalletId!,
+			dkg?.dwalletID!,
 			dkg?.decentralizedDKGOutput!,
 			new Uint8Array(dkg?.secretKeyShare!),
-=======
-			dkg?.dwalletID!,
-			dkg?.centralizedDKGOutput!,
->>>>>>> c0c4540b
 			[bytes],
 			'SHA256',
 			toolbox.keypair,
@@ -76,14 +71,9 @@
 		console.log(sigSHA256);
 
 		const signMessagesIdKECCAK256 = await createPartialUserSignedMessages(
-<<<<<<< HEAD
-			dkg?.dwalletId!,
+			dkg?.dwalletID!,
 			dkg?.decentralizedDKGOutput!,
 			new Uint8Array(dkg?.secretKeyShare!),
-=======
-			dkg?.dwalletID!,
-			dkg?.centralizedDKGOutput!,
->>>>>>> c0c4540b
 			[bytes],
 			'KECCAK256',
 			toolbox.keypair,
