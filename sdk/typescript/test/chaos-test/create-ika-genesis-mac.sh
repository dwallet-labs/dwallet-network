#!/bin/bash

set -e

command_exists() {
    command -v "$1" >/dev/null 2>&1
}

# Load environment variables from .env if not already set
if [ -f .env ]; then
  echo "Loading variables from .env"
  while IFS='=' read -r key value; do
    # Skip comments and empty lines
    if [ -z "$key" ] || echo "$key" | grep -q '^#'; then
      continue
    fi

    # Only export if not already set in environment
    if [ -z "${!key}" ]; then
      export "$key=$value"
    fi
  done < .env
else
  echo ".env file not found!"
  exit 1
fi

# Check if jq is installed
if ! command_exists jq; then
    echo "jq is not installed, installing..."
    brew install jq
else
    echo "jq is already installed."
fi

# Check if yq is installed
if ! command_exists yq; then
    echo "yq is not installed, installing..."
    brew install yq
else
    echo "yq is already installed."
fi

# Default values.
# The prefix for the validator names (e.g. val1.devnet.ika.cloud, val2.devnet.ika.cloud, etc...).
export VALIDATOR_PREFIX="val"
# The number of staked tokens for each validator.
export VALIDATOR_STAKED_TOKENS_NUM=40000000000000000
# The subdomain for Ika the network.
# For local minikube cluster, use the .svc.cluster.local suffix
export SUBDOMAIN="ika-dns-service.ika.svc.cluster.local"
#export SUBDOMAIN="beta50.devnet.ika-network.net"
# The binary name to use.
export BINARY_NAME="ika"
# The directory to store the key pairs.
export KEY_PAIRS_DIR="key-pairs"
# The root address for the genesis account (to hold all the tokens).
# In a testnet use the faucet public key.
ROOT_ADDR=""
# The file containing the validators (separator: newline).
export VALIDATORS_FILE=""
#export EPOCH_DURATION_TIME_MS=2400000
# Sui chain identifier.
export SUI_CHAIN_IDENTIFIER="custom"

# Function to display help message
show_help() {
    echo "Usage: $0 [options]"
    echo ""
    echo "This script sets up a genesis and config with given options."
    echo ""
    echo "Options:"
    echo "  --validator-prefix <prefix>         Set the prefix for validators. Default: $VALIDATOR_PREFIX"
    echo "  --validator-num <number>            Set the number of validators. Default: $VALIDATOR_NUM"
    echo "  --validator-staked-tokens-num <num>   Set the number of staked tokens. Default: $VALIDATOR_STAKED_TOKENS_NUM"
    echo "  --subdomain <subdomain>             Set the subdomain for validators. Default: $SUBDOMAIN"
    echo "  --binary-name <path>                Set the binary name path. Default: $PWD/ika"
    echo "  --key-pairs-dir <directory>         Set the directory for key pairs. Default: key-pairs"
    echo "  --root-addr <address>               Set the root address. Default: 0x3e..."
    echo "  --validators-file <file>            Specify a file with validators."
    echo "  --sui-faucet-url <url>              Set the SUI faucet URL. Default: $SUI_FAUCET_URL"
    echo "  --epoch-duration-time <time>        Set the epoch duration time. Default: $EPOCH_DURATION_TIME_MS"
    echo "  -h, --help                        Display this help message and exit."
    echo ""
    echo "Note: --validators-file overrides --validator-prefix and --validator-num."
}

# Parse named arguments
while [[ "$#" -gt 0 ]]; do
    case $1 in
        --validator-prefix) VALIDATOR_PREFIX="$2"; shift ;;
        --validator-num) VALIDATOR_NUM="$2"; shift ;;
        --validator-staked-tokens-num) VALIDATOR_STAKED_TOKENS_NUM="$2"; shift ;;
        --subdomain) SUBDOMAIN="$2"; shift ;;
        --binary-name) BINARY_NAME="$2"; shift ;;
        --key-pairs-dir) KEY_PAIRS_DIR="$2"; shift ;;
        --root-addr) ROOT_ADDR="$2"; shift ;;
        --validators-file) VALIDATORS_FILE="$2"; shift ;;
        --sui-faucet-url) SUI_FAUCET_URL="$2"; shift ;;
        --epoch-duration-time) EPOCH_DURATION_TIME_MS="$2"; shift ;;
        -h|--help) show_help; exit 0 ;;
        *) echo "Unknown parameter passed: $1"; exit 1 ;;
    esac
    shift
done


RUST_MIN_STACK=16777216

RUST_MIN_STACK=$RUST_MIN_STACK cargo build --release --bin "$BINARY_NAME"
cp ../../../../target/release/"$BINARY_NAME" .
BINARY_NAME="$(pwd)/$BINARY_NAME"

VALIDATORS_ARRAY=()

# Check if --validators-file is provided and process it.
if [[ -n "$VALIDATORS_FILE" ]]; then
    echo "Creating validators from file: $VALIDATORS_FILE"

    if [[ ! -f "$VALIDATORS_FILE" ]]; then
        echo "Error: File '$VALIDATORS_FILE' not found." >&2
        exit 1
    fi

    while IFS= read -r line || [[ -n "$line" ]]; do
        # Skip empty lines.
        [[ -z "$line" ]] && continue

        # Split the line into two parts: validator name and hostname.
        read -r name hostname <<< "$line"

        # Trim any extra whitespace.
        name=$(echo "$name" | xargs)
        hostname=$(echo "$hostname" | xargs)

        # Append the tuple as "name:hostname" to the array.
        VALIDATORS_ARRAY+=("$name:$hostname")
    done < "$VALIDATORS_FILE"

    for entry in "${VALIDATORS_ARRAY[@]}"; do
        IFS=":" read -r v_name v_hostname <<< "$entry"
        echo "Processed validator: Name = $v_name, Hostname = $v_hostname"
    done

    VALIDATOR_NUM=${#VALIDATORS_ARRAY[@]}
else
    echo "Creating validators from prefix '$VALIDATOR_PREFIX' and number '$VALIDATOR_NUM'"

    for ((i=1; i<=VALIDATOR_NUM; i++)); do
        VALIDATOR_NAME="${VALIDATOR_PREFIX}${i}"
        # For enumerated list, compute the hostname as: name.SUBDOMAIN
        VALIDATOR_HOSTNAME="${VALIDATOR_NAME}.${SUBDOMAIN}"
        echo "Generated validator: Name = $VALIDATOR_NAME, Hostname = $VALIDATOR_HOSTNAME"
        VALIDATORS_ARRAY+=("$VALIDATOR_NAME:$VALIDATOR_HOSTNAME")
    done
fi

#############################
## Create a dir for this deployment.
#############################
rm -rf "$SUBDOMAIN"
mkdir -p "$SUBDOMAIN"
pushd "$SUBDOMAIN"

############################
## Create Validators
############################
SUI_BACKUP_DIR="sui_backup"
CLASS_GROUPS_KEY_CREATED=0  # Track if the class-groups.key has been created

for entry in "${VALIDATORS_ARRAY[@]}"; do
    # Split the tuple "name:hostname" into VALIDATOR_NAME and VALIDATOR_HOSTNAME.
    IFS=":" read -r VALIDATOR_NAME VALIDATOR_HOSTNAME <<< "$entry"

    # Use the VALIDATOR_HOSTNAME as the directory name.
    VALIDATOR_DIR="${VALIDATOR_HOSTNAME}"
    echo "Creating directory structure for validator '$VALIDATOR_NAME' with hostname '$VALIDATOR_HOSTNAME'"

    # Create validator directory and backup directory.
    mkdir -p "$VALIDATOR_DIR/$SUI_BACKUP_DIR"
    SUI_CONFIG_PATH=~/.sui/sui_config

    # Recreate the sui config for each validator.
    rm -rf $SUI_CONFIG_PATH
    mkdir -p $SUI_CONFIG_PATH

    VALIDATOR_ACCOUNT_KEY_FILE=${VALIDATOR_HOSTNAME}.account.json
    SUI_TEMPLATE_DIR=../sui-template
    SUI_CLIENT_YAML_FILE=client.yaml
    SUI_KEYSTORE_FILE=sui.keystore
    SUI_ALIASES_FILE=sui.aliases
    cp $SUI_TEMPLATE_DIR/sui.keystore.template "$SUI_CONFIG_PATH/$SUI_KEYSTORE_FILE"
    cp $SUI_TEMPLATE_DIR/client.template.yaml "$SUI_CONFIG_PATH/$SUI_CLIENT_YAML_FILE"
    cp $SUI_TEMPLATE_DIR/sui.aliases.template.json "$SUI_CONFIG_PATH/$SUI_ALIASES_FILE"

    pushd $SUI_CONFIG_PATH > /dev/null

    sui keytool generate ed25519 "m/44'/784'/0'/0'/0'" word24 --json > "$VALIDATOR_ACCOUNT_KEY_FILE"
    SUI_ADDR=$(jq -r '.suiAddress' "$VALIDATOR_ACCOUNT_KEY_FILE")
    MNEMONIC=$(jq -r '.mnemonic' "$VALIDATOR_ACCOUNT_KEY_FILE")
    sui keytool import "$MNEMONIC" ed25519 "m/44'/784'/0'/0'/0'"

    # Fetch the alias and change it (the --alias option is not working currently)
    SUI_CURRENT_ALIAS=$(jq -r '.[].alias' sui.aliases)
    sui keytool update-alias "$SUI_CURRENT_ALIAS" "$VALIDATOR_NAME"
    yq e -i ".envs[].alias = \"$SUBDOMAIN\"" "$SUI_CLIENT_YAML_FILE"
    yq e -i ".envs[].rpc = \"$SUI_FULLNODE_RPC_URL\"" "$SUI_CLIENT_YAML_FILE"
    yq e -i ".active_address = \"$SUI_ADDR\"" "$SUI_CLIENT_YAML_FILE"
    yq e -i ".active_env = \"$SUBDOMAIN\"" "$SUI_CLIENT_YAML_FILE"
    yq e -i ".keystore.File = \"$SUI_CONFIG_PATH/$SUI_KEYSTORE_FILE\"" "$SUI_CLIENT_YAML_FILE"

    popd > /dev/null
    cp -r $SUI_CONFIG_PATH "$VALIDATOR_DIR/$SUI_BACKUP_DIR"
    SENDER_SUI_ADDR=$SUI_ADDR

    # Create Validator info.
    pushd "$VALIDATOR_DIR" > /dev/null

    # If we already have a class-groups.key, copy it into current dir before make-validator-info
    if [ "$CLASS_GROUPS_KEY_CREATED" -eq 1 ]; then
        echo "Copying existing class-groups.key for validator '$VALIDATOR_NAME'"
        cp ../class-groups.key .
    fi

    # Now run make-validator-info
    RUST_MIN_STACK=$RUST_MIN_STACK $BINARY_NAME validator make-validator-info "$VALIDATOR_NAME" "$VALIDATOR_NAME" "" "" "$VALIDATOR_HOSTNAME" 0 "$SENDER_SUI_ADDR"

    # After the first validator generates class-groups.key, save it globally
    if [ "$CLASS_GROUPS_KEY_CREATED" -eq 0 ]; then
        echo "Saving initial class-groups.key after first validator"
        cp class-groups.key ../class-groups.key
        CLASS_GROUPS_KEY_CREATED=1
    fi

    mkdir -p "$KEY_PAIRS_DIR"
    mv ./*.key "$KEY_PAIRS_DIR"/

    popd > /dev/null

    sui keytool list
done


###############################
# Create the Ika system on Sui.
###############################
rm -rf "$SUI_CONFIG_PATH"

cargo build --bin ika-swarm-config
cp ../../../../../target/debug/ika-swarm-config .

# Publish IKA Modules (Creates the publisher config).
./ika-swarm-config publish-ika-modules --sui-rpc-addr "$SUI_FULLNODE_RPC_URL" --sui-faucet-addr "$SUI_FAUCET_URL"

# Mint IKA Tokens
./ika-swarm-config mint-ika-tokens --sui-rpc-addr "$SUI_FULLNODE_RPC_URL" --sui-faucet-addr "$SUI_FAUCET_URL" --ika-config-path ./ika_publish_config.json

# Init IKA
./ika-swarm-config init-env --sui-rpc-addr "$SUI_FULLNODE_RPC_URL" --ika-config-path ./ika_publish_config.json --epoch-duration-ms "$EPOCH_DURATION_TIME_MS"

export PUBLISHER_DIR=publisher

mkdir -p $PUBLISHER_DIR
mv ika_publish_config.json $PUBLISHER_DIR/
cp -r "$SUI_CONFIG_PATH" $PUBLISHER_DIR/
PUBLISHER_CONFIG_FILE="$PUBLISHER_DIR/ika_publish_config.json"

IKA_PACKAGE_ID=$(jq -r '.ika_package_id' "$PUBLISHER_CONFIG_FILE")
IKA_SYSTEM_PACKAGE_ID=$(jq -r '.ika_system_package_id' "$PUBLISHER_CONFIG_FILE")
IKA_SYSTEM_OBJECT_ID=$(jq -r '.ika_system_object_id' "$PUBLISHER_CONFIG_FILE")

# Print the values for verification.
echo "IKA Package ID: $IKA_PACKAGE_ID"
echo "IKA System Package ID: $IKA_SYSTEM_PACKAGE_ID"
echo "System ID: $IKA_SYSTEM_OBJECT_ID"

cat > locals.tf <<EOF
locals {
  ika_chain_config = {
    sui_chain_identifier  = "${SUI_CHAIN_IDENTIFIER}"
    ika_package_id        = "${IKA_PACKAGE_ID}"
    ika_system_package_id = "${IKA_SYSTEM_PACKAGE_ID}"
    ika_system_object_id  = "${IKA_SYSTEM_OBJECT_ID}"
  }
}
EOF

############################
# Request Tokens and Create Validator.yaml (Max 5 Parallel + Retry)
############################

request_and_generate_yaml() {
  local entry="$1"
  IFS=":" read -r VALIDATOR_NAME VALIDATOR_HOSTNAME <<< "$entry"
  local VALIDATOR_DIR="${VALIDATOR_HOSTNAME}"

  # Extract values from the validator.info file
  local ACCOUNT_ADDRESS
  ACCOUNT_ADDRESS=$(yq e '.account_address' "${VALIDATOR_DIR}/validator.info")
  local P2P_ADDR
  P2P_ADDR=$(yq e '.p2p_address' "${VALIDATOR_DIR}/validator.info")

  # Copy the validator template
  cp ../validator.template.yaml "$VALIDATOR_DIR/validator.yaml"

  # Replace placeholders using yq
  yq e ".\"sui-connector-config\".\"sui-rpc-url\" = \"$SUI_DOCKER_URL\"" -i "$VALIDATOR_DIR/validator.yaml"
  yq e ".\"sui-connector-config\".\"sui-chain-identifier\" = \"$SUI_CHAIN_IDENTIFIER\"" -i "$VALIDATOR_DIR/validator.yaml"
  yq e ".\"sui-connector-config\".\"ika-package-id\" = \"$IKA_PACKAGE_ID\"" -i "$VALIDATOR_DIR/validator.yaml"
  yq e ".\"sui-connector-config\".\"ika-system-package-id\" = \"$IKA_SYSTEM_PACKAGE_ID\"" -i "$VALIDATOR_DIR/validator.yaml"
  yq e ".\"sui-connector-config\".\"ika-system-object-id\" = \"$IKA_SYSTEM_OBJECT_ID\"" -i "$VALIDATOR_DIR/validator.yaml"

  yq e ".p2p-config.external-address = \"$P2P_ADDR\"" -i "$VALIDATOR_DIR/validator.yaml"

  # Request tokens from the faucet with retry
  local attempt=1
  local max_attempts=10
  local sleep_time=2

  echo "[Faucet] Requesting tokens for '$VALIDATOR_NAME' ($ACCOUNT_ADDRESS)..."

  while (( attempt <= max_attempts )); do
    response=$(curl -s -w "%{http_code}" -o "$VALIDATOR_DIR/faucet_response.json" -X POST --location "${SUI_FAUCET_URL}" \
      -H "Content-Type: application/json" \
      -d '{
            "FixedAmountRequest": {
              "recipient": "'"${ACCOUNT_ADDRESS}"'"
            }
          }')

<<<<<<< HEAD
    if [[ "$response" == 2* ]]; then
      echo "[Faucet] ✅ Success for '$VALIDATOR_NAME'"
      jq . "$VALIDATOR_DIR/faucet_response.json"
      break
    else
      echo "[Faucet] ❌ Attempt $attempt failed with HTTP $response for '$VALIDATOR_NAME'"
      (( attempt++ ))
      sleep $(( sleep_time ** attempt ))
    fi
  done
=======
    if [[ "$response" == "201" || "$response" == "200" ]]; then
        echo "[Faucet] ✅ Success for '$VALIDATOR_NAME'"
        jq . "$VALIDATOR_DIR/faucet_response.json"
        break
      else
        echo "[Faucet] ❌ Attempt $attempt failed with HTTP $response for '$VALIDATOR_NAME'"
        (( attempt++ ))
        sleep $(( sleep_time ** attempt ))
      fi
    done


>>>>>>> 71eb1916

  if (( attempt > max_attempts )); then
    echo "[Faucet] ❗ Failed to get tokens for '$VALIDATOR_NAME' after $max_attempts attempts."
  fi
}

# Concurrency control (compatible with bash < 4.3)
MAX_JOBS=10
JOB_COUNT=0

for entry in "${VALIDATORS_ARRAY[@]}"; do
  request_and_generate_yaml "$entry" &

  (( JOB_COUNT++ ))

  if [[ $JOB_COUNT -ge $MAX_JOBS ]]; then
    wait  # wait for all background jobs
    JOB_COUNT=0
  fi
done

# Wait for any remaining background jobs
wait

# This is needed later for the publisher, in oder to update the ika_sui_config.yaml.
$BINARY_NAME validator config-env \
    --ika-package-id "$IKA_PACKAGE_ID" \
    --ika-system-package-id "$IKA_SYSTEM_PACKAGE_ID" \
    --ika-system-object-id "$IKA_SYSTEM_OBJECT_ID"

############################
# Become Validator Candidate (Max 5 Parallel Jobs)
############################

# Array to store validator tuples
VALIDATOR_TUPLES=()
TMP_OUTPUT_DIR="/tmp/become_candidate_outputs"
TUPLES_FILE="$TMP_OUTPUT_DIR/tuples.txt"
mkdir -p "$TMP_OUTPUT_DIR"
rm -f "$TUPLES_FILE"

# Function to process a validator
process_validator() {
    local entry="$1"
    IFS=":" read -r VALIDATOR_NAME VALIDATOR_HOSTNAME <<< "$entry"
    local VALIDATOR_DIR="${VALIDATOR_HOSTNAME}"
    local OUTPUT_FILE="$TMP_OUTPUT_DIR/${VALIDATOR_NAME}_output.json"
    local LOCAL_SUI_CONFIG_DIR="/tmp/sui_config_${VALIDATOR_NAME}"
    local LOCAL_IKA_CONFIG_DIR="/tmp/ika_config_${VALIDATOR_NAME}"

    echo "[Become Validator Candidate] Processing validator '$VALIDATOR_NAME' in directory '$VALIDATOR_DIR'"

    rm -rf "$LOCAL_IKA_CONFIG_DIR"
    mkdir -p "$LOCAL_IKA_CONFIG_DIR"

    # Set up clean local SUI config dir
    rm -rf "$LOCAL_SUI_CONFIG_DIR"
    mkdir -p "$LOCAL_SUI_CONFIG_DIR"
    cp -r "$VALIDATOR_DIR/$SUI_BACKUP_DIR/sui_config/"* "$LOCAL_SUI_CONFIG_DIR"
    # Update keystore path in client.yaml to the current validator's sui.keystore
    yq e ".keystore.File = \"$LOCAL_SUI_CONFIG_DIR/sui.keystore\"" -i "$LOCAL_SUI_CONFIG_DIR/client.yaml"

    # Run validator config-env and become-candidate with isolated config dirs
    SUI_CONFIG_DIR="$LOCAL_SUI_CONFIG_DIR" \
    IKA_CONFIG_DIR="$LOCAL_IKA_CONFIG_DIR" \
    $BINARY_NAME validator config-env \
        --ika-package-id "$IKA_PACKAGE_ID" \
        --ika-system-package-id "$IKA_SYSTEM_PACKAGE_ID" \
        --ika-system-object-id "$IKA_SYSTEM_OBJECT_ID"

    SUI_CONFIG_DIR="$LOCAL_SUI_CONFIG_DIR" \
    IKA_CONFIG_DIR="$LOCAL_IKA_CONFIG_DIR" \
    $BINARY_NAME validator become-candidate "$VALIDATOR_DIR/validator.info" --json > "$OUTPUT_FILE"

    # Validate and extract IDs
    if jq empty "$OUTPUT_FILE" 2>/dev/null; then
        VALIDATOR_ID=$(jq -r '.[1].validator_id' "$OUTPUT_FILE")
        VALIDATOR_CAP_ID=$(jq -r '.[1].validator_cap_id' "$OUTPUT_FILE")
        echo "[✓] Parsed validator_id=$VALIDATOR_ID, validator_cap_id=$VALIDATOR_CAP_ID for $VALIDATOR_NAME"
        echo "$VALIDATOR_NAME:$VALIDATOR_ID:$VALIDATOR_CAP_ID" >> "$TUPLES_FILE"
    else
        echo "[ERROR] Invalid JSON from become-candidate for $VALIDATOR_NAME"
        cat "$OUTPUT_FILE"
    fi
}

# Launch jobs with a max concurrency of 5 using a simple counter
MAX_JOBS=10
JOB_COUNT=0

for entry in "${VALIDATORS_ARRAY[@]}"; do
    process_validator "$entry" &

    (( JOB_COUNT++ ))

    if [[ $JOB_COUNT -ge $MAX_JOBS ]]; then
        wait
        JOB_COUNT=0
    fi
done

# Final wait for any remaining jobs
wait

# Read tuples file after all jobs complete
if [[ -f "$TUPLES_FILE" ]]; then
    while IFS= read -r tuple; do
        VALIDATOR_TUPLES+=("$tuple")
    done < "$TUPLES_FILE"
else
    echo "[ERROR] Tuples file not found: $TUPLES_FILE"
fi

# Summary
echo
echo "✅ All validator tuples:"
for tup in "${VALIDATOR_TUPLES[@]}"; do
    echo "  $tup"
done


############################
# Stake Validators
############################

# Copy publisher sui_config to SUI_CONFIG_PATH
rm -rf "$SUI_CONFIG_PATH"
mkdir -p "$SUI_CONFIG_PATH"
cp -r "$PUBLISHER_DIR/sui_config/"* "$SUI_CONFIG_PATH"

# Extract IKA_SUPPLY_ID (ika_coin_id) from publisher config
IKA_SUPPLY_ID=$(jq -r '.ika_supply_id' "$PUBLISHER_CONFIG_FILE")

# Stake Validators
for entry in "${VALIDATOR_TUPLES[@]}"; do
    # New format: validator_name:validator_id:validator_cap_id
    IFS=":" read -r VALIDATOR_NAME VALIDATOR_ID VALIDATOR_CAP_ID <<< "$entry"

    echo "Staking for Validator '$VALIDATOR_NAME' (ID: $VALIDATOR_ID) with IKA Coin ID: $IKA_SUPPLY_ID"

    # Execute the stake-validator command
    $BINARY_NAME validator stake-validator \
        --validator-id "$VALIDATOR_ID" \
        --ika-supply-id "$IKA_SUPPLY_ID" \
        --stake-amount "$VALIDATOR_STAKED_TOKENS_NUM"
done

############################
# Join Committee
############################

for tuple in "${VALIDATOR_TUPLES[@]}"; do
    IFS=":" read -r VALIDATOR_NAME VALIDATOR_ID VALIDATOR_CAP_ID <<< "$tuple"

    # Find the validator's hostname based on its name
    for entry in "${VALIDATORS_ARRAY[@]}"; do
        IFS=":" read -r NAME HOSTNAME <<< "$entry"
        if [[ "$NAME" == "$VALIDATOR_NAME" ]]; then
            VALIDATOR_HOSTNAME="$HOSTNAME"
            break
        fi
    done

    # Copy sui_config and run join-committee
    VALIDATOR_DIR="$VALIDATOR_HOSTNAME"
    rm -rf "$SUI_CONFIG_PATH"
    mkdir -p "$SUI_CONFIG_PATH"
    cp -r "$VALIDATOR_DIR/$SUI_BACKUP_DIR/sui_config/"* "$SUI_CONFIG_PATH"

    echo "Joining committee for Validator '$VALIDATOR_NAME' (Cap ID: $VALIDATOR_CAP_ID)"

    $BINARY_NAME validator join-committee \
        --validator-cap-id "$VALIDATOR_CAP_ID"
done

#############################
# IKA System Initialization
#############################

# Copy publisher sui_config to SUI_CONFIG_PATH
rm -rf "$SUI_CONFIG_PATH"
mkdir -p "$SUI_CONFIG_PATH"
cp -r $PUBLISHER_DIR/sui_config/* "$SUI_CONFIG_PATH"

./ika-swarm-config ika-system-initialize --sui-rpc-addr "$SUI_FULLNODE_RPC_URL" --ika-config-path $PUBLISHER_DIR/ika_publish_config.json

# This if the file name that the SDK is looking for.
mv $PUBLISHER_DIR/ika_publish_config.json $PUBLISHER_DIR/ika_config.json

############################
# Generate Seed Peers
############################
echo "Generating seed_peers.yaml..."

SEED_PEERS_FILE="seed_peers.yaml"
: > "$SEED_PEERS_FILE"  # Empty or create file

for entry in "${VALIDATORS_ARRAY[@]}"; do
  IFS=":" read -r VALIDATOR_NAME VALIDATOR_HOSTNAME <<< "$entry"
  VALIDATOR_DIR="${VALIDATOR_HOSTNAME}"

  INFO_FILE="$VALIDATOR_DIR/validator.info"
  ACCOUNT_FILE="$VALIDATOR_DIR/sui_backup/sui_config/${VALIDATOR_DIR}.account.json"

  if [[ -f "$INFO_FILE" && -f "$ACCOUNT_FILE" ]]; then
    P2P_ADDR=$(yq e '.p2p_address' "$INFO_FILE")
    PEER_ID=$(jq -r '.peerId' "$ACCOUNT_FILE")

    echo "- address: $P2P_ADDR" >> "$SEED_PEERS_FILE"
    echo "  peer-id: $PEER_ID" >> "$SEED_PEERS_FILE"
  else
    echo "Missing $INFO_FILE or $ACCOUNT_FILE"
    exit 1
  fi
done

echo "$SEED_PEERS_FILE generated in $SUBDOMAIN/"


################################
# Create the fullnode.yaml file.
################################
echo "Creating fullnode.yaml..."
export FULLNODE_YAML_PATH="$PUBLISHER_DIR/fullnode.yaml"

# Copy the template
cp ../fullnode.template.yaml "$FULLNODE_YAML_PATH"

# Replace upper-case variables with real values using yq
yq e ".\"sui-connector-config\".\"sui-rpc-url\" = \"$SUI_DOCKER_URL\"" -i "$FULLNODE_YAML_PATH"
yq e ".\"sui-connector-config\".\"sui-chain-identifier\" = \"$SUI_CHAIN_IDENTIFIER\"" -i "$FULLNODE_YAML_PATH"
yq e ".\"sui-connector-config\".\"ika-package-id\" = \"$IKA_PACKAGE_ID\"" -i "$FULLNODE_YAML_PATH"
yq e ".\"sui-connector-config\".\"ika-system-package-id\" = \"$IKA_SYSTEM_PACKAGE_ID\"" -i "$FULLNODE_YAML_PATH"
yq e ".\"sui-connector-config\".\"ika-system-object-id\" = \"$IKA_SYSTEM_OBJECT_ID\"" -i "$FULLNODE_YAML_PATH"

# Replace HOSTNAME in external-address
yq e ".\"p2p-config\".\"external-address\" = \"/dns/fullnode.$SUBDOMAIN/udp/8084\"" -i "$FULLNODE_YAML_PATH"

# Replace SEED_PEERS with actual array from seed_peers.yaml
yq e '."p2p-config"."seed-peers" = load("seed_peers.yaml")' -i "$FULLNODE_YAML_PATH"
<|MERGE_RESOLUTION|>--- conflicted
+++ resolved
@@ -328,18 +328,6 @@
             }
           }')
 
-<<<<<<< HEAD
-    if [[ "$response" == 2* ]]; then
-      echo "[Faucet] ✅ Success for '$VALIDATOR_NAME'"
-      jq . "$VALIDATOR_DIR/faucet_response.json"
-      break
-    else
-      echo "[Faucet] ❌ Attempt $attempt failed with HTTP $response for '$VALIDATOR_NAME'"
-      (( attempt++ ))
-      sleep $(( sleep_time ** attempt ))
-    fi
-  done
-=======
     if [[ "$response" == "201" || "$response" == "200" ]]; then
         echo "[Faucet] ✅ Success for '$VALIDATOR_NAME'"
         jq . "$VALIDATOR_DIR/faucet_response.json"
@@ -352,7 +340,6 @@
     done
 
 
->>>>>>> 71eb1916
 
   if (( attempt > max_attempts )); then
     echo "[Faucet] ❗ Failed to get tokens for '$VALIDATOR_NAME' after $max_attempts attempts."
