--- conflicted
+++ resolved
@@ -12,6 +12,7 @@
 	isActiveDWallet,
 	isDWalletCap,
 	isPresign,
+	MPCKeyScheme,
 	SUI_PACKAGE_ID,
 } from './globals.js';
 import type { Config } from './globals.ts';
@@ -168,25 +169,17 @@
 	const activeDWallet = await getObjectWithType(conf, dwalletID, isActiveDWallet);
 	const presign = await getObjectWithType(conf, presignID, isPresign);
 
-<<<<<<< HEAD
-	console.time('create_sign_centralized_output');
-=======
 	console.time(`sign centralized party ${conf.suiClientKeypair.toSuiAddress()}`);
->>>>>>> 51f72e90
 	const centralizedSignedMessage = create_sign_centralized_output(
 		networkDecryptionKeyPublicOutput,
+		MPCKeyScheme.Secp256k1,
 		activeDWallet.state.fields.public_output,
 		secretKey,
 		presign.state.fields.presign,
 		message,
 		hash,
 	);
-<<<<<<< HEAD
-	console.timeEnd('create_sign_centralized_output');
-
-=======
 	console.timeEnd(`sign centralized party ${conf.suiClientKeypair.toSuiAddress()}`);
->>>>>>> 51f72e90
 	const { dWalletStateData, tx, messageApproval } = await approveMessageTX(
 		conf,
 		dwalletCapID,
@@ -244,6 +237,7 @@
 
 	const centralizedSignedMessage = create_sign_centralized_output(
 		networkDecryptionKeyPublicOutput,
+		MPCKeyScheme.Secp256k1,
 		activeDWallet.state.fields.public_output,
 		secretKey,
 		presign.state.fields.presign,
@@ -331,6 +325,7 @@
 
 	const centralizedSignedMessage = create_sign_centralized_output(
 		networkDecryptionKeyPublicOutput,
+		MPCKeyScheme.Secp256k1,
 		activeDWallet.state.fields.public_output,
 		secretKey,
 		presign.state.fields.presign,
