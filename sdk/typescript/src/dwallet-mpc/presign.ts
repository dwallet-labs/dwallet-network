--- conflicted
+++ resolved
@@ -16,17 +16,6 @@
 	session_id: string;
 	batch_size: number;
 	initiator: string;
-<<<<<<< HEAD
-	dwallet_id: string;
-	dkg_output: number[];
-}
-
-interface StartBatchedPresignEvent {
-	session_id: string;
-	batch_size: number;
-	initiator: string;
-=======
->>>>>>> a73f0eb6
 }
 
 export interface Presign {
@@ -37,27 +26,16 @@
 	presign: number[];
 }
 
-<<<<<<< HEAD
-export interface CompletedPresignEvent {
-	session_id: string;
-	initiator: string;
-	dwallet_id: string;
-=======
 interface CompletedBatchedPresignEvent {
 	initiator: string;
 	dwallet_id: string;
 	session_id: string;
->>>>>>> a73f0eb6
 	presign_ids: string[];
 	first_round_session_ids: string[];
 	presigns: number[][];
 }
 
-<<<<<<< HEAD
-export function isCompletedPresignEvent(obj: any): obj is CompletedPresignEvent {
-=======
 export function isCompletedBatchedPresignEvent(obj: any): obj is CompletedBatchedPresignEvent {
->>>>>>> a73f0eb6
 	return (
 		obj &&
 		'session_id' in obj &&
@@ -73,15 +51,6 @@
 	c: Config,
 	dwalletID: string,
 	batch_size: number,
-<<<<<<< HEAD
-): Promise<CompletedPresignEvent> {
-	let sessionID = await launchPresignFirstRound(dwalletID, batch_size, c);
-	return await fetchCompletedEvent<CompletedPresignEvent>(
-		c,
-		sessionID,
-		completedPresignMoveEvent,
-		isCompletedPresignEvent,
-=======
 ): Promise<CompletedBatchedPresignEvent> {
 	let sessionID = await launchPresignFirstRound(dwalletID, batch_size, c);
 	return await fetchCompletedEvent<CompletedBatchedPresignEvent>(
@@ -89,7 +58,6 @@
 		sessionID,
 		completedPresignMoveEvent,
 		isCompletedBatchedPresignEvent,
->>>>>>> a73f0eb6
 	);
 }
 
@@ -124,13 +92,8 @@
 	return event.session_id;
 }
 
-<<<<<<< HEAD
-function isStartBatchPresignFirstRoundEvent(obj: any): obj is StartPresignFirstRoundEvent {
-	return obj && obj.session_id && obj.initiator && obj.batch_size;
-=======
 function isStartBatchPresignFirstRoundEvent(obj: any): obj is StartBatchedPresignEvent {
 	return obj && `session_id` in obj && `initiator` in obj && `batch_size` in obj;
->>>>>>> a73f0eb6
 }
 
 export function isPresign(obj: any): obj is Presign {
