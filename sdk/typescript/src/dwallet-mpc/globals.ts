// Copyright (c) dWallet Labs, Inc.
// SPDX-License-Identifier: BSD-3-Clause-Clear
import * as fs from 'node:fs';
import { network_dkg_public_output_to_protocol_pp } from '@dwallet-network/dwallet-mpc-wasm';
import type { SuiClient } from '@mysten/sui/client';
import type { Ed25519Keypair } from '@mysten/sui/keypairs/ed25519';
import type { Transaction } from '@mysten/sui/transactions';
import sha3 from 'js-sha3';

export const DWALLET_COORDINATOR_MOVE_MODULE_NAME = 'dwallet_2pc_mpc_coordinator';
export const DWALLET_COORDINATOR_INNER_MOVE_MODULE_NAME = 'dwallet_2pc_mpc_coordinator_inner';
export const DWALLET_NETWORK_VERSION = 0;

export const SUI_PACKAGE_ID = '0x2';
export const checkpointCreationTime = 2000;

interface IkaConfig {
	ika_package_id: string;
	ika_system_package_id: string;
	ika_system_object_id: string;
}

export interface Config {
	suiClientKeypair: Ed25519Keypair;
	encryptedSecretShareSigningKeypair: Ed25519Keypair;
	client: SuiClient;
	timeout: number;
	ikaConfig: IkaConfig;
	dWalletSeed: Uint8Array;
}

// noinspection JSUnusedGlobalSymbols
export enum MPCKeyScheme {
	Secp256k1 = 0,
	Ristretto = 1,
}

/**
 * Utility function to create a delay.
 */
export function delay(ms: number) {
	return new Promise((resolve) => setTimeout(resolve, ms));
}

export interface Presign {
	id: { id: string };
	dwallet_id: string;
	state: {
		fields: {
			presign: Uint8Array;
		};
	};
	cap_id: string;
}

export function isPresign(obj: any): obj is Presign {
	return (
		obj?.id !== undefined &&
		obj?.dwallet_id !== undefined &&
		obj?.state?.fields?.presign !== undefined
	);
}

export async function getObjectWithType<TObject>(
	conf: Config,
	objectID: string,
	isObject: (obj: any) => obj is TObject,
): Promise<TObject> {
	const startTime = Date.now();
	while (Date.now() - startTime <= conf.timeout) {
		// Wait for a bit before polling again, objects might not be available immediately.
		const interval = 500;
		await delay(interval);
		const res = await conf.client.getObject({
			id: objectID,
			options: { showContent: true },
		});

		const objectData =
			res.data?.content?.dataType === 'moveObject' && isObject(res.data.content.fields)
				? (res.data.content.fields as TObject)
				: null;

		if (objectData) {
			return objectData;
		}
	}
	const seconds = ((Date.now() - startTime) / 1000).toFixed(2);
	throw new Error(
		`timeout: unable to fetch an object within ${
			conf.timeout / (60 * 1000)
		} minutes (${seconds} seconds passed).`,
	);
}

/**
 * Represents the Move `SystemInnerV1` struct.
 */
interface IKASystemStateInner {
	fields: {
		value: {
			fields: {
				dwallet_2pc_mpc_coordinator_id: string;
				dwallet_2pc_mpc_coordinator_network_encryption_keys: Array<any>;
				epoch: number;
			};
		};
	};
}

interface DWalletNetworkDecryptionKey {
	fields: {
		id: { id: string };
		network_dkg_public_output: Uint8Array;
	};
}

/**
 * Represents a Move shared object owner.
 */
interface SharedObjectOwner {
	Shared: {
		// The object version when it became shared.
		initial_shared_version: number;
	};
}

interface MoveObject {
	fields: any;
}

interface MoveDynamicField {
	fields: {
		name: string;
		value: Uint8Array;
	};
}

// todo(zeev): fix this
export interface SharedObjectData {
	object_id: string;
	initial_shared_version: number;
}

export function isMoveObject(obj: any): obj is MoveObject {
	return obj?.fields !== undefined;
}

export function isMoveDynamicField(obj: any): obj is MoveDynamicField {
	return obj?.fields.name !== undefined || obj?.fields.value !== undefined;
}

export function isIKASystemStateInner(obj: any): obj is IKASystemStateInner {
	return (
		obj?.fields?.value?.fields?.dwallet_2pc_mpc_coordinator_network_encryption_keys !== undefined &&
		obj?.fields?.value?.fields?.epoch !== undefined &&
		obj?.fields?.value?.fields?.dwallet_2pc_mpc_coordinator_id !== undefined
	);
}

export function isDWalletNetworkDecryptionKey(obj: any): obj is DWalletNetworkDecryptionKey {
	return obj?.fields?.network_dkg_public_output !== undefined;
}

export async function getDwalletSecp256k1ObjID(c: Config): Promise<string> {
	const dynamicFields = await c.client.getDynamicFields({
		parentId: c.ikaConfig.ika_system_object_id,
	});
	const innerSystemState = await c.client.getDynamicFieldObject({
		parentId: c.ikaConfig.ika_system_object_id,
		name: dynamicFields.data[DWALLET_NETWORK_VERSION].name,
	});
	if (!isIKASystemStateInner(innerSystemState.data?.content)) {
		throw new Error('Invalid inner system state');
	}
	return innerSystemState.data?.content?.fields.value.fields.dwallet_2pc_mpc_coordinator_id;
}

export function isSharedObjectOwner(obj: any): obj is SharedObjectOwner {
	return obj?.Shared?.initial_shared_version !== undefined;
}

export async function getInitialSharedVersion(c: Config, objectID: string): Promise<number> {
	const obj = await c.client.getObject({
		id: objectID,
		options: {
			showOwner: true,
		},
	});
	const owner = obj.data?.owner;
	if (!owner || !isSharedObjectOwner(owner)) {
		throw new Error('Object is not shared');
	}
	return owner.Shared?.initial_shared_version;
}

// todo(zeev): fix naming and fix the types.
export async function getDWalletSecpState(c: Config): Promise<SharedObjectData> {
	const dwalletSecp256k1ObjID = await getDwalletSecp256k1ObjID(c);
	const initialSharedVersion = await getInitialSharedVersion(c, dwalletSecp256k1ObjID);
	return {
		object_id: dwalletSecp256k1ObjID,
		initial_shared_version: initialSharedVersion,
	};
}

export interface DWalletCap {
	dwallet_id: string;
}

export function isDWalletCap(obj: any): obj is DWalletCap {
	return !!obj?.dwallet_id;
}

export interface ActiveDWallet {
	state: {
		fields: {
			public_output: Uint8Array;
		};
	};
	id: { id: string };
}

export function isActiveDWallet(obj: any): obj is ActiveDWallet {
	return obj?.state?.fields?.public_output !== undefined;
}

export async function getNetworkDecryptionKeyPublicOutputID(
	c: Config,
	networkDecryptionKeyId?: string | null,
): Promise<string> {
	networkDecryptionKeyId = networkDecryptionKeyId ?? (await getNetworkDecryptionKeyID(c));
	const networkDecryptionKey = await c.client.getObject({
		id: networkDecryptionKeyId,
		options: { showContent: true },
	});

	if (
		!networkDecryptionKey ||
		!isMoveObject(networkDecryptionKey?.data?.content) ||
		!isDWalletNetworkDecryptionKey(networkDecryptionKey.data.content) ||
		!isMoveObject(networkDecryptionKey.data.content.fields.network_dkg_public_output)
	) {
		throw new Error(`invalid network decryption key object: ${networkDecryptionKeyId}`);
	}
	return networkDecryptionKey.data.content.fields.network_dkg_public_output.fields.contents.fields
		.id?.id;
}

async function readTableVecAsRawBytes(c: Config, table_id: string): Promise<Uint8Array> {
	let cursor: string | null = null;
	const allTableRows: { objectId: string }[] = [];

	// Fetch all dynamic fields using pagination with cursor
	do {
		const dynamicFieldPage = await c.client.getDynamicFields({
			parentId: table_id,
			cursor,
		});

		if (!dynamicFieldPage?.data?.length) {
			if (allTableRows.length === 0) {
				throw new Error('no dynamic fields found');
			}
			break;
		}

		allTableRows.push(...dynamicFieldPage.data);
		cursor = dynamicFieldPage.nextCursor;
	} while (cursor);

	const data: Uint8Array[] = [];
	for (const tableRowResult of allTableRows) {
		const id = tableRowResult.objectId;

		const dynField = await c.client.getObject({
			id: id,
			options: { showContent: true },
		});
		if (!isMoveObject(dynField.data?.content) || !isMoveDynamicField(dynField.data?.content)) {
			throw new Error('invalid dynamic field object');
		}
		const tableIndex = parseInt(dynField.data.content.fields.name);
		data[tableIndex] = dynField.data.content.fields.value;
	}
	return new Uint8Array(data.flatMap((arr) => Array.from(arr)));
}

export async function getNetworkPublicParameters(c: Config): Promise<Uint8Array> {
	const networkDecryptionKeyPublicOutputID = await getNetworkDecryptionKeyPublicOutputID(c, null);
	const currentEpoch = await getNetworkCurrentEpochNumber(c);
<<<<<<< HEAD
	const cachedKey = getCachedNetworkKey(networkDecryptionKeyPublicOutputID, currentEpoch);
	if (cachedKey) {
		console.log(`Using a cached network decryption key public output for epoch ${currentEpoch}`);
		return cachedKey;
=======
	const cachedPP = getCachedPublicParameters(networkDecryptionKeyPublicOutputID, currentEpoch);
	if (cachedPP) {
		return cachedPP;
>>>>>>> e61e7fb2
	}
	const key = await readTableVecAsRawBytes(c, networkDecryptionKeyPublicOutputID);
	const publicParameters = network_dkg_public_output_to_protocol_pp(key);
	await cachePublicParameters(
		networkDecryptionKeyPublicOutputID,
		currentEpoch,
		new Uint8Array(publicParameters),
	);
	return publicParameters;
}

export async function getNetworkDecryptionKeyID(c: Config): Promise<string> {
	const dynamicFields = await c.client.getDynamicFields({
		parentId: c.ikaConfig.ika_system_object_id,
	});
	const innerSystemState = await c.client.getDynamicFieldObject({
		parentId: c.ikaConfig.ika_system_object_id,
		name: dynamicFields.data[DWALLET_NETWORK_VERSION].name,
	});
	if (!isIKASystemStateInner(innerSystemState.data?.content)) {
		throw new Error('Invalid inner system state');
	}

	const network_encryption_keys =
		innerSystemState.data.content.fields.value.fields
			.dwallet_2pc_mpc_coordinator_network_encryption_keys;
	const decryptionKeyID =
		network_encryption_keys[network_encryption_keys.length - 1]?.fields
			?.dwallet_network_encryption_key_id;
	if (!decryptionKeyID) {
		throw new Error('No network decryption key found');
	}
	return decryptionKeyID;
}

export async function cachePublicParameters(key_id: string, epoch: number, networkKey: Uint8Array) {
	const configDirPath = `${process.env.HOME}/.ika`;
	const keyDirPath = `${configDirPath}/${key_id}`;
	if (!fs.existsSync(keyDirPath)) {
		fs.mkdirSync(keyDirPath, { recursive: true });
	}
	const filePath = `${keyDirPath}/${epoch}.key`;
	if (fs.existsSync(filePath)) {
		fs.unlinkSync(filePath);
	}
	fs.writeFileSync(filePath, networkKey);
}

export function getCachedPublicParameters(key_id: string, epoch: number): Uint8Array | null {
	const configDirPath = `${process.env.HOME}/.ika`;
	const keyDirPath = `${configDirPath}/${key_id}`;
	const filePath = `${keyDirPath}/${epoch}.key`;
	if (fs.existsSync(filePath)) {
		return fs.readFileSync(filePath);
	}
	return null;
}

export async function getNetworkCurrentEpochNumber(c: Config): Promise<number> {
	const dynamicFields = await c.client.getDynamicFields({
		parentId: c.ikaConfig.ika_system_object_id,
	});
	const innerSystemState = await c.client.getDynamicFieldObject({
		parentId: c.ikaConfig.ika_system_object_id,
		name: dynamicFields.data[DWALLET_NETWORK_VERSION].name,
	});
	if (!isIKASystemStateInner(innerSystemState.data?.content)) {
		throw new Error('Invalid inner system state');
	}
	return innerSystemState.data.content.fields.value.fields.epoch;
}

export interface DWallet {
	dwalletID: string;
	dwallet_cap_id: string;
	secret_share: Uint8Array;
	output: Uint8Array;
	encrypted_secret_share_id: string;
}

export interface EncryptedDWalletData {
	dwallet_id: string;
	encrypted_user_secret_key_share_id: string;
}

export interface SessionIdentifierRegisteredEvent {
	session_object_id: string;
	session_identifier_preimage: Uint8Array;
}

export async function createSessionIdentifier(
	tx: Transaction,
	dwalletCoordinatorArg: {
		$kind: 'Input';
		Input: number;
		type?: 'object';
	},
	ikaSystemPackageId: string,
) {
	const freshObjectAddress = tx.moveCall({
		target: `${SUI_PACKAGE_ID}::tx_context::fresh_object_address`,
		arguments: [],
		typeArguments: [],
	});
	const freshObjectAddressBytes = tx.moveCall({
		target: `${SUI_PACKAGE_ID}::address::to_bytes`,
		arguments: [freshObjectAddress],
		typeArguments: [],
	});
	return tx.moveCall({
		target: `${ikaSystemPackageId}::${DWALLET_COORDINATOR_MOVE_MODULE_NAME}::register_session_identifier`,
		arguments: [dwalletCoordinatorArg, freshObjectAddressBytes],
		typeArguments: [],
	});
}

function encodeToASCII(input: string): Uint8Array {
	const asciiValues: number[] = [];
	for (let i = 0; i < input.length; i++) {
		asciiValues.push(input.charCodeAt(i));
	}
	return Uint8Array.from(asciiValues);
}

export function sessionIdentifierDigest(sessionIdentifier: Uint8Array): Uint8Array {
	// Calculate the user session identifier for digest
	const data = [...encodeToASCII('USER'), ...sessionIdentifier];
	// Compute the SHA3-256 digest of the serialized data
	const digest = sha3.keccak256.digest(data);
	return Uint8Array.from(digest);
}<|MERGE_RESOLUTION|>--- conflicted
+++ resolved
@@ -289,16 +289,10 @@
 export async function getNetworkPublicParameters(c: Config): Promise<Uint8Array> {
 	const networkDecryptionKeyPublicOutputID = await getNetworkDecryptionKeyPublicOutputID(c, null);
 	const currentEpoch = await getNetworkCurrentEpochNumber(c);
-<<<<<<< HEAD
-	const cachedKey = getCachedNetworkKey(networkDecryptionKeyPublicOutputID, currentEpoch);
-	if (cachedKey) {
-		console.log(`Using a cached network decryption key public output for epoch ${currentEpoch}`);
-		return cachedKey;
-=======
 	const cachedPP = getCachedPublicParameters(networkDecryptionKeyPublicOutputID, currentEpoch);
 	if (cachedPP) {
+		console.log(`Using a cached network decryption key public output for epoch ${currentEpoch}`);
 		return cachedPP;
->>>>>>> e61e7fb2
 	}
 	const key = await readTableVecAsRawBytes(c, networkDecryptionKeyPublicOutputID);
 	const publicParameters = network_dkg_public_output_to_protocol_pp(key);
