import {
	encrypt_secret_share,
	generate_secp_cg_keypair_from_seed,
} from '@dwallet-network/dwallet-mpc-wasm';
import { bcs, toHex } from '@mysten/bcs';
import type { PublicKey } from '@mysten/sui/cryptography';
import { Transaction } from '@mysten/sui/transactions';

import type { Config } from './globals.js';
import {
<<<<<<< HEAD
	DWALLET_ECDSA_K1_MOVE_MODULE_NAME,
	Config,
=======
>>>>>>> b3ec77e5
	delay,
	fetchObjectWithType,
	getDWalletSecpState,
	getEncryptionKeyMoveType,
	getObjectWithType,
	isMoveObject,
	SUI_PACKAGE_ID,
} from './globals.js';

/**
 * A class groups key pair.
 */
export interface ClassGroupsSecpKeyPair {
	encryptionKey: Uint8Array;
	decryptionKey: Uint8Array;
	objectID: string;
}

/**
 * Event emitted by the blockchain when an
 * `EncryptionKey` Move object is created.
 */
interface CreatedEncryptionKeyEvent {
	session_id: string;
	encryption_key_id: string;
}

/**
 * A class groups Move encryption key object.
 */
interface EncryptionKey {
	encryption_key: Uint8Array;
	signer_address: string;
	encryption_key_signature: Uint8Array;
}

interface CreatedEncryptionKeyEvent {
	encryption_key_id: string;
	signer_address: string;
}

interface StartEncryptedShareVerificationEvent {
	event_data: {
		encrypted_user_secret_key_share_id: string;
	};
	session_id: string;
}

interface VerifiedEncryptedUserSecretKeyShare {
	state: any;
}

function isEncryptionKey(obj: any): obj is EncryptionKey {
	return 'encryption_key' in obj && 'signer_address' in obj && 'encryption_key_signature' in obj;
}

export async function getOrCreateClassGroupsKeyPair(conf: Config): Promise<ClassGroupsSecpKeyPair> {
	const [expectedEncryptionKey, decryptionKey] = generate_secp_cg_keypair_from_seed(
		conf.dWalletSeed,
	);
	const activeEncryptionKeyObjID = await getActiveEncryptionKeyObjID(
		conf,
		conf.encryptedSecretShareSigningKeypair.toSuiAddress(),
	);
	if (activeEncryptionKeyObjID) {
		const activeEncryptionKeyObj = await fetchObjectWithType<EncryptionKey>(
			conf,
			getEncryptionKeyMoveType(conf.ikaConfig.ika_system_package_id),
			isEncryptionKey,
			activeEncryptionKeyObjID,
		);
		if (isEqual(activeEncryptionKeyObj?.encryption_key, expectedEncryptionKey)) {
			return {
				encryptionKey: expectedEncryptionKey,
				decryptionKey,
				objectID: activeEncryptionKeyObjID,
			};
		}
		throw new Error(
			'encryption key derived from the key pair does not match the one in the active encryption keys table',
		);
	}

	const encryptionKeyCreationEvent: CreatedEncryptionKeyEvent = await registerEncryptionKey(
		conf,
		expectedEncryptionKey,
	);

	return {
		decryptionKey,
		encryptionKey: expectedEncryptionKey,
		objectID: encryptionKeyCreationEvent.encryption_key_id,
	};
}

function isEqual(arr1: Uint8Array, arr2: Uint8Array): boolean {
	return arr1.length === arr2.length && arr1.every((value, index) => value === arr2[index]);
}

/**
 * Retrieves the active encryption key object ID
 * from the active encryption keys table *activeEncryptionKeysTableID*
 * for the given address — derived from the public key.
 * Throws an error otherwise.
 */
async function getActiveEncryptionKeyObjID(conf: Config, address: string): Promise<string> {
	const tx = new Transaction();
	const dwalletState = await getDWalletSecpState(conf);
	tx.moveCall({
		target: `${conf.ikaConfig.ika_system_package_id}::${DWALLET_ECDSA_K1_MOVE_MODULE_NAME}::get_active_encryption_key`,
		arguments: [
			tx.sharedObjectRef({
				objectId: dwalletState.object_id,
				initialSharedVersion: dwalletState.initial_shared_version,
				mutable: false,
			}),
			tx.pure.address(address),
		],
	});

	// Safe to use this function as it has been used here:
	// https://github.com/dwallet-labs/dwallet-network/blob/29929ded135f05578b6ce33b52e6ff5e894d0487/sdk/deepbook-v3/src/client.ts#L84
	// in late 2024 (can be seen with git blame).
	// Note that regular `getObject()` is not working because of dynamic fields.
	const res = await conf.client.devInspectTransactionBlock({
		sender: address,
		transactionBlock: tx,
	});

	const objIDArray = new Uint8Array(res.results?.at(0)?.returnValues?.at(0)?.at(0) as number[]);
	return toHex(objIDArray);
}

/**
 * Registers (stores) the given encryption key in the blockchain.
 *
 * This function facilitates the storage of an encryption key as an immutable object
 * on the blockchain.
 * The key is signed with the provided key pair to ensure
 * cryptographic integrity, and validate it by the blockchain.
 * Currently, only Class Groups encryption keys are supported.
 *
 * ### Parameters
 * — `keyPair`: A `Keypair` object used to sign the encryption key.
 * — `encryptionKey`: The encryption key to be registered.
 * — `encryptionKeyScheme`: The scheme of the encryption key (e.g., Class Groups).
 */
async function registerEncryptionKey(
	conf: Config,
	encryptionKey: Uint8Array,
): Promise<CreatedEncryptionKeyEvent> {
	// Sign the encryption key with the key pair.
	const encryptionKeySignature = await conf.encryptedSecretShareSigningKeypair.sign(
		new Uint8Array(encryptionKey),
	);
	const tx = new Transaction();

	const dwalletState = await getDWalletSecpState(conf);
	tx.moveCall({
		target: `${conf.ikaConfig.ika_system_package_id}::${DWALLET_ECDSA_K1_MOVE_MODULE_NAME}::register_encryption_key`,
		arguments: [
			tx.sharedObjectRef({
				objectId: dwalletState.object_id,
				initialSharedVersion: dwalletState.initial_shared_version,
				mutable: true,
			}),
			tx.pure(bcs.vector(bcs.u8()).serialize(encryptionKey)),
			tx.pure(bcs.vector(bcs.u8()).serialize(encryptionKeySignature)),
			tx.pure(
				bcs
					.vector(bcs.u8())
					.serialize(conf.encryptedSecretShareSigningKeypair.getPublicKey().toRawBytes()),
			),
		],
	});
	const res = await conf.client.signAndExecuteTransaction({
		signer: conf.suiClientKeypair,
		transaction: tx,
		options: {
			showEvents: true,
		},
	});
	const createdEncryptionKeyEvent = res.events?.find((event) =>
		isCreatedEncryptionKeyEvent(event.parsedJson),
	);
	if (!createdEncryptionKeyEvent) {
		throw new Error('Encryption key registration failed');
	}
	return createdEncryptionKeyEvent.parsedJson as CreatedEncryptionKeyEvent;
}

function isCreatedEncryptionKeyEvent(obj: any): obj is CreatedEncryptionKeyEvent {
	return 'encryption_key_id' in obj && 'signer_address' in obj;
}

/**
 * Encrypts the given dWallet secret user key share for a given destination public key.
 * This is needed to ensure that the destination entity can
 * later verify and decrypt the encrypted dWallet secret key share.
 *
 * The function ensures that the destination public key has an active encryption key and
 * verifies its authenticity by checking its signature against the public key.
 * If the encryption key is valid,
 * the function encrypts the dWallet secret key share and returns the
 * encrypted key share along with a proof of encryption.
 *
 * @param sourceConf - The key pair that currently owns the sourceDwallet that will
 * be encrypted for the destination.
 * @param destSuiPublicKey - The public key of the destination entity, used to encrypt the secret user key share.
 * @param dWalletSecretShare - The secret user key share to encrypt.
 * @returns The encrypted secret user key share.
 * @throws Will throw an error if the destination public key does not have an active encryption key
 *         or if the encryption key is not valid (not signed by the destination's public key).
 */
export async function encryptUserShareForPublicKey(
	sourceConf: Config,
	destSuiPublicKey: PublicKey,
	dWalletSecretShare: Uint8Array,
): Promise<Uint8Array> {
	const destActiveEncryptionKeyObjID = await getActiveEncryptionKeyObjID(
		sourceConf,
		destSuiPublicKey.toSuiAddress(),
	);
	if (!destActiveEncryptionKeyObjID) {
		throw new Error('the dest key pair does not have an active encryption key');
	}
	const destActiveEncryptionKeyObj = await getObjectWithType<EncryptionKey>(
		sourceConf,
		destActiveEncryptionKeyObjID,
		isEncryptionKey,
	);

	// Make sure that the active signed encryption key is
	// valid by verifying that the destination public key has signed it.
	const isValidDestEncryptionKey = await destSuiPublicKey.verify(
		new Uint8Array(destActiveEncryptionKeyObj.encryption_key),
		new Uint8Array(destActiveEncryptionKeyObj.encryption_key_signature),
	);
	if (!isValidDestEncryptionKey) {
		throw new Error(
			'the destination encryption key has not been signed by the destination public key',
		);
	}

	// Encrypt the centralized secret key share with the destination active encryption key.
	return encrypt_secret_share(
		// Centralized Secret Key Share.
		dWalletSecretShare,
		// Encryption Key.
		new Uint8Array(destActiveEncryptionKeyObj.encryption_key),
	);
}

/**
 * Transfers an encrypted dWallet user secret key share from a source entity to destination entity.
 * This function emits an event with the encrypted user secret key share,
 * along with its cryptographic proof, to the blockchain.
 * The chain verifies that the encrypted data matches the expected secret key share
 * associated with the dWallet before creating an `EncryptedUserSecretKeyShare` object.
 */
export async function transferEncryptedSecretShare(
	sourceConf: Config,
	destSuiPublicKey: PublicKey,
	encryptedUserKeyShareAndProofOfEncryption: Uint8Array,
	dwalletID: string,
	source_encrypted_user_secret_key_share_id: string,
): Promise<string> {
	const tx = new Transaction();
	const dwalletSecpState = await getDWalletSecpState(sourceConf);
	const dwalletStateArg = tx.sharedObjectRef({
		objectId: dwalletSecpState.object_id,
		initialSharedVersion: dwalletSecpState.initial_shared_version,
		mutable: true,
	});
	const dwalletIDArg = tx.pure.id(dwalletID);
	const destinationEncryptionKeyAddress = destSuiPublicKey.toSuiAddress();
	const destinationEncryptionKeyAddressArg = tx.pure.address(destinationEncryptionKeyAddress);
	const encryptedCentralizedSecretShareAndProofArg = tx.pure(
		bcs.vector(bcs.u8()).serialize(encryptedUserKeyShareAndProofOfEncryption),
	);
	const sourceEncryptedUserSecretKeyShareIDArg = tx.pure.id(
		source_encrypted_user_secret_key_share_id,
	);
	const emptyIKACoin = tx.moveCall({
		target: `${SUI_PACKAGE_ID}::coin::zero`,
		arguments: [],
		typeArguments: [`${sourceConf.ikaConfig.ika_package_id}::ika::IKA`],
	});

	tx.moveCall({
		target: `${sourceConf.ikaConfig.ika_system_package_id}::${DWALLET_ECDSA_K1_MOVE_MODULE_NAME}::request_re_encrypt_user_share_for`,
		arguments: [
			dwalletStateArg,
			dwalletIDArg,
			destinationEncryptionKeyAddressArg,
			encryptedCentralizedSecretShareAndProofArg,
			sourceEncryptedUserSecretKeyShareIDArg,
			emptyIKACoin,
			tx.gas,
		],
	});

	tx.moveCall({
		target: `${SUI_PACKAGE_ID}::coin::destroy_zero`,
		arguments: [emptyIKACoin],
		typeArguments: [`${sourceConf.ikaConfig.ika_package_id}::ika::IKA`],
	});

	const result = await sourceConf.client.signAndExecuteTransaction({
		signer: sourceConf.suiClientKeypair,
		transaction: tx,
		options: {
			showEvents: true,
		},
	});
	const startVerificationEvent = result.events?.at(0)?.parsedJson;
	if (!isStartEncryptedShareVerificationEvent(startVerificationEvent)) {
		throw new Error('invalid start DKG first round event');
	}
	await waitForChainVerification(
		sourceConf,
		startVerificationEvent.event_data.encrypted_user_secret_key_share_id,
	);
	return startVerificationEvent.event_data.encrypted_user_secret_key_share_id;
}

function isStartEncryptedShareVerificationEvent(
	obj: any,
): obj is StartEncryptedShareVerificationEvent {
	return !!obj?.session_id && !!obj?.event_data?.encrypted_user_secret_key_share_id;
}

function isVerifiedEncryptedUserSecretKeyShare(
	obj: any,
): obj is VerifiedEncryptedUserSecretKeyShare {
	return obj.state.variant === 'NetworkVerificationCompleted';
}

async function waitForChainVerification(conf: Config, encryptedSecretShareObjID: string) {
	const startTime = Date.now();

	while (Date.now() - startTime <= conf.timeout) {
		// Wait for a bit before polling again, objects might not be available immediately.
		await delay(5_000);
		const dwallet = await conf.client.getObject({
			id: encryptedSecretShareObjID,
			options: {
				showContent: true,
			},
		});
		if (isMoveObject(dwallet?.data?.content)) {
			const dwalletMoveObject = dwallet?.data?.content?.fields;
			if (isVerifiedEncryptedUserSecretKeyShare(dwalletMoveObject)) {
				return;
			}
		}
	}
	const seconds = ((Date.now() - startTime) / 1000).toFixed(2);
	throw new Error(
		`timeout: unable to fetch the VerifiedEncryptedUserSecretKeyShare object within ${
			conf.timeout / (60 * 1000)
		} minutes (${seconds} seconds passed).`,
	);
}<|MERGE_RESOLUTION|>--- conflicted
+++ resolved
@@ -8,12 +8,8 @@
 
 import type { Config } from './globals.js';
 import {
-<<<<<<< HEAD
+	delay,
 	DWALLET_ECDSA_K1_MOVE_MODULE_NAME,
-	Config,
-=======
->>>>>>> b3ec77e5
-	delay,
 	fetchObjectWithType,
 	getDWalletSecpState,
 	getEncryptionKeyMoveType,
