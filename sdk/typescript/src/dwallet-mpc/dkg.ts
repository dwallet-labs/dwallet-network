--- conflicted
+++ resolved
@@ -60,11 +60,7 @@
 }
 
 function isStartDKGFirstRoundEvent(obj: any): obj is StartDKGFirstRoundEvent {
-<<<<<<< HEAD
-	return obj?.event_data?.dwallet_id !== undefined && obj?.session_id !== undefined;
-=======
 	return !!obj?.event_data?.dwallet_id && !!obj?.session_id;
->>>>>>> fe711b73
 }
 
 export async function createDWallet(conf: Config, protocolPublicParameters: Uint8Array) {
