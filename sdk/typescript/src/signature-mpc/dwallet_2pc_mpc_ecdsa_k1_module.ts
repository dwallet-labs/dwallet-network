--- conflicted
+++ resolved
@@ -29,13 +29,8 @@
 const packageId = '0x3';
 const dWallet2PCMPCECDSAK1ModuleName = 'dwallet_2pc_mpc_ecdsa_k1';
 
-<<<<<<< HEAD
-export type CreatedDwallet = {
-	dwalletId: string;
-=======
 export type Dwallet = {
 	dwalletID: string;
->>>>>>> c0c4540b
 	centralizedDKGOutput: number[];
 	decentralizedDKGOutput: number[];
 	dwalletCapID: string;
@@ -161,34 +156,10 @@
 	return null;
 }
 
-<<<<<<< HEAD
 export type DWallet = {
 	dwalletId: string;
 	decentralizedDKGOutput: number[];
 	dwalletCapId: string;
-=======
-export const getDwalletByObjID = async (client: DWalletClient, dwalletObjID: string) => {
-	const dwalletObject = await client.getObject({
-		id: dwalletObjID,
-		options: { showContent: true },
-	});
-
-	const dwalletObjectFields =
-		dwalletObject.data?.content?.dataType === 'moveObject'
-			? (dwalletObject.data?.content?.fields as {
-					dwallet_cap_id: string;
-					output: number[];
-			  })
-			: null;
-
-	return dwalletObjectFields
-		? {
-				dwalletID: dwalletObjID,
-				decentralizedDKGOutput: dwalletObjectFields.output,
-				dwalletCapID: dwalletObjectFields.dwallet_cap_id,
-		  }
-		: null;
->>>>>>> c0c4540b
 };
 
 export async function createPartialUserSignedMessages(
