// Copyright (c) dWallet Labs, Ltd.
// SPDX-License-Identifier: BSD-3-Clause-Clear

import { bcs } from '../bcs/index.js';
import { TransactionBlock } from '../builder/index.js';
import {DWalletClient, ObjectOwner} from '../client/index.js';
import type { Keypair } from '../cryptography/index.js';
<<<<<<< HEAD
import type { SuiObjectRef } from '../types/index.js';
import { fetchObjectBySessionId } from './utils.js';
=======
import { SuiObjectRef } from '../types';
>>>>>>> 2dd1f1ee

const packageId = '0x3';
const dWalletModuleName = 'dwallet';
const dWallet2PCMPCECDSAK1ModuleName = 'dwallet_2pc_mpc_ecdsa_k1';

export enum EncryptionKeyScheme {
	Paillier = 0,
}

export async function approveAndSign(
	dwalletCapId: string,
	signMessagesId: string,
	messages: Uint8Array[],
	keypair: Keypair,
	client: DWalletClient,
) {
	const tx = new TransactionBlock();
	const [messageApprovals] = tx.moveCall({
		target: `${packageId}::${dWalletModuleName}::approve_messages`,
		arguments: [
			tx.object(dwalletCapId),
			tx.pure(bcs.vector(bcs.vector(bcs.u8())).serialize(messages)),
		],
	});
	tx.moveCall({
		target: `${packageId}::${dWalletModuleName}::sign`,
		typeArguments: [
			`${packageId}::${dWallet2PCMPCECDSAK1ModuleName}::SignData`,
			`${packageId}::${dWallet2PCMPCECDSAK1ModuleName}::NewSignDataEvent`,
		],
		arguments: [tx.object(signMessagesId), messageApprovals],
	});

	await client.signAndExecuteTransactionBlock({
		signer: keypair,
		transactionBlock: tx,
		options: {
			showEffects: true,
		},
	});
	return await waitForSignOutput(client);
}

const waitForSignOutput = async (client: DWalletClient) => {
	return new Promise((resolve) => {
		client.subscribeEvent({
			filter: {
				MoveEventType: `${packageId}::${dWalletModuleName}::SignOutputEvent`,
			},
			onMessage: (event) => {
				resolve(event?.parsedJson?.signatures);
			},
		});
	});
};

export const storeEncryptionKey = async (
	encryptionKey: Uint8Array,
	encryptionKeyScheme: EncryptionKeyScheme,
	keypair: Keypair,
	client: DWalletClient,
): Promise<SuiObjectRef> => {
	const tx = new TransactionBlock();
	let purePubKey = tx.pure(bcs.vector(bcs.u8()).serialize(encryptionKey));
	tx.moveCall({
		target: `${packageId}::${dWalletModuleName}::register_encryption_key`,
		arguments: [purePubKey, tx.pure(bcs.u8().serialize(encryptionKeyScheme))],
	});
	let result = await client.signAndExecuteTransactionBlock({
		signer: keypair,
		transactionBlock: tx,
		options: {
			showEffects: true,
		},
	});
	return result.effects?.created?.filter((o) => o.owner === 'Immutable')[0].reference!;
};

export const getEncryptionKeyByObjectId = async (
	client: DWalletClient,
	encryptionKeyObjID: string,
) => {
	const response = await client.getObject({
		id: encryptionKeyObjID,
		options: { showContent: true },
	});

	const objectFields =
		response.data?.content?.dataType === 'moveObject'
			? (response.data?.content?.fields as unknown as {
					encryption_key: Uint8Array;
					key_owner_address: string;
			  })
			: null;

	return objectFields
		? {
				encryptionKey: objectFields?.encryption_key,
				keyOwnerAddress: objectFields?.key_owner_address,
		  }
		: null;
};

export const getDwalletActiveEncryptionKey = async (
	// client: DWalletClient,
	keypair: Keypair,
	encryptionKeysHolderID: string,
) => {
	const tx = new TransactionBlock();
	const encryptionKeysHolder = tx.object(encryptionKeysHolderID);

	console.log(keypair.toSuiAddress());

	let [active_encryption_key_id] = tx.moveCall({
		target: `${packageId}::${dWalletModuleName}::get_encryption_key`,
		arguments: [encryptionKeysHolder, tx.pure(keypair.toSuiAddress())],
	});

	// console.log(b);

	// let a = await client.signAndExecuteTransactionBlock({
	// 	signer: keypair,
	// 	transactionBlock: tx,
	// 	options: {
	// 		showEffects: true,
	// 	},
	// });

	// console.log(a);
	return active_encryption_key_id;
};

export const setDwalletPrimaryEncryptionKey = async (
	client: DWalletClient,
	keypair: Keypair,
	encryptionKeyObjID: string,
	encryptionKeysHolderID: string,
) => {
	const tx = new TransactionBlock();
	const EncKeyObj = tx.object(encryptionKeyObjID);
	const encryptionKeysHolder = tx.object(encryptionKeysHolderID);

	tx.moveCall({
		target: `${packageId}::${dWalletModuleName}::set_active_encryption_key`,
		arguments: [encryptionKeysHolder, EncKeyObj],
	});

	return await client.signAndExecuteTransactionBlock({
		signer: keypair,
		transactionBlock: tx,
		options: {
			showEffects: true,
		},
	});
};

export const createEncryptionKeysHolder = async (client: DWalletClient, keypair: Keypair) => {
	const tx = new TransactionBlock();
	tx.moveCall({
		target: `${packageId}::${dWalletModuleName}::create_encryption_keys_holder`,
		arguments: [],
	});

	let result = await client.signAndExecuteTransactionBlock({
		signer: keypair,
		transactionBlock: tx,
		options: {
			showEffects: true,
		},
	});

	return result.effects?.created?.filter(
		(o) =>
			typeof o.owner === 'object' &&
			'Shared' in o.owner &&
			o.owner.Shared.initial_shared_version !== undefined,
	)[0].reference!;
};

export const transferDwallet = async (
	client: DWalletClient,
	keypair: Keypair,
	encryptedUserShareAndProof: Uint8Array,
	encryptionKeyObjID: string,
	dwalletID: string,
) => {
	const tx = new TransactionBlock();
	const encryptionKey = tx.object(encryptionKeyObjID);
	const dwallet = tx.object(dwalletID);

	tx.moveCall({
		target: `${packageId}::${dWalletModuleName}::encrypt_user_share`,
<<<<<<< HEAD
		arguments: [dwallet, pub_key_obj, tx.pure(encryptedUserShareAndProof)],
=======
		typeArguments: [`0x2::dwlt::DWLT`],
		arguments: [dwallet, encryptionKey, tx.pure(encryptedUserShareAndProof)],
>>>>>>> 2dd1f1ee
	});

	return await client.signAndExecuteTransactionBlock({
		signer: keypair,
		transactionBlock: tx,
		options: {
			showEffects: true,
		},
	});
};<|MERGE_RESOLUTION|>--- conflicted
+++ resolved
@@ -5,12 +5,7 @@
 import { TransactionBlock } from '../builder/index.js';
 import {DWalletClient, ObjectOwner} from '../client/index.js';
 import type { Keypair } from '../cryptography/index.js';
-<<<<<<< HEAD
 import type { SuiObjectRef } from '../types/index.js';
-import { fetchObjectBySessionId } from './utils.js';
-=======
-import { SuiObjectRef } from '../types';
->>>>>>> 2dd1f1ee
 
 const packageId = '0x3';
 const dWalletModuleName = 'dwallet';
@@ -203,12 +198,8 @@
 
 	tx.moveCall({
 		target: `${packageId}::${dWalletModuleName}::encrypt_user_share`,
-<<<<<<< HEAD
-		arguments: [dwallet, pub_key_obj, tx.pure(encryptedUserShareAndProof)],
-=======
 		typeArguments: [`0x2::dwlt::DWLT`],
 		arguments: [dwallet, encryptionKey, tx.pure(encryptedUserShareAndProof)],
->>>>>>> 2dd1f1ee
 	});
 
 	return await client.signAndExecuteTransactionBlock({
