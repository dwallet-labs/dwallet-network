// Copyright (c) dWallet Labs, Ltd.
// SPDX-License-Identifier: BSD-3-Clause-Clear

import { bcs } from '../bcs/index.js';
import { TransactionBlock } from '../builder/index.js';
import {DWalletClient, ObjectOwner} from '../client/index.js';
import type { Keypair } from '../cryptography/index.js';
import type { SuiObjectRef } from '../types/index.js';

const packageId = '0x3';
const dWalletModuleName = 'dwallet';
const dWallet2PCMPCECDSAK1ModuleName = 'dwallet_2pc_mpc_ecdsa_k1';

export enum EncryptionKeyScheme {
	Paillier = 0,
}

export async function approveAndSign(
	dwalletCapId: string,
	signMessagesId: string,
	messages: Uint8Array[],
	keypair: Keypair,
	client: DWalletClient,
) {
	const tx = new TransactionBlock();
	const [messageApprovals] = tx.moveCall({
		target: `${packageId}::${dWalletModuleName}::approve_messages`,
		arguments: [
			tx.object(dwalletCapId),
			tx.pure(bcs.vector(bcs.vector(bcs.u8())).serialize(messages)),
		],
	});
	tx.moveCall({
		target: `${packageId}::${dWalletModuleName}::sign`,
		typeArguments: [
			`${packageId}::${dWallet2PCMPCECDSAK1ModuleName}::SignData`,
			`${packageId}::${dWallet2PCMPCECDSAK1ModuleName}::NewSignDataEvent`,
		],
		arguments: [tx.object(signMessagesId), messageApprovals],
	});

	await client.signAndExecuteTransactionBlock({
		signer: keypair,
		transactionBlock: tx,
		options: {
			showEffects: true,
		},
	});
	return await waitForSignOutput(client);
}

const waitForSignOutput = async (client: DWalletClient) => {
	return new Promise((resolve) => {
		client.subscribeEvent({
			filter: {
				MoveEventType: `${packageId}::${dWalletModuleName}::SignOutputEvent`,
			},
			onMessage: (event) => {
				resolve(event?.parsedJson?.signatures);
			},
		});
	});
};

export const storeEncryptionKey = async (
	encryptionKey: Uint8Array,
	encryptionKeyScheme: EncryptionKeyScheme,
	keypair: Keypair,
	client: DWalletClient,
): Promise<SuiObjectRef> => {
	const tx = new TransactionBlock();
	let purePubKey = tx.pure(bcs.vector(bcs.u8()).serialize(encryptionKey));
	tx.moveCall({
		target: `${packageId}::${dWalletModuleName}::register_encryption_key`,
		arguments: [purePubKey, tx.pure(bcs.u8().serialize(encryptionKeyScheme))],
	});
	let result = await client.signAndExecuteTransactionBlock({
		signer: keypair,
		transactionBlock: tx,
		options: {
			showEffects: true,
		},
	});
	return result.effects?.created?.filter((o) => o.owner === 'Immutable')[0].reference!;
};

export const getEncryptionKeyByObjectId = async (
	client: DWalletClient,
	encryptionKeyObjID: string,
) => {
	const response = await client.getObject({
		id: encryptionKeyObjID,
		options: { showContent: true },
	});

	const objectFields =
		response.data?.content?.dataType === 'moveObject'
			? (response.data?.content?.fields as unknown as {
					encryption_key: Uint8Array;
					key_owner_address: string;
			  })
			: null;

	return objectFields
		? {
				encryptionKey: objectFields?.encryption_key,
				keyOwnerAddress: objectFields?.key_owner_address,
		  }
		: null;
};

<<<<<<< HEAD
export const getDwalletActiveEncryptionKey = async (
	client: DWalletClient,
	keypair: Keypair,
	encryptionKeysHolderID: string,
) => {
	const tx = new TransactionBlock();
	const encryptionKeysHolder = tx.object(encryptionKeysHolderID);

	console.log(keypair.toSuiAddress());

	tx.moveCall({
		target: `${packageId}::${dWalletModuleName}::get_active_encryption_key`,
		arguments: [encryptionKeysHolder, tx.pure(keypair.toSuiAddress())],
	});

	let res = await client.devInspectTransactionBlock({
		sender: keypair.toSuiAddress(),
		transactionBlock: tx,
	});

	return res.results?.at(0)?.returnValues?.at(0)?.at(0);
};

export const setDwalletPrimaryEncryptionKey = async (
	client: DWalletClient,
	keypair: Keypair,
	encryptionKeyObjID: string,
	encryptionKeysHolderID: string,
) => {
	const tx = new TransactionBlock();
	const EncKeyObj = tx.object(encryptionKeyObjID);
	const encryptionKeysHolder = tx.object(encryptionKeysHolderID);

	tx.moveCall({
		target: `${packageId}::${dWalletModuleName}::set_active_encryption_key`,
		arguments: [encryptionKeysHolder, EncKeyObj],
	});

	return await client.signAndExecuteTransactionBlock({
		signer: keypair,
		transactionBlock: tx,
		options: {
			showEffects: true,
		},
	});
};

export const createEncryptionKeysHolder = async (client: DWalletClient, keypair: Keypair) => {
	const tx = new TransactionBlock();
	tx.moveCall({
		target: `${packageId}::${dWalletModuleName}::create_encryption_keys_holder`,
		arguments: [],
	});

	let result = await client.signAndExecuteTransactionBlock({
		signer: keypair,
		transactionBlock: tx,
		options: {
			showEffects: true,
		},
	});

	return result.effects?.created?.filter(
		(o) =>
			typeof o.owner === 'object' &&
			'Shared' in o.owner &&
			o.owner.Shared.initial_shared_version !== undefined,
	)[0].reference!;
};

export const transferDwallet = async (
=======
export const encryptUserShare = async (
>>>>>>> 2538f997
	client: DWalletClient,
	keypair: Keypair,
	encryptedUserShareAndProof: Uint8Array,
	encryptionKeyObjID: string,
	dwalletID: string,
) => {
	const tx = new TransactionBlock();
	const encryptionKey = tx.object(encryptionKeyObjID);
	const dwallet = tx.object(dwalletID);

	tx.moveCall({
		target: `${packageId}::${dWallet2PCMPCECDSAK1ModuleName}::encrypt_user_share`,
		typeArguments: [],
		arguments: [dwallet, encryptionKey, tx.pure(encryptedUserShareAndProof)],
	});

	return await client.signAndExecuteTransactionBlock({
		signer: keypair,
		transactionBlock: tx,
		options: {
			showEffects: true,
		},
	});
};<|MERGE_RESOLUTION|>--- conflicted
+++ resolved
@@ -109,7 +109,6 @@
 		: null;
 };
 
-<<<<<<< HEAD
 export const getDwalletActiveEncryptionKey = async (
 	client: DWalletClient,
 	keypair: Keypair,
@@ -180,10 +179,7 @@
 	)[0].reference!;
 };
 
-export const transferDwallet = async (
-=======
 export const encryptUserShare = async (
->>>>>>> 2538f997
 	client: DWalletClient,
 	keypair: Keypair,
 	encryptedUserShareAndProof: Uint8Array,
