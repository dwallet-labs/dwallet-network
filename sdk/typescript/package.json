--- conflicted
+++ resolved
@@ -134,11 +134,8 @@
 		"ws": "^8.14.2"
 	},
 	"dependencies": {
-<<<<<<< HEAD
-=======
 		"@lodestar/types": "^1.22.0",
 		"@dwallet-network/eth-light-client-wasm": "workspace:*",
->>>>>>> b7f73879
 		"@mysten/bcs": "0.11.1",
 		"@mysten/sui.js": "^0.51.2",
 		"@noble/curves": "^1.1.0",
